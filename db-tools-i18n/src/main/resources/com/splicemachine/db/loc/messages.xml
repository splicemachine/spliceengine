<?xml version="1.0" encoding="utf-8"?>
<!--
  ~ This file is part of Splice Machine.
  ~ Splice Machine is free software: you can redistribute it and/or modify it under the terms of the
  ~ GNU Affero General Public License as published by the Free Software Foundation, either
  ~ version 3, or (at your option) any later version.
  ~ Splice Machine is distributed in the hope that it will be useful, but WITHOUT ANY WARRANTY;
  ~ without even the implied warranty of MERCHANTABILITY or FITNESS FOR A PARTICULAR PURPOSE.
  ~ See the GNU Affero General Public License for more details.
  ~ You should have received a copy of the GNU Affero General Public License along with Splice Machine.
  ~ If not, see <http://www.gnu.org/licenses/>.
  ~
  ~ Some parts of this source code are based on Apache Derby, and the following notices apply to
  ~ Apache Derby:
  ~
  ~ Apache Derby is a subproject of the Apache DB project, and is licensed under
  ~ the Apache License, Version 2.0 (the "License"); you may not use these files
  ~ except in compliance with the License. You may obtain a copy of the License at:
  ~
  ~ http://www.apache.org/licenses/LICENSE-2.0
  ~
  ~ Unless required by applicable law or agreed to in writing, software distributed
  ~ under the License is distributed on an "AS IS" BASIS, WITHOUT WARRANTIES OR
  ~ CONDITIONS OF ANY KIND, either express or implied. See the License for the
  ~ specific language governing permissions and limitations under the License.
  ~
  ~ Splice Machine, Inc. has modified the Apache Derby code in this file.
  ~
  ~ All such Splice Machine modifications are Copyright 2012 - 2020 Splice Machine, Inc.,
  ~ and are licensed to you under the GNU Affero General Public License.
  -->

<!DOCTYPE messages SYSTEM "messages.dtd">

<!--
This file contains all of the internationalized messages used by
the Derby engine. For each message, we provide the following
information:

  * Name of the message - for most messages, this encodes a SQLState
  * Message text returned to the user
  * Human-readable names for message arguments

For further guidance on writing messages with human-readable argument
names, please see the following page on the Derby website:

  http://db.apache.org/db/manuals/messages.html

This file is used to generate the following files when Derby is built:

  * messages_en.properties - the English message text shipped with Derby
  * rrefexcept71493.dita - the source for the table of SQLStates in the Derby Reference Guide.

See the accompanying messages.dtd for an explanation of this xml grammar.

Note of caution: 
  If you change the number of parameters for an existing message, please
also adjust the translations, or remove the message from the translated files
so the product will default to showing a correct English message. -->

<messages>

<!--
This section contains all of the messages which have SQLStates. These
are the message which turn up in SQLExceptions returned by the Derby
JDBC drivers. These messages are documented in the Derby Reference
Guide.
-->

    <section>
        <desc>Messages with SQLStates, documented in the Derby Reference Guide</desc>
        <documented/>


        <family>
            <title>Class 01: Warning</title>

            <msg>
                <name>01001</name>
                <text>An attempt to update or delete an already deleted row was made: No row was updated or deleted.</text>
            </msg>

            <msg>
                <name>01003</name>
                <text>Null values were eliminated from the argument of a column function.</text>
            </msg>

            <msg>
                <name>01006</name>
                <text>Privilege not revoked from user {0}.</text>
                <arg>authorizationID</arg>
            </msg>

            <msg>
                <name>01007</name>
                <text>Role {0} not revoked from authentication id {1}.</text>
                <arg>authorizationID</arg>
                <arg>authorizationID</arg>
            </msg>

            <msg>
                <name>01008</name>
                <text>WITH ADMIN OPTION of role {0} not revoked from authentication id {1}.</text>
                <arg>authorizationID</arg>
                <arg>authorizationID</arg>
            </msg>

            <msg>
                <name>01009</name>
                <text>Generated column {0} dropped from table {1}.</text>
                <arg>columnName</arg>
                <arg>tableName</arg>
            </msg>

            <msg>
                <name>0100E</name>
                <text>XX Attempt to return too many result sets. </text>
            </msg>

            <msg>
                <name>01500</name>
                <text>The constraint {0} on table {1} has been dropped.</text>
                <arg>constraintName</arg>
                <arg>tableName</arg>
            </msg>

            <msg>
                <name>01501</name>
                <text>The view {0} has been dropped.</text>
                <arg>viewName</arg>
            </msg>

            <msg>
                <name>01502</name>
                <text>The trigger {0} on table {1} has been dropped.</text>
                <arg>triggerName</arg>
                <arg>tableName</arg>
            </msg>

            <msg>
                <name>01503</name>
                <text>The column {0} on table {1} has been modified by adding a not null constraint.</text>
                <arg>columnName</arg>
                <arg>tableName</arg>
            </msg>

            <msg>
                <name>01504</name>
                <text>The new index is a duplicate of an existing index: {0}.</text>
                <arg>indexName</arg>
            </msg>

            <msg>
                <name>01505</name>
                <text>The value {0} may be truncated.</text>
                <arg>valueName</arg>
            </msg>

            <msg>
                <name>01522</name>
                <text>The newly defined synonym '{0}' resolved to the object '{1}' which is currently undefined.</text>
                <arg>synonymName</arg>
                <arg>objectName</arg>
            </msg>

            <msg>
                <name>01J01</name>
                <text>Database '{0}' not created, connection made to existing database instead.</text>
                <arg>databaseName</arg>
            </msg>

            <msg>
                <name>01J02</name>
                <text>Scroll sensitive cursors are not currently implemented.</text>
            </msg>

            <msg>
                <name>01J04</name>
                <text>The class '{0}' for column '{1}' does not implement java.io.Serializable or java.sql.SQLData. Instances must implement one of these interfaces to allow them to be stored.</text>
                <arg>className</arg>
                <arg>columnName</arg>
            </msg>

            <msg>
                <name>01J05</name>
                <text>Database upgrade succeeded. The upgraded database is now ready for use. Revalidating stored prepared statements failed. See next exception for details of failure.</text>
            </msg>

            <msg>
                <name>01J06</name>
                <text>ResultSet not updatable. Query does not qualify to generate an updatable ResultSet.</text>
            </msg>

            <msg>
                <name>01J07</name>
                <text>ResultSetHoldability restricted to ResultSet.CLOSE_CURSORS_AT_COMMIT for a global transaction.</text>
            </msg>

            <msg>
                <name>01J08</name>
                <text>Unable to open resultSet type {0}. ResultSet type {1} opened.</text>
                <arg>resultSetType</arg>
                <arg>resultSetType</arg>
            </msg>

            <msg>
                <name>01J10</name>
                <text>Scroll sensitive result sets are not supported by server; remapping to forward-only cursor</text>
            </msg>

            <msg>
                <name>01J12</name>
                <text>Unable to obtain message text from server. See the next exception. The stored procedure SYSIBM.SQLCAMESSAGE is not installed on the server. Please contact your database administrator.</text>
            </msg>

            <msg>
                <name>01J13</name>
                <text>Number of rows returned ({0}) is too large to fit in an integer; the value returned will be truncated.</text>
                <arg>number</arg>
            </msg>

            <msg>
                <name>01J14</name>
                <text>SQL authorization is being used without first enabling authentication.</text>
            </msg>

            <msg>
                <name>01J15</name>
                <text>Your password will expire in {0} day(s). Please use the SYSCS_UTIL.SYSCS_MODIFY_PASSWORD procedure to change your password in database '{1}'.</text>
                <arg>remainingDays</arg>
                <arg>databaseName</arg>
            </msg>

            <msg>
                <name>01J16</name>
                <text>Your password is stale. To protect the database, you should update your password soon. Please use the SYSCS_UTIL.SYSCS_MODIFY_PASSWORD procedure to change your password in database '{0}'.</text>
                <arg>databaseName</arg>
            </msg>

            <msg>
                <name>01J17</name>
                <text>Statistics are unavailable or out of date for one or more tables involved in this query.</text>
            </msg>

        </family>

        <family>
            <title>Class 07: Dynamic SQL Error</title>

            <msg>
                <name>07000</name>
                <text>At least one parameter to the current statement is uninitialized.</text>
            </msg>

            <msg>
                <name>07004</name>
                <text>Parameter {0} is an {1} procedure parameter and must be registered with CallableStatement.registerOutParameter before execution.</text>
                <arg>parameterName</arg>
                <arg>procedureName</arg>
            </msg>

            <msg>
                <name>07009</name>
                <text>No input parameters.</text>
            </msg>

        </family>


        <family>
            <title>Class 08: Connection Exception</title>

            <msg>
                <name>08000</name>
                <text>Connection closed by unknown interrupt.</text>
            </msg>

            <msg>
                <name>08001.C.10</name>
                <text>A connection could not be established because the security token is larger than the maximum allowed by the network protocol.</text>
            </msg>

            <msg>
                <name>08001.C.11</name>
                <text>A connection could not be established because the user id has a length of zero or is larger than the maximum allowed by the network protocol.</text>
            </msg>

            <msg>
                <name>08001.C.12</name>
                <text>A connection could not be established because the password has a length of zero or is larger than the maximum allowed by the network protocol.</text>
            </msg>

            <msg>
                <name>08001.C.13</name>
                <text>A connection could not be established because the external name (EXTNAM) has a length of zero or is larger than the maximum allowed by the network protocol.</text>
            </msg>

            <msg>
                <name>08001.C.14</name>
                <text>A connection could not be established because the server name (SRVNAM) has a length of zero or is larger than the maximum allowed by the network protocol.</text>
            </msg>

            <msg>
                <name>08001.C.1</name>
                <text>Required Splice DataSource property {0} not set.</text>
                <arg>propertyName</arg>
            </msg>

            <msg>
                <name>08001.C.2</name>
                <text>{0} : Error connecting to server {1} on port {2} with message {3}.</text>
                <arg>error</arg>
                <arg>serverName</arg>
                <arg>portNumber</arg>
                <arg>messageText</arg>
            </msg>

            <msg>
                <name>08001.C.3</name>
                <text>SocketException: '{0}'</text>
                <arg>error</arg>
            </msg>

            <msg>
                <name>08001.C.4</name>
                <text>Unable to open stream on socket: '{0}'.</text>
                <arg>error</arg>
            </msg>

            <msg>
                <name>08001.C.5</name>
                <text>User id length ({0}) is outside the range of 1 to {1}.</text>
                <arg>number</arg>
                <arg>number</arg>
            </msg>

            <msg>
                <name>08001.C.6</name>
                <text>Password length ({0}) is outside the range of 1 to {1}.</text>
                <arg>value</arg>
                <arg>number</arg>
            </msg>

            <msg>
                <name>08001.C.7</name>
                <text>User id can not be null.</text>
            </msg>

            <msg>
                <name>08001.C.8</name>
                <text>Password can not be null.</text>
            </msg>

            <msg>
                <name>08001.C.9</name>
                <text>A connection could not be established because the database name '{0}' is larger than the maximum length allowed by the network protocol.</text>
                <arg>databaseName</arg>
            </msg>

            <msg>
                <name>08003</name>
                <text>No current connection.</text>
            </msg>

            <msg>
                <name>08003.C.1</name>
                <text>getConnection() is not valid on a closed PooledConnection.</text>
            </msg>

            <msg>
                <name>08003.C.2</name>
                <text>Lob method called after connection was closed</text>
            </msg>

            <msg>
                <name>08003.C.3</name>
                <text>The underlying physical connection is stale or closed.</text>
            </msg>

            <msg>
                <name>08004</name>
                <text>Connection refused : {0}</text>
                <arg>connectionName</arg>
            </msg>

            <msg>
                <name>08004.C.1</name>
                <text>Connection authentication failure occurred.  Reason: {0}.</text>
                <arg>reasonText</arg>
            </msg>

            <msg>
                <name>08004.C.2</name>
                <text>The connection was refused because the database {0} was not found.</text>
                <arg>databaseName</arg>
            </msg>

            <msg>
                <name>08004.C.3</name>
                <text>Database connection refused.</text>
            </msg>

            <msg>
                <name>08004.C.4</name>
                <text>User '{0}' cannot shut down database '{1}'. Only the database owner can perform this operation.</text>
                <arg>authorizationID</arg>
                <arg>databaseName</arg>
            </msg>

            <msg>
                <name>08004.C.5</name>
                <text>User '{0}' cannot (re)encrypt database '{1}'. Only the database owner can perform this operation.</text>
                <arg>authorizationID</arg>
                <arg>databaseName</arg>
            </msg>

            <msg>
                <name>08004.C.6</name>
                <text>User '{0}' cannot hard upgrade database '{1}'. Only the database owner can perform this operation.</text>
                <arg>authorizationID</arg>
                <arg>databaseName</arg>
            </msg>

            <msg>
                <name>08004.C.7</name>
                <text>Connection refused to database '{0}' because it is in replication replica mode.</text>
                <arg>databaseName</arg>
            </msg>

            <msg>
                <name>08004.C.8</name>
                <text>User '{0}' cannot issue a replication operation on database '{1}'. Only the database owner can perform this operation.</text>
                <arg>authorizationID</arg>
                <arg>databaseName</arg>
            </msg>

            <msg>
                <name>08004.C.9</name>
                <text>Missing permission for user '{0}' to shutdown system [{1}].</text>
                <arg>authorizationID</arg>
                <arg>exceptionMsg</arg>
            </msg>

            <msg>
                <name>08004.C.10</name>
                <text>Cannot check system permission to create database '{0}' [{1}].</text>
                <arg>databaseName</arg>
                <arg>exceptionMsg</arg>
            </msg>

            <msg>
                <name>08004.C.11</name>
                <text>Missing permission for user '{0}' to create database '{1}' [{2}].</text>
                <arg>authorizationID</arg>
                <arg>databaseName</arg>
                <arg>exceptionMsg</arg>
            </msg>

            <msg>
                <name>08004.C.12</name>
                <text>Connection authentication failure occurred. Either the supplied credentials were invalid, or the database uses a password encryption scheme not compatible with the strong password substitution security mechanism. If this error started after upgrade, refer to the release note for DERBY-4483 for options.</text>
            </msg>

            <msg>
                <name>08004.C.13</name>
                <text>Username or password is null or 0 length.</text>
            </msg>

            <msg>
                <name>08006.C</name>
                <text>A network protocol error was encountered and the connection has been terminated: {0}</text>
        <arg>error</arg>
            </msg>
            <msg>
                <name>08006.C.1</name>
                <text>An error occurred during connect reset and the connection has been terminated.  See chained exceptions for details.</text>
            </msg>
            <msg>
                <name>08006.C.2</name>
                <text> SocketException: '{0}'</text>
                <arg>error</arg>
            </msg>

            <msg>
                <name>08006.C.3</name>
                <text>A communications error has been detected: {0}.</text>
                <arg>error</arg>
            </msg>

            <msg>
                <name>08006.C.4</name>
                <text>An error occurred during a deferred connect reset and the connection has been terminated.  See chained exceptions for details.</text>
            </msg>

            <msg>
                <name>08006.C.5</name>
                <text>Insufficient data while reading from the network - expected a minimum of {0} bytes and received only {1} bytes.  The connection has been terminated.</text>
                <arg>number</arg>
                <arg>number</arg>
            </msg>

            <msg>
                <name>08006.C.6</name>
                <text>Attempt to fully materialize lob data that is too large for the JVM.  The connection has been terminated.</text>
            </msg>

            <msg>
                <name>08006.C.8</name>
                <text>com.splicemachine.db.jdbc.EmbeddedDriver is not registered with the JDBC driver manager</text>
            </msg>

            <msg>
                <name>08006.C.9</name>
        <text>Can't execute statement while in Restore Mode. Reboot database after restore operation is finished.</text>
            </msg>
            <msg>
                <name>08006.D</name>
                <text>Database '{0}' shutdown.</text>
                <arg>databaseName</arg>
            </msg>

            <msg>
                <name>08006.D.1</name>
                <text>Database '{0}' dropped.</text>
                <arg>databaseName</arg>
            </msg>

        </family>


        <family>
            <title>Class 0A: Feature not supported</title>

            <msg>
                <name>0A000.S</name>
                <text>Feature not implemented: {0}.</text>
                <arg>featureName</arg>
            </msg>

            <msg>
                <name>0A000.SP</name>
                <text>Feature not yet implemented in Splice Machine, but available soon: {0}.</text>
                 <arg>featureName</arg>
            </msg>

            <msg>
                <name>0A000.C.6</name>
                <text>The DRDA command {0} is not currently implemented. The connection has been terminated.</text>
                <arg>commandName</arg>
            </msg>

            <msg>
                <name>0A000.S.1</name>
                <text>JDBC method is not yet implemented.</text>
            </msg>

            <msg>
                <name>0A000.S.2</name>
                <text>JDBC method {0} is not supported by the server. Please upgrade the server.</text>
                <arg>methodName</arg>
            </msg>

            <msg>
                <name>0A000.S.3</name>
                <text>resultSetHoldability property {0} not supported</text>
                <arg>propertyName</arg>
            </msg>

            <msg>
                <name>0A000.S.4</name>
                <text>cancel() not supported by the server.</text>
            </msg>

            <msg>
                <name>0A000.S.5</name>
                <text>Security mechanism '{0}' is not supported.</text>
                <arg>mechanismName</arg>
            </msg>

            <msg>
                <name>0A000.S.7</name>
                <text>The data type '{0}' is not supported.</text>
                <arg>datatypeName</arg>
            </msg>

        </family>


        <family>
            <title>Class 0P: Invalid role specification</title>

            <msg>
                <name>0P000</name>
                <text>Invalid role specification, role does not exist: '{0}'.</text>
                <arg>roleName</arg>
            </msg>

            <msg>
                <name>0P000.S.1</name>
                <text>Invalid role specification, role not granted to current user or PUBLIC: '{0}'.</text>
                <arg>roleName</arg>
            </msg>

        </family>


        <family>
            <title>Class 21: Cardinality Violation</title>

            <msg>
                <name>21000</name>
                <text>Scalar subquery is only allowed to return a single row.</text>
            </msg>

        </family>


        <family>
            <title>Class 22: Data Exception</title>

            <msg>
                <name>22001</name>
                <text>A truncation error was encountered trying to shrink {0} '{1}' to length {2}.</text>
                <arg>value</arg>
                <arg>value</arg>
                <arg>value</arg>
            </msg>

            <msg>
                <name>22003</name>
                <text>The resulting value is outside the range for the data type {0}.</text>
                <arg>datatypeName</arg>
            </msg>

            <msg>
                <name>22003.S.0</name>
                <text>The modified row count was larger than can be held in an integer which is required by the JDBC spec. The real modified row count was {0}.</text>
                <arg>modifiedRowCount</arg>
            </msg>

            <msg>
                <name>22003.S.1</name>
                <text>Year ({0}) exceeds the maximum '{1}'.</text>
                <arg>value</arg>
                <arg>value</arg>
            </msg>

            <msg>
                <name>22003.S.2</name>
                <text>Decimal may only be up to 38 digits.</text>
            </msg>

            <msg>
                <name>22003.S.3</name>
                <text>Overflow occurred during numeric data type conversion of '{0}' to {1}.</text>
                <arg>datatypeName</arg>
                <arg>datatypeName</arg>
            </msg>

            <msg>
                <name>22003.S.4</name>
                <text>The length ({0}) exceeds the maximum length ({1}) for the data type.</text>
                <arg>number</arg>
                <arg>datatypeName</arg>
            </msg>

            <msg>
                <name>22005.S.1</name>
                <text>Unable to convert a value of type '{0}' to type '{1}' : the encoding is not supported.</text>
                <arg>typeName</arg>
                <arg>typeName</arg>
            </msg>

            <msg>
                <name>22005.S.2</name>
                <text>The required character converter is not available.</text>
            </msg>

            <msg>
                <name>22005.S.3</name>
                <text>Unicode string cannot convert to Ebcdic string</text>
            </msg>

            <msg>
                <name>22005.S.4</name>
                <text>Unrecognized JDBC type. Type: {0}, columnCount: {1}, columnIndex: {2}.</text>
                <arg>typeName</arg>
                <arg>value</arg>
                <arg>value</arg>
            </msg>

            <msg>
                <name>22005.S.5</name>
                <text>Invalid JDBC type for parameter {0}.</text>
                <arg>parameterName</arg>
            </msg>

            <msg>
                <name>22005.S.6</name>
                <text>Unrecognized Java SQL type {0}.</text>
                <arg>datatypeName</arg>
            </msg>

            <msg>
                <name>22005.S.7</name>
                <text>Unicode string cannot convert to UTF-8 string</text>
            </msg>

            <msg>
                <name>22005</name>
                <text>An attempt was made to get a data value of type '{0}' from a data value of type '{1}'.</text>
                <arg>datatypeName</arg>
                <arg>datatypeName</arg>
            </msg>

            <msg>
                <name>22007.S.180</name>
                <text>The string representation of a datetime value is out of range.</text>
            </msg>

            <msg>
                <name>22007.S.181</name>
                <text>The syntax of the string representation of a datetime value is incorrect.</text>
            </msg>

            <msg>
                <name>22008.S</name>
                <text>'{0}' is an invalid argument to the {1} function.</text>
                <arg>argument</arg>
                <arg>functionName</arg>
            </msg>

            <msg>
                <name>22008.S.1</name>
                <text>'{0}' is not in the valid range '{1}'.</text>
                <arg>argument</arg>
                <arg>functionName</arg>
            </msg>

            <msg>
                <name>2200H.S</name>
                <text>Sequence generator '{0}.{1}' does not cycle. No more values can be obtained from this sequence generator.</text>
                <arg>schemaName</arg>
                <arg>sequenceName</arg>
            </msg>

            <msg>
                <name>2200L</name>
                <text>Values assigned to XML columns must be well-formed DOCUMENT nodes.</text>
            </msg>

            <msg>
                <name>2200M</name>
                <text>Invalid XML DOCUMENT: {0}</text>
                <arg>parserError</arg>
            </msg>

            <msg>
                <name>2200V</name>
                <text>Invalid context item for {0} operator; context items must be well-formed DOCUMENT nodes.</text>
                <arg>operatorName</arg>
            </msg>

            <msg>
                <name>2200W</name>
                <text>XQuery serialization error: Attempted to serialize one or more top-level Attribute nodes.</text>
            </msg>

            <msg>
                <name>22011</name>
                <text>The second or third argument of the SUBSTR function is out of range.</text>
            </msg>

            <msg>
                <name>22011.S.1</name>
                <text>The range specified for the substring with offset {0} and len {1} is out of range for the String: {2}.</text>
                <arg>offset</arg>
                <arg>len</arg>
                <arg>str</arg>
            </msg>

            <msg>
                <name>22012</name>
                <text>Attempt to divide by zero.</text>
            </msg>

            <msg>
                <name>22013</name>
                <text>Attempt to take the square root of a negative number, '{0}'.</text>
                <arg>value</arg>
            </msg>

            <msg>
                <name>22014</name>
                <text>The start position for LOCATE is invalid; it must be a positive integer. The index  to start the search from is '{2}'.  The string to search for is '{0}'.  The string to search from is '{1}'. </text>
                <arg>startIndex</arg>
                <arg>searchString</arg>
                <arg>fromString</arg>
            </msg>

            <msg>
                <name>22015</name>
                <text>The '{0}' function is not allowed on the following set of types.  First operand is of type '{1}'.  Second operand is of type '{2}'.  Third operand (start position) is of type '{3}'.</text>
                <arg>functionName</arg>
                <arg>typeName</arg>
                <arg>typeName</arg>
                <arg>typeName</arg>
            </msg>

            <msg>
                <name>22018</name>
                <text>Invalid character string format for type {0}.</text>
                <arg>typeName</arg>
            </msg>

            <msg>
                <name>22019</name>
                <text>Invalid escape sequence, '{0}'. The escape string must be exactly one character. It cannot be a null or more than one character.</text>
                <arg>sequenceName</arg>
            </msg>

            <msg>
                <name>22020</name>
                <text>Invalid trim string, '{0}'. The trim string must be exactly one character or NULL. It cannot be more than one character.</text>
                <arg>string</arg>
            </msg>


          <msg>
            <name>22021</name>
            <text>Unknown character encoding '{0}'.</text>
            <arg>typeName</arg>
          </msg>

            <msg>
                <name>22022</name>
                <text>Invalid pad parameter to TRANSLATE: '{0}' is not of length 1.</text>
                <arg>pad</arg>
            </msg>
            <msg>
                <name>22025</name>
                <text>Escape character must be followed by escape character, '_', or '%'. It cannot be followed by any other character or be at the end of the pattern.</text>
            </msg>

            <msg>
                <name>22027</name>
                <text>The built-in TRIM() function only supports a single trim character.  The LTRIM() and RTRIM() built-in functions support multiple trim characters.</text>
            </msg>

            <msg>
                <name>22028</name>
                <text>The string exceeds the maximum length of {0}.</text>
                <arg>number</arg>
            </msg>

            <msg>
                <name>22501</name>
                <text>An ESCAPE clause of NULL returns undefined results and is not allowed.</text>
            </msg>

            <msg>
                <name>2201X</name>
                <text>Invalid row count for OFFSET, must be >= 0.</text>
            </msg>

            <msg>
                <name>2201Y</name>
                <text>Invalid LEAD, LAG for OFFSET, must be greater or equal to 0 and less than Integer.MAX_VALUE. Got '{0}'.</text>
                <arg>value</arg>
            </msg>

            <msg>
                <name>2202A</name>
                <text>Missing argument for first(), last() function.</text>
            </msg>

            <msg>
                <name>2202B</name>
              <text>Missing argument for lead(), lag() function.</text>
            </msg>

            <msg>
                <name>2202C</name>
              <text>"default" argument for lead(), lag() function is not implemented.</text>
            </msg>

            <msg>
                <name>2202D</name>
                <text>NULL value for data type {0} not supported.</text>
                <arg>string</arg>
            </msg>

            <msg>
                <name>2202E</name>
                <text>A {0} column cannot be aggregated.</text>
                <arg>string</arg>
            </msg>

            <msg>
                <name>2202F</name>
                <text>Invalid time span operation.</text>
            </msg>

            <msg>
                <name>2201W</name>
                <text>Row count for FIRST/NEXT/TOP must be >= 1 and row count for LIMIT must be >= 0.</text>
            </msg>

            <msg>
                <name>2201Z</name>
                <text>NULL value not allowed for {0} argument.</text>
                <arg>string</arg>
            </msg>

            <msg>
                <name>22030</name>
                <text>Field position must be greater than zero.</text>
            </msg>

            <msg>
                <name>22031</name>
                <text>Invalid timezone arithmetic operation.</text>
            </msg>


        </family>


        <family>
            <title>Class 23: Constraint Violation </title>

            <msg>
                <name>23502</name>
                <text>Column '{0}' cannot accept a NULL value.</text>
                <arg>columnName</arg>
            </msg>

            <msg>
                <name>23503</name>
                <text>{2} on table '{1}' caused a violation of foreign key constraint '{0}' for key {3}.  The statement has been rolled back.</text>
                <arg>value</arg>
                <arg>tableName</arg>
                <arg>constraintName</arg>
                <arg>keyName</arg>
            </msg>

            <msg>
                <name>23505</name>
                <text>The statement was aborted because it would have caused a duplicate key value in a unique or primary key constraint or unique index identified by '{0}' defined on '{1}'.</text>
                <arg>value</arg>
                <arg>value</arg>
            </msg>

            <msg>
                <name>23513</name>
                <text>The check constraint '{1}' was violated while performing an INSERT or UPDATE on table '{0}'.</text>
                <arg>constraintName</arg>
                <arg>tableName</arg>
            </msg>

            <msg>
                <name>23514</name>
                <text>foreign key {0} caused an attempt to set some not-nullable columns in table {1} to null. The statement has been rolled back.</text>
                <arg>constraintName</arg>
                <arg>tableName</arg>
            </msg>

        </family>


        <family>
            <title>Class 24: Invalid Cursor State</title>

            <msg>
                <name>24000</name>
                <text>Invalid cursor state - no current row.</text>
            </msg>

            <msg>
                <name>24501.S</name>
                <text>The identified cursor is not open.</text>
            </msg>

        </family>


        <family>
            <title>Class 25: Invalid Transaction State</title>

            <msg>
                <name>25001</name>
                <text>Cannot close a connection while a transaction is still active.</text>
            </msg>

            <msg>
                <name>25001.S.1</name>
                <text>Invalid transaction state: active SQL transaction.</text>
            </msg>

            <msg>
                <name>25501</name>
                <text>Unable to set the connection read-only property in an active transaction.</text>
            </msg>

            <msg>
                <name>25502</name>
                <text>An SQL data change is not permitted for a read-only connection, user or database.</text>
            </msg>

            <msg>
                <name>25503</name>
                <text>DDL is not permitted for a read-only connection, user or database.</text>
            </msg>

            <msg>
                <name>25505</name>
                <text>A read-only user or a user in a read-only database is not permitted to disable read-only mode on a connection.</text>
            </msg>

        </family>


        <family>
            <title>Class 28: Invalid Authorization Specification</title>

            <msg>
                <name>28502</name>
                <text>The user name '{0}' is not valid. </text>
                <arg>authorizationID</arg>
            </msg>
            <msg>
                <name>28503</name>
                <text>Error during Kerberos client initialization, check configuration.</text>
            </msg>
            <msg>
                <name>28504</name>
        <text>Error accessing Keytab</text>
            </msg>

        </family>


        <family>
            <title>Class 2D: Invalid Transaction Termination</title>

            <msg>
                <name>2D521.S.1</name>
                <text>setAutoCommit(true) invalid during global transaction.</text>
            </msg>

            <msg>
                <name>2D521.S.2</name>
                <text>COMMIT or ROLLBACK invalid for application execution environment. </text>
            </msg>

        </family>


        <family>
            <title>Class 38: External Function Exception</title>

            <msg>
                <name>38000</name>
                <text>The exception '{0}' was thrown while evaluating an expression.</text>
                <arg>exception</arg>
            </msg>

            <msg>
                <name>38001</name>
                <text>The external routine is not allowed to execute SQL statements.</text>
            </msg>

            <msg>
                <name>38002</name>
                <text>The routine attempted to modify data, but the routine was not defined as MODIFIES SQL DATA.</text>
            </msg>

            <msg>
                <name>38004</name>
                <text>The routine attempted to read data, but the routine was not defined as READS SQL DATA.</text>
            </msg>

        </family>


        <family>
            <title>Class 39: External Routine Invocation Exception</title>

            <msg>
                <name>39004</name>
                <text>A NULL value cannot be passed to a method which takes a parameter of primitive type '{0}'.</text>
                <arg>type</arg>
            </msg>

        </family>


        <family>
            <title>Class 3B: Invalid SAVEPOINT</title>

            <msg>
                <name>3B001.S</name>
                <text>Savepoint {0} does not  exist or is not active in the current transaction.</text>
                <arg>savepointName</arg>
            </msg>

            <msg>
                <name>3B002.S</name>
                <text>The maximum number of savepoints has been reached. </text>
            </msg>

            <msg>
                <name>3B501.S</name>
                <text>A SAVEPOINT with the passed name already exists in the current transaction.</text>
            </msg>

            <msg>
                <name>3B502.S</name>
                <text>A RELEASE or ROLLBACK TO SAVEPOINT was specified, but the savepoint does not exist.</text>
            </msg>

        </family>


        <family>
            <title>Class 40: Transaction Rollback</title>

            <msg>
                <name>40001</name>
                <text>A lock could not be obtained due to a deadlock, cycle of locks and waiters is:
{0}. The selected victim is XID : {1}.</text>
                <arg>lockCycle</arg>
                <arg>transactionID</arg>
            </msg>

            <msg>
                <name>40XC0</name>
                <text>Dead statement. This may be caused by catching a transaction severity error inside this statement.</text>
            </msg>

            <msg>
                <name>40XD0</name>
                <text>Container has been closed.</text>
            </msg>

            <msg>
                <name>40XD1</name>
                <text>Container was opened in read-only mode.</text>
            </msg>

            <msg>
                <name>40XD2</name>
                <text>Container {0} cannot be opened; it either has been dropped or does not exist.</text>
                <arg>containerName</arg>
            </msg>

            <msg>
                <name>40XL1</name>
                <text>A lock could not be obtained within the time requested</text>
            </msg>

            <msg>
                <name>40XL1.T.1</name>
                <text>A lock could not be obtained within the time requested.  The lockTable dump is: {0}</text>
                <arg>tableDump</arg>
            </msg>

            <msg>
                <name>40XT0</name>
                <text>An internal error was identified by RawStore module.</text>
            </msg>

            <msg>
                <name>40XT1</name>
                <text>An exception was thrown during transaction commit.</text>
            </msg>

            <msg>
                <name>40XT2</name>
                <text>An exception was thrown during rollback of a SAVEPOINT.</text>
            </msg>

            <msg>
                <name>40XT4</name>
                <text>An attempt was made to close a transaction that was still active. The transaction has been aborted.</text>
            </msg>

            <msg>
                <name>40XT5</name>
                <text>Exception thrown during an internal transaction.</text>
            </msg>

            <msg>
                <name>40XT6</name>
                <text>Database is in quiescent state, cannot activate transaction.  Please wait for a moment till it exits the quiescent state.</text>
            </msg>

            <msg>
                <name>40XT7</name>
                <text>Operation is not supported in an internal transaction.</text>
            </msg>

        </family>


        <family>
            <title>Class 42: Syntax Error or Access Rule Violation</title>

            <msg>
                <name>42000</name>
                <text>Syntax error or access rule violation; see additional errors for details.</text>
            </msg>

            <msg>
                <name>42500</name>
                <text>User '{0}' does not have {1} permission on table '{2}'.'{3}'.</text>
                <arg>authorizationID</arg>
                <arg>permissionType</arg>
                <arg>schemaNamet</arg>
                <arg>tableName</arg>
            </msg>

            <msg>
                <name>42501</name>
                <text>User '{0}' does not have {1} permission on table '{2}'.'{3}' for grant.</text>
                <arg>authorizationID</arg>
                <arg>permissionType</arg>
                <arg>schemaNamet</arg>
                <arg>tableName</arg>
            </msg>

            <msg>
                <name>42502</name>
                <text>User '{0}' does not have {1} permission on column '{2}' of table '{3}'.'{4}'.</text>
                <arg>authorizationID</arg>
                <arg>permissionType</arg>
                <arg>columnName</arg>
                <arg>schemaName</arg>
                <arg>tableName</arg>
            </msg>

            <msg>
                <name>42503</name>
                <text>User '{0}' does not have {1} permission on column '{2}' of table '{3}'.'{4}' for grant.</text>
                <arg>authorizationID</arg>
                <arg>permissionType</arg>
                <arg>columnName</arg>
                <arg>schemaName</arg>
                <arg>tableName</arg>
            </msg>

            <msg>
                <name>42504</name>
                <text>User '{0}' does not have {1} permission on {2} '{3}'.'{4}'.</text>
                <arg>authorizationID</arg>
                <arg>permissionType</arg>
                <arg>objectName</arg>
                <arg>schemaName</arg>
                <arg>tableName</arg>
            </msg>

            <msg>
                <name>42505</name>
                <text>User '{0}' does not have {1} permission on {2} '{3}'.'{4}' for grant.</text>
                <arg>authorizationID</arg>
                <arg>permissionType</arg>
                <arg>objectName</arg>
                <arg>schemaName</arg>
                <arg>tableName</arg>
            </msg>

            <msg>
                <name>42506</name>
                <text>User '{0}' is not the owner of {1} '{2}'.'{3}'.</text>
                <arg>authorizationID</arg>
                <arg>objectName</arg>
                <arg>schemaName</arg>
                <arg>tableName</arg>
            </msg>

            <msg>
                <name>42507</name>
                <text>User '{0}' can not perform the operation in schema '{1}'.</text>
                <arg>authorizationID</arg>
                <arg>schemaName</arg>
            </msg>

            <msg>
                <name>42508</name>
                <text>User '{0}' can not create schema '{1}'. Only database owner could issue this statement.</text>
                <arg>authorizationID</arg>
                <arg>schemaName</arg>
            </msg>

            <msg>
                <name>42509</name>
                <text>Specified grant or revoke operation is not allowed on object '{0}'.</text>
                <arg>objectName</arg>
            </msg>

            <msg>
                <name>4250A</name>
                <text>User '{0}' does not have {1} permission on object '{2}'.'{3}'.</text>
                <arg>authorizationID</arg>
                <arg>permissionName</arg>
                <arg>schemaName</arg>
                <arg>objectName</arg>
            </msg>

            <msg>
                <name>4250B</name>
                <text>Invalid database authorization property '{0}={1}'.</text>
                <arg>value</arg>
                <arg>value</arg>
            </msg>

            <msg>
                <name>4250C</name>
                <text>User(s) '{0}' must not be in both read-only and full-access authorization lists.</text>
                <arg>authorizationID</arg>
            </msg>

            <msg>
                <name>4250D</name>
                <text>Repeated user(s) '{1}' in access list '{0}';</text>
                <arg>authorizationID</arg>
                <arg>listName</arg>
            </msg>

            <msg>
                <name>4250E</name>
                <text>Internal Error: invalid {0} id in statement permission list.</text>
                <arg>authorizationID</arg>
            </msg>

            <msg>
                <name>4250F</name>
                <text>MODIFY PRIVILEGE is not a valid table level privilege.</text>
            </msg>

            <msg>
                <name>4251A</name>
                <text>Statement {0} can only be issued by database owner.</text>
                <arg>value</arg>
            </msg>

            <msg>
                <name>4251B</name>
                <text>PUBLIC is reserved and cannot be used as a user identifier or role name.</text>
            </msg>

            <msg>
                <name>4251C</name>
                <text>Role {0} cannot be granted to {1} because this would create a circularity.</text>
                <arg>authorizationID</arg>
                <arg>authorizationID</arg>
            </msg>

            <msg>
                <name>4251D</name>
                <text>Only the database owner can perform this operation.</text>
            </msg>

            <msg>
                <name>4251E</name>
                <text>No one can view the '{0}'.'{1}' column.</text>
                 <arg>tableName</arg>
                 <arg>columnName</arg>
           </msg>

            <msg>
                <name>4251F</name>
                <text>You cannot drop the credentials of the database owner.</text>
           </msg>

            <msg>
                <name>4251G</name>
                <text>Please set derby.authentication.builtin.algorithm to a valid message digest algorithm. The current authentication scheme is too weak to be used by NATIVE authentication.</text>
           </msg>

            <msg>
                <name>4251H</name>
                <text>Invalid NATIVE authentication specification. Please set derby.authentication.provider to a value of the form NATIVE:$credentialsDB or NATIVE:$credentialsDB:LOCAL (at the system level).</text>
           </msg>

            <msg>
                <name>4251I</name>
                <text>Authentication cannot be performed because the credentials database '{0}' does not exist.</text>
                 <arg>databaseName</arg>
           </msg>

            <msg>
                <name>4251J</name>
                <text>The value for the property '{0}' is formatted badly.</text>
                 <arg>propertyName</arg>
           </msg>

            <msg>
                <name>4251K</name>
                <text>The first credentials created must be those of the DBO.</text>
           </msg>

            <msg>
                <name>4251L</name>
                <text>The derby.authentication.provider property specifies '{0}' as the name of the credentials database. This is not a valid name for a database.</text>
                 <arg>dbName</arg>
           </msg>

           <msg>
                <name>4251M</name>
                <text>User '{0}' does not have {1} permission to analyze table '{2}'.{3}'.</text>
                <arg>authorizationID</arg>
                <arg>permissionType</arg>
                <arg>schemaName</arg>
                <arg>tableName</arg>
            </msg>
            <msg>
                <name>4251N</name>
                <text>User '{0}' does not have permission to kill operation with UUID '{1}'.</text>
                <arg>authorizationID</arg>
                <arg>UUID</arg>
            </msg>
            <msg>
                <name>4251P</name>
                <text>Operation UUID '{0}' not found, it might have already completed.</text>
                <arg>UUID</arg>
            </msg>
            <msg>
                <name>42601</name>
                <text>In an ALTER TABLE statement, the column '{0}' has been specified as NOT NULL and either the DEFAULT clause was not specified or was specified as DEFAULT NULL.</text>
                <arg>columnName</arg>
            </msg>

            <msg>
                <name>42601.S.372</name>
                <text>ALTER TABLE statement cannot add an IDENTITY column to a table.</text>
            </msg>
            <msg>
                <name>42602</name>
                <text>FROM '{0}' TABLE clause not supported for '{1}' statement.</text>
                <arg>fromTableName</arg>
                <arg>dmlStmtType</arg>
            </msg>
            <msg>
                <name>42603</name>
                <text>Trigger '{0}' attempted to modify a row in FINAL TABLE '{1}'; statement aborted.</text>
                <arg>triggerName</arg>
                <arg>tableName</arg>
            </msg>
            <msg>
                <name>42604</name>
                <text>FROM TABLE clause not supported in a '{0}' query.</text>
                <arg>queryType</arg>
            </msg>
            <msg>
                <name>42605</name>
                <text>The number of arguments for function '{0}' is incorrect.</text>
                <arg>functionName</arg>
            </msg>

            <msg>
                <name>42606</name>
                <text>An invalid hexadecimal constant starting with '{0}' has been detected.</text>
                <arg>number</arg>
            </msg>

            <msg>
                <name>42610</name>
                <text>All the arguments to the '{0}' function cannot be parameters. The function needs at least one argument that is not a parameter.</text>
                <arg>functionName</arg>
            </msg>

            <msg>
                <name>42611</name>
                <text>The length, precision, or scale attribute for column, or type mapping '{0}' is not valid. </text>
                <arg>value</arg>
            </msg>

            <msg>
                <name>42613</name>
                <text>Multiple or conflicting keywords involving the '{0}' clause are present.</text>
                <arg>clause</arg>
            </msg>

            <msg>
                <name>42621</name>
                <text>A check constraint or generated column that is defined with '{0}' is invalid.</text>
                <arg>value</arg>
            </msg>

            <msg>
                <name>42622</name>
                <text>The name '{0}' is too long. The maximum length is '{1}'.</text>
                <arg>name</arg>
                <arg>number</arg>
            </msg>

            <msg>
                <name>42734</name>
                <text>Name '{0}' specified in context '{1}' is not unique.</text>
                <arg>name</arg>
                <arg>context</arg>
            </msg>

            <msg>
                <name>42802</name>
                <text>The number of values assigned is not the same as the number of specified or implied columns.</text>
            </msg>

            <msg>
                <name>42803</name>
                <text>An expression containing the column '{0}' appears in the SELECT list and is not part of a GROUP BY clause.</text>
                <arg>columnName</arg>
            </msg>

            <msg>
                <name>42815.S.713</name>
                <text>The replacement value for '{0}' is invalid.</text>
                <arg>value</arg>
            </msg>

            <msg>
                <name>42815.S.171</name>
                <text>The data type, length or value of arguments '{0}' and '{1}' is incompatible.</text>
                <arg>value</arg>
                <arg>value</arg>
            </msg>

            <msg>
                <name>42816</name>
                <text>A datetime value or duration in an expression is invalid.</text>
            </msg>

            <msg>
                <name>42818</name>
                <text>Comparisons between '{0}' and '{1}' are not supported. Types must be comparable. String types must also have matching collation. If collation does not match, a possible solution is to cast operands to force them to the default collation (e.g. SELECT tablename FROM sys.systables WHERE CAST(tablename AS VARCHAR(128)) = 'T1')</text>
                <arg>type</arg>
                <arg>type</arg>
            </msg>

            <msg>
                <name>42820</name>
                <text>The floating point literal '{0}' contains more than 30 characters.</text>
                <arg>string</arg>
            </msg>

            <msg>
                <name>42821</name>
                <text>Columns of type '{0}' cannot hold values of type '{1}'. </text>
                <arg>type</arg>
                <arg>type</arg>
            </msg>

            <msg>
                <name>42824</name>
                <text>An operand of LIKE is not a string, or the first operand is not a column.</text>
            </msg>

            <msg>
                <name>42831</name>
                <text>'{0}' cannot be a column of a primary key or unique key because it can contain null values.</text>
                <arg>columnName</arg>
            </msg>

            <msg>
                <name>42831.S.1</name>
                <text>'{0}' cannot be a column of a primary key because it can contain null values.</text>
                <arg>columnName</arg>
            </msg>

            <msg>
                <name>42834</name>
                <text>SET NULL cannot be specified because FOREIGN KEY '{0}'  cannot contain null values.  </text>
                <arg>key</arg>
            </msg>

            <msg>
                <name>42837</name>
                <text>ALTER TABLE '{0}' specified attributes for column '{1}' that are not compatible with the existing column.</text>
                <arg>tableName</arg>
                <arg>columnName</arg>
            </msg>

            <msg>
                <name>42846</name>
                <text>Cannot convert types '{0}' to '{1}'.</text>
                <arg>type</arg>
                <arg>type</arg>
            </msg>

            <msg>
                <name>42846.A</name>
                <text>Cannot set a length for a cast from '{0}' to '{1}'.</text>
                <arg>type</arg>
                <arg>type</arg>
            </msg>

            <msg>
                <name>42846.B</name>
                <text>Date format is only applicable in casts from date/datetime.</text>
            </msg>

            <msg>
                <name>42877</name>
                <text>A qualified column name '{0}' is not allowed in the ORDER BY clause.</text>
                <arg>columnName</arg>
            </msg>

            <msg>
                <name>42878</name>
                <text>The ORDER BY clause of a SELECT UNION statement only supports unqualified column references and column position numbers. Other expressions are not currently supported.</text>
            </msg>

            <msg>
                <name>42879</name>
                <text>The ORDER BY clause may not contain column '{0}', since the query specifies DISTINCT and that column does not appear in the query result.</text>
                <arg>columnName</arg>
            </msg>
            <msg>
                <name>4287A</name>
                <text>The ORDER BY clause may not specify an expression, since the query specifies DISTINCT.</text>
            </msg>

            <msg>
                <name>4287B</name>
                <text>In this context, the ORDER BY clause may only specify a column number.</text>
            </msg>

            <msg>
                <name>42884</name>
                <text>No authorized routine named '{0}' of type '{1}' having compatible arguments was found.</text>
                <arg>routineName</arg>
                <arg>type</arg>
            </msg>

            <msg>
                <name>42886</name>
                <text>'{0}' parameter '{1}' requires a parameter marker '?'.</text>
                <arg>value</arg>
                <arg>value</arg>
            </msg>

            <msg>
                <name>42894</name>
                <text>DEFAULT value or IDENTITY attribute value is not valid for column '{0}'.</text>
                <arg>columnName</arg>
            </msg>

            <msg>
                <name>428C1</name>
                <text>Only one identity column is allowed in a table.</text>
            </msg>

            <msg>
                <name>428EK</name>
                <text>The qualifier for a declared global temporary table name must be SESSION.</text>
            </msg>

            <msg>
                <name>428C2</name>
                <text>DELETE ROWS is not supported for ON '{0}'.</text>
                <arg>txnMode</arg>
            </msg>

            <msg>
                <name>428C3</name>
                <text>Temporary table columns cannot be referenced by foreign keys.</text>
            </msg>

          <msg>
            <name>428C4</name>
            <text>Attempt to add temporary table, '{0}', as a view dependency.</text>
            <arg>txnMode</arg>
          </msg>

            <msg>
                <name>42903</name>
                <text>Invalid use of an aggregate function.</text>
            </msg>

            <msg>
                <name>42908</name>
                <text>The CREATE VIEW statement does not include a column list.</text>
            </msg>

            <msg>
                <name>42909</name>
                <text>The CREATE TABLE statement does not include a column list.</text>
            </msg>

            <msg>
                <name>42915</name>
                <text>Foreign  Key '{0}' is invalid because '{1}'. </text>
                <arg>key</arg>
                <arg>value</arg>
            </msg>

            <msg>
                <name>42916</name>
                <text>Synonym '{0}' cannot be created for '{1}' as it would result in a circular synonym chain.</text>
                <arg>synonym2</arg>
                <arg>synonym1</arg>
            </msg>

            <msg>
                <name>42939</name>
                <text>An object cannot be created with the schema name '{0}'.</text>
                <arg>schemaNamet</arg>
            </msg>

            <msg>
                <name>4293A</name>
                <text>A role cannot be created with the name '{0}', the SYS prefix is reserved.</text>
                <arg>authorizationID</arg>
            </msg>

            <msg>
                <name>42962</name>
                <text>Long column type column or parameter '{0}' not permitted in declared global temporary tables or procedure definitions. </text>
                <arg>columnName</arg>
            </msg>

            <msg>
                <name>42995</name>
                <text>The requested function does not apply to temporary tables.</text>
            </msg>

            <msg>
                <name>429BX</name>
                <text>Invalid index expression: '{0}'. An index expression must contain at least one column reference and not any subqueries, aggregate functions, window functions, nondeterminstic functions, user-defined functions, sequence references, parameters, or disallowed functions. Also, it must return a scalar value which can be indexed.
                </text>
                <arg>value</arg>
            </msg>

            <msg>
                <name>42X01</name>
                <text>Syntax error: {0}.</text>
                <arg>error</arg>
            </msg>

            <msg>
                <name>42X02</name>
                <text>{0}.</text>
                <arg>value</arg>
            </msg>

            <msg>
                <name>42X03</name>
                <text>Column name '{0}' is in more than one table in the FROM list.</text>
                <arg>columnName</arg>
            </msg>

            <msg>
                <name>42X04</name>
                <text>Column '{0}' is either not in any table in the FROM list or appears within a join specification and is outside the scope of the join specification or appears in a HAVING clause and is not in the GROUP BY list. If this is a CREATE or ALTER TABLE  statement then '{0}' is not a column in the target table.</text>
                <arg>columnName</arg>
                <arg>columnName</arg>
            </msg>

            <msg>
                <name>42X05</name>
                <text>Table/View '{0}' does not exist.</text>
                <arg>objectName</arg>
            </msg>

            <msg>
                <name>42X06</name>
                <text>Too many result columns specified for table '{0}'.</text>
                <arg>tableName</arg>
            </msg>

            <msg>
                <name>42X07</name>
                <text>Null is only allowed in a VALUES clause within an INSERT statement.</text>
            </msg>

            <msg>
                <name>42X08</name>
                <text>The constructor for class '{0}' cannot be used as an external virtual table because the class does not implement '{1}'. </text>
                <arg>className</arg>
                <arg>constructorName</arg>
            </msg>

            <msg>
                <name>42X09</name>
                <text>The table or alias name '{0}' is used more than once in the FROM list.</text>
                <arg>tableName</arg>
            </msg>

            <msg>
                <name>42X10</name>
                <text>'{0}' is not an exposed table name in the scope in which it appears.</text>
                <arg>tableName</arg>
            </msg>

            <msg>
                <name>42X12</name>
                <text>Column name '{0}' appears more than once in the CREATE TABLE statement.  </text>
                <arg>columnName</arg>
            </msg>

            <msg>
                <name>42X13</name>
                <text>Column name '{0}' appears more than once times in the column list of an INSERT statement. </text>
                <arg>columnName</arg>
            </msg>

            <msg>
                <name>42X14</name>
                <text>'{0}' is not a column in table or VTI '{1}'.</text>
                <arg>columnName</arg>
                <arg>value</arg>
            </msg>

            <msg>
                <name>42X15</name>
                <text>Column name '{0}' appears in a statement without a FROM list.</text>
                <arg>columnName</arg>
            </msg>

            <msg>
                <name>42X16</name>
                <text>Column name '{0}' appears multiple times in the SET clause of an UPDATE statement.</text>
                <arg>columnName</arg>
            </msg>

            <msg>
                <name>42X17</name>
                <text>In the Properties list of a FROM clause, the value '{0}' is not valid as a joinOrder specification. Only the values FIXED and UNFIXED are valid.  </text>
                <arg>value</arg>
            </msg>

            <msg>
                <name>42X19</name>
                <text>The WHERE or HAVING clause or CHECK CONSTRAINT definition is a '{0}' expression.  It must be a BOOLEAN expression.</text>
                <arg>value</arg>
            </msg>

            <msg>
                <name>42X20</name>
                <text>Syntax error; integer literal expected.</text>
            </msg>

            <msg>
                <name>42X21</name>
                <text>'{0}' is a special derived column which may not be defined in DDL statements.  Please rename the column.</text>
                <arg>colName</arg>
            </msg>

            <msg>
                <name>42X23</name>
                <text>Cursor {0} is not updatable.</text>
                <arg>cursorName</arg>
            </msg>

            <msg>
                <name>42X24</name>
                <text>Column {0} is referenced in the HAVING clause but is not in the GROUP BY list.</text>
                <arg>columnName</arg>
            </msg>

            <msg>
                <name>42X25</name>
                <text>The '{0}' function is not allowed on the '{1}' type.</text>
                <arg>functionName</arg>
                <arg>1</arg>
            </msg>

            <msg>
                <name>42X26</name>
                <text>The class '{0}' for column '{1}' does not exist or is inaccessible. This can happen if the class is not public.</text>
                <arg>className</arg>
                <arg>columnName</arg>
            </msg>

            <msg>
                <name>42X27</name>
                <text>The '{0}' function is not allowed for '{1}'.</text>
                <arg>functionName</arg>
                <arg>scenarioType</arg>
            </msg>

            <msg>
                <name>42X28</name>
                <text>Delete table '{0}' is not target of cursor '{1}'.</text>
                <arg>tableName</arg>
                <arg>cursorName</arg>
            </msg>

            <msg>
                <name>42X29</name>
                <text>Update table '{0}' is not the target of cursor '{1}'.</text>
                <arg>tableName</arg>
                <arg>cursorName</arg>
            </msg>

            <msg>
                <name>42X30</name>
                <text>Cursor '{0}' not found. Verify that autocommit is OFF.</text>
                <arg>cursorName</arg>
            </msg>

            <msg>
                <name>42X31</name>
                <text>Column '{0}' is not in the FOR UPDATE list of cursor '{1}'.</text>
                <arg>columnName</arg>
                <arg>cursorName</arg>
            </msg>

            <msg>
                <name>42X32</name>
                <text>The number of columns in the derived column list must match the number of columns in table '{0}'.</text>
                <arg>tableName</arg>
            </msg>

            <msg>
                <name>42X33</name>
                <text>The derived column list contains a duplicate column name '{0}'.</text>
                <arg>columnName</arg>
            </msg>

            <msg>
                <name>42X34</name>
                <text>There is a ? parameter in the select list.  This is not allowed.</text>
            </msg>

            <msg>
                <name>42X35</name>
                <text>It is not allowed for both operands of '{0}' to be ? parameters.</text>
                <arg>value</arg>
            </msg>

            <msg>
                <name>42X36</name>
                <text>The '{0}' operator is not allowed to take a ? parameter as an operand.</text>
                <arg>operator</arg>
            </msg>

            <msg>
                <name>42X37</name>
                <text>The unary '{0}' operator is not allowed on the '{1}' type.</text>
                <arg>operator</arg>
                <arg>type</arg>
            </msg>

            <msg>
                <name>42X38</name>
                <text>'SELECT *' only allowed in EXISTS and NOT EXISTS subqueries.</text>
            </msg>

            <msg>
                <name>42X39</name>
                <text>Subquery is only allowed to return a single column.</text>
            </msg>

            <msg>
                <name>42X40</name>
                <text>A NOT statement has an operand that is not boolean . The operand of NOT must evaluate to TRUE, FALSE, or UNKNOWN. </text>
            </msg>

            <msg>
                <name>42X41</name>
                <text>In the Properties clause of a FROM list, the property '{0}' is not valid (the property was being set to '{1}'). </text>
                <arg>propertyName</arg>
                <arg>value</arg>
            </msg>

            <msg>
                <name>42X42</name>
                <text>Correlation name not allowed for column '{0}' because it is part of the FOR UPDATE list.</text>
                <arg>columnName</arg>
            </msg>

            <msg>
                <name>42X43</name>
                <text>The ResultSetMetaData returned for the class/object '{0}' was null. In order to use this class as an external virtual table, the ResultSetMetaData cannot be null. </text>
                <arg>className</arg>
            </msg>

            <msg>
                <name>42X44</name>
                <text>Invalid length '{0}' in column specification.</text>
                <arg>number</arg>
            </msg>

            <msg>
                <name>42X45</name>
                <text>{0} is an invalid type for argument number {1} of {2}.</text>
                <arg>type</arg>
                <arg>value</arg>
                <arg>value</arg>
            </msg>

            <msg>
                <name>42X46</name>
                <text>There are multiple functions named '{0}'. Use the full signature or the specific name.</text>
                <arg>functionName</arg>
            </msg>

            <msg>
                <name>42X47</name>
                <text>There are multiple procedures named '{0}'. Use the full signature or the specific name.</text>
                <arg>procedureName</arg>
            </msg>

            <msg>
                <name>42X48</name>
                <text>Value '{1}' is not a valid precision for {0}.</text>
                <arg>value</arg>
                <arg>value</arg>
            </msg>

            <msg>
                <name>42X49</name>
                <text>Value '{0}' is not a valid integer literal.</text>
                <arg>value</arg>
            </msg>

            <msg>
                <name>42X50</name>
                <text>No method was found that matched the method call {0}.{1}({2}), tried all combinations of object and primitive types and any possible type conversion for any  parameters the method call may have. The method might exist but it is not public and/or static, or the parameter types are not method invocation convertible.</text>
                <arg>methodName</arg>
                <arg>value</arg>
                <arg>value</arg>
            </msg>

            <msg>
                <name>42X51</name>
                <text>The class '{0}' does not exist or is inaccessible. This can happen if the class is not public.</text>
                <arg>className</arg>
            </msg>

            <msg>
                <name>42X52</name>
                <text>Calling  method ('{0}') using a receiver of the Java primitive type '{1}' is not allowed.</text>
                <arg>methodName</arg>
                <arg>type</arg>
            </msg>

            <msg>
                <name>42X53</name>
                <text>The LIKE predicate can only have 'CHAR' or 'VARCHAR' operands. Type '{0}' is not permitted.</text>
                <arg>type</arg>
            </msg>

            <msg>
                <name>42X54</name>
                <text>The Java method '{0}' has a ? as a receiver.  This is not allowed.</text>
                <arg>methodName</arg>
            </msg>

            <msg>
                <name>42X55</name>
                <text>Table name '{1}' should be the same as '{0}'.</text>
                <arg>tableName</arg>
                <arg>value</arg>
            </msg>

            <msg>
                <name>42X56</name>
                <text>The number of columns in the view column list does not match the number of columns in the underlying query expression in the view definition for '{0}'.</text>
                <arg>value</arg>
            </msg>

            <msg>
                <name>42X57</name>
                <text>The getColumnCount() for external virtual table '{0}' returned an invalid value '{1}'.  Valid values are greater than or equal to 1. </text>
                <arg>tableName</arg>
                <arg>value</arg>
            </msg>

            <msg>
                <name>42X58</name>
                <text>The number of columns on the left and right sides of the {0} must be the same.</text>
                <arg>tableName</arg>
            </msg>

            <msg>
                <name>42X59</name>
                <text>The number of columns in each VALUES constructor must be the same.</text>
            </msg>

            <msg>
                <name>42X60</name>
                <text>Invalid value '{0}' for insertMode property specified for table '{1}'.</text>
                <arg>value</arg>
                <arg>tableName</arg>
            </msg>

            <msg>
                <name>42X61</name>
                <text>Types '{0}' and '{1}' are not {2} compatible.</text>
                <arg>type</arg>
                <arg>type</arg>
                <arg>value</arg>
            </msg>

            <msg>
                <name>42X62</name>
                <text>'{0}' is not allowed in the '{1}' schema.</text>
                <arg>value</arg>
                <arg>schemaNamet</arg>
            </msg>

            <msg>
                <name>42X63</name>
                <text>The USING clause did not return any results. No parameters can be set. </text>
            </msg>

            <msg>
                <name>42X64</name>
                <text>In the Properties list, the invalid value '{0}' was specified for the useStatistics property. The only valid values are TRUE or FALSE. </text>
                <arg>value</arg>
            </msg>

            <msg>
                <name>42X65</name>
                <text>Index '{0}' does not exist.</text>
                <arg>index</arg>
            </msg>

            <msg>
                <name>42X66</name>
                <text>Column name '{0}' appears more than once in the CREATE INDEX statement.</text>
                <arg>columnName</arg>
            </msg>

            <msg>
                <name>42X67</name>
                <text>Invalid UPDATE statement syntax.</text>
            </msg>

            <msg>
                <name>42X68</name>
                <text>No field '{0}' was found belonging to class '{1}'.  It may be that the field exists, but it is not public, or that the class does not exist or is not public.</text>
                <arg>fieldName</arg>
                <arg>className</arg>
            </msg>

            <msg>
                <name>42X69</name>
                <text>It is not allowed to reference a field ('{0}') using a referencing expression of the Java primitive type '{1}'.</text>
                <arg>fieldName</arg>
                <arg>type</arg>
            </msg>

            <msg>
                <name>42X70</name>
                <text>The number of columns in the table column list does not match the number of columns in the underlying query expression in the table definition for '{0}'.</text>
                <arg>value</arg>
            </msg>

            <msg>
                <name>42X71</name>
                <text>Invalid data type '{0}' for column '{1}'.</text>
                <arg>datatypeName</arg>
                <arg>columnName</arg>
            </msg>

            <msg>
                <name>42X72</name>
                <text>No static field '{0}' was found belonging to class '{1}'.  The field might exist, but it is not public and/or static, or the class does not exist or the class is not public.  </text>
                <arg>fieldName</arg>
                <arg>className</arg>
            </msg>

            <msg>
                <name>42X73</name>
                <text>Method resolution for signature {0}.{1}({2}) was ambiguous. (No single maximally specific method.)</text>
                <arg>value</arg>
                <arg>value</arg>
                <arg>value</arg>
            </msg>

            <msg>
                <name>42X74</name>
                <text>Invalid CALL statement syntax.</text>
            </msg>

            <msg>
                <name>42X75</name>
                <text>No constructor was found with the signature {0}({1}).  It may be that the parameter types are not method invocation convertible.</text>
                <arg>value</arg>
                <arg>value</arg>
            </msg>

            <msg>
                <name>42X76</name>
                <text>At least one column, '{0}', in the primary key being added is nullable. All columns in a primary key must be non-nullable.</text>
                <arg>columnName</arg>
            </msg>

            <msg>
                <name>42X77</name>
                <text>Column position '{0}' is out of range for the query expression.</text>
                <arg>columnPosition</arg>
            </msg>

            <msg>
                <name>42X78</name>
                <text>Column '{0}' is not in the result of the query expression.</text>
                <arg>columnName</arg>
            </msg>

            <msg>
                <name>42X79</name>
                <text>Column name '{0}' appears more than once in the result of the query expression.</text>
                <arg>columnName</arg>
            </msg>

            <msg>
                <name>42X80</name>
                <text>VALUES clause must contain at least one element. Empty elements are not allowed. </text>
            </msg>

            <msg>
                <name>42X81</name>
                <text>A query expression must return at least one column.</text>
            </msg>

            <msg>
                <name>42X82</name>
                <text>The USING clause returned more than one row. Only single-row ResultSets are permissible.</text>
            </msg>

            <msg>
                <name>42X83</name>
                <text>The constraints on column '{0}' require that it be both nullable and not nullable.</text>
                <arg>columnName</arg>
            </msg>

            <msg>
                <name>42X84</name>
                <text>Index '{0}' was created to enforce constraint '{1}'.  It can only be dropped by dropping the constraint.</text>
                <arg>index</arg>
                <arg>constraintName</arg>
            </msg>

            <msg>
                <name>42X85</name>
                <text>Constraint '{0}'is required to be in the same schema as table '{1}'.</text>
                <arg>constraintName</arg>
                <arg>tableName</arg>
            </msg>

            <msg>
                <name>42X86</name>
                <text>ALTER TABLE failed. There is no constraint '{0}' on table '{1}'. </text>
                <arg>constraintName</arg>
                <arg>tableName</arg>
            </msg>

            <msg>
                <name>42X87</name>
                <text>At least one result expression (THEN or ELSE) of the '{0}' expression must not be a '?'. </text>
                <arg>expression</arg>
            </msg>

            <msg>
                <name>42X88</name>
                <text>A conditional has a non-Boolean operand. The operand of a conditional must evaluate to TRUE, FALSE, or UNKNOWN.  </text>
            </msg>

            <msg>
                <name>42X89</name>
                <text>Types '{0}' and '{1}' are not type compatible. Neither type is assignable to the other type.  </text>
                <arg>type</arg>
                <arg>type</arg>
            </msg>

            <msg>
                <name>42X90</name>
                <text>More than one primary key constraint specified for table '{0}'.</text>
                <arg>tableName</arg>
            </msg>

            <msg>
                <name>42X91</name>
                <text>Constraint name '{0}' appears more than once in the CREATE TABLE statement. </text>
                <arg>constraintName</arg>
            </msg>

            <msg>
                <name>42X92</name>
                <text>Column name '{0}' appears more than once in a constraint's column list.</text>
                <arg>columnName</arg>
            </msg>

            <msg>
                <name>42X93</name>
                <text>Table '{0}' contains a constraint definition with column '{1}' which is not in the table.</text>
                <arg>tableName</arg>
                <arg>columnName</arg>
            </msg>

            <msg>
                <name>42X94</name>
                <text>{0} '{1}' does not exist.</text>
                <arg>value</arg>
                <arg>value</arg>
            </msg>

            <msg>
                <name>42X96</name>
                <text>The database class path contains an unknown jar file '{0}'.</text>
                <arg>fileName</arg>
            </msg>

            <msg>
                <name>42X98</name>
                <text>Parameters are not allowed in a VIEW definition.</text>
            </msg>

            <msg>
                <name>42X99</name>
                <text>Parameters are not allowed in a TABLE definition.</text>
            </msg>

            <msg>
                <name>42XA0</name>
                <text>The generation clause for column '{0}' has data type '{1}', which cannot be assigned to the column's declared data type.</text>
                <arg>columnName</arg>
                <arg>datatypeName</arg>
            </msg>

            <msg>
                <name>42XA1</name>
                <text>The generation clause for column '{0}' contains an aggregate. This is not allowed.</text>
                <arg>columnName</arg>
            </msg>

            <msg>
                <name>42XA2</name>
                <text>'{0}' cannot appear in a GENERATION CLAUSE because it may return unreliable results.</text>
                <arg>value</arg>
            </msg>

            <msg>
                <name>42XA3</name>
                <text>You may not override the value of generated column '{0}'.</text>
                <arg>columnName</arg>
            </msg>

            <msg>
                <name>42XA4</name>
                <text>The generation clause for column '{0}' references other generated columns. This is not allowed.</text>
                <arg>columnName</arg>
            </msg>

            <msg>
                <name>42XA5</name>
                <text>Routine '{0}' may issue SQL and therefore cannot appear in a GENERATION CLAUSE.</text>
                <arg>routineName</arg>
            </msg>

            <msg>
                <name>42XA6</name>
                <text>'{0}' is a generated column. It cannot be part of a foreign key whose referential action for DELETE is SET NULL or SET DEFAULT, or whose referential action for UPDATE is CASCADE.</text>
                <arg>columnName</arg>
            </msg>

            <msg>
                <name>42XA7</name>
                <text>'{0}' is a generated column. You cannot change its default value.</text>
                <arg>columnName</arg>
            </msg>

            <msg>
                <name>42XA8</name>
                <text>You cannot rename '{0}' because it is referenced by the generation clause of column '{1}'.</text>
                <arg>columnName</arg>
                <arg>columnName</arg>
            </msg>

            <msg>
                <name>42XA9</name>
                <text>Column '{0}' needs an explicit datatype. The datatype can be omitted only for columns with generation clauses.</text>
                <arg>columnName</arg>
            </msg>

            <msg>
                <name>42XAA</name>
                <text>The NEW value of generated column '{0}' is mentioned in the BEFORE action of a trigger. This is not allowed.</text>
                <arg>columnName</arg>
            </msg>

            <msg>
                <name>42XAB</name>
                <text>NOT NULL is allowed only if you explicitly declare a datatype.</text>
            </msg>

            <msg>
                <name>42XAC</name>
                <text>'INCREMENT BY' value can not be zero.</text>
            </msg>

             <msg>
                <name>42XAE</name>
                <text>'{0}' value out of range of datatype '{1}'. Must be between '{2}' and '{3}'.</text>
                <arg>argName</arg>
                <arg>datatypeName</arg>
                <arg>minValue</arg>
                <arg>maxValue</arg>
            </msg>

            <msg>
                <name>42XAF</name>
                <text>Invalid 'MINVALUE' value '{0}'. Must be smaller than 'MAXVALUE: {1}'.</text>
                <arg>minValue</arg>
                <arg>maxValue</arg>
            </msg>

            <msg>
                <name>42XAG</name>
                <text>Invalid 'START WITH' value '{0}'. Must be between '{1}' and '{2}'.</text>
                <arg>startValue</arg>
                <arg>minValue</arg>
                <arg>maxValue</arg>
            </msg>

            <msg>
                <name>42XAH</name>
                <text>A NEXT VALUE FOR expression may not appear in many contexts, including WHERE, ON, HAVING, ORDER BY, DISTINCT, CASE, GENERATION, and AGGREGATE clauses as well as WINDOW functions and CHECK constraints.</text>
            </msg>

            <msg>
                <name>42XAI</name>
                <text>The statement references the following sequence more than once: '{0}'.</text>
                <arg>sequenceName</arg>
            </msg>

            <msg>
                <name>42XAJ</name>
                <text>The CREATE SEQUENCE statement has a redundant '{0}' clause.</text>
                <arg>clauseName</arg>
            </msg>

            <msg>
                <name>42Y00</name>
                <text>Class '{0}' does not implement com.splicemachine.db.iapi.db.AggregateDefinition and thus cannot
                    be used as an aggregate expression.</text>
                <arg>className</arg>
            </msg>

            <msg>
                <name>42Y01</name>
                <text>Constraint '{0}' is invalid.</text>
                <arg>constraintName</arg>
            </msg>

            <msg>
                <name>42Y03.S.0</name>
                <text>'{0}' is not recognized as a function or procedure.</text>
                <arg>statement</arg>
            </msg>

            <msg>
                <name>42Y03.S.1</name>
                <text>'{0}' is not recognized as a procedure.</text>
                <arg>statement</arg>
            </msg>

            <msg>
                <name>42Y03.S.2</name>
                <text>'{0}' is not recognized as a function.</text>
                <arg>statement</arg>
            </msg>

            <msg>
                <name>42Y04</name>
                <text>Cannot create a procedure or function with EXTERNAL NAME '{0}' because it is not a list separated by periods. The expected format is &lt;full java path&gt;.&lt;method name&gt;.</text>
                <arg>name</arg>
            </msg>

            <msg>
                <name>42Y05</name>
                <text>There is no Foreign Key named '{0}'.</text>
                <arg>key</arg>
            </msg>

            <msg>
                <name>42Y06</name>
                <text>Session parameter CurrentFunctionPath is set with following schemas '{0}', the schema '{1}' does not exist</text>
                <arg>schemas</arg>
                <arg>schemaName</arg>
            </msg>

            <msg>
                <name>42Y07</name>
                <text>Schema '{0}' does not exist</text>
                <arg>schemaNamet</arg>
            </msg>

            <msg>
                <name>42Y08</name>
                <text>Foreign key constraints are not allowed on system tables.</text>
            </msg>

            <msg>
                <name>42Y09</name>
                <text>Void methods are only allowed within a CALL statement.</text>
            </msg>

            <msg>
                <name>42Y10</name>
                <text>A table constructor that is not in an INSERT statement has all ? parameters in one of its columns.  For each column, at least one of the rows must have a non-parameter.</text>
            </msg>

            <msg>
                <name>42Y11</name>
                <text>A join specification is required with the '{0}' clause.</text>
                <arg>clauseName</arg>
            </msg>

            <msg>
                <name>42Y12</name>
                <text>The ON clause of a JOIN is a '{0}' expression.  It must be a BOOLEAN expression.</text>
                <arg>expressionType</arg>
            </msg>

            <msg>
                <name>42Y13</name>
                <text>Column name '{0}' appears more than once in the CREATE VIEW statement.</text>
                <arg>columnName</arg>
            </msg>

            <msg>
                <name>42Y16</name>
                <text>No public static method '{0}' was found in class '{1}'. The method might exist, but it is not public, or it is not static. </text>
                <arg>methodName</arg>
                <arg>className</arg>
            </msg>

            <msg>
                <name>42Y18</name>
                <text>Database '{0}' does not exist</text>
                <arg>databaeName</arg>
            </msg>

            <msg>
                <name>42Y19</name>
                <text>Multidatabase is disabled</text>
            </msg>

            <msg>
                <name>42Y22</name>
                <text>Aggregate {0} cannot operate on type {1}.</text>
                <arg>aggregateType</arg>
                <arg>type</arg>
            </msg>

            <msg>
                <name>42Y23</name>
                <text>Incorrect JDBC type info returned for column {0}.</text>
                <arg>colunmName</arg>
            </msg>

            <msg>
                <name>42Y24</name>
                <text>View '{0}' is not updatable. (Views are currently not updatable.) </text>
                <arg>viewName</arg>
            </msg>

            <msg>
                <name>42Y25</name>
                <text>'{0}' is a system table.  Users are not allowed to modify the contents of this table.</text>
                <arg>tableName</arg>
            </msg>

            <msg>
                <name>42Y26</name>
                <text>Aggregates are not allowed in the GROUP BY list.</text>
            </msg>

            <msg>
                <name>42Y27</name>
                <text>Parameters are not allowed in the trigger action.</text>
            </msg>

            <msg>
                <name>42Y29</name>
                <text>The SELECT list of a non-grouped query contains at least one invalid expression. When the SELECT list contains at least one aggregate then all entries must be valid aggregate expressions.</text>
            </msg>

            <msg>
                <name>42Y30</name>
                <text>The SELECT list of a grouped query contains at least one invalid expression. If a SELECT list has a GROUP BY, the list may only contain valid grouping expressions and valid aggregate expressions.  </text>
            </msg>

            <msg>
                <name>42Y32</name>
                <text>Aggregator class '{0}' for aggregate '{1}' on type {2} does not implement
                    com.splicemachine.db.iapi.sql.execute.ExecAggregator.
                </text>
                <arg>className</arg>
                <arg>aggregateName</arg>
                <arg>type</arg>
            </msg>

            <msg>
                <name>42Y33</name>
                <text>Aggregate {0} contains one or more aggregates.</text>
                <arg>aggregateName</arg>
            </msg>

            <msg>
                <name>42Y34</name>
                <text>Column name '{0}' matches more than one result column in table '{1}'.</text>
                <arg>columnName</arg>
                <arg>tableName</arg>
            </msg>

            <msg>
                <name>42Y35</name>
                <text>Column reference '{0}' is invalid. When the SELECT list contains at least one aggregate then all entries must be valid aggregate expressions.  </text>
                <arg>reference</arg>
            </msg>

            <msg>
                <name>42Y36</name>
                <text>Column reference '{0}' is invalid, or is part of an invalid expression.  For a SELECT list with a GROUP BY, the columns and expressions being selected may only contain valid grouping expressions and valid aggregate expressions.</text>
                <arg>reference</arg>
            </msg>

            <msg>
                <name>42Y37</name>
                <text>'{0}' is a Java primitive and cannot be used with this operator.</text>
                <arg>value</arg>
            </msg>

            <msg>
                <name>42Y38</name>
                <text>insertMode = replace is not permitted on an insert where the target table, '{0}', is referenced in the SELECT.</text>
                <arg>tableName</arg>
            </msg>

            <msg>
                <name>42Y39</name>
                <text>'{0}' may not appear in a CHECK CONSTRAINT definition because it may return non-deterministic results.</text>
                <arg>value</arg>
            </msg>

            <msg>
                <name>42Y40</name>
                <text>'{0}' appears multiple times in the UPDATE OF column list for trigger '{1}'.</text>
                <arg>value</arg>
                <arg>triggerName</arg>
            </msg>

            <msg>
                <name>42Y41</name>
                <text>'{0}' cannot be directly invoked via EXECUTE STATEMENT because it is part of a trigger.</text>
                <arg>value</arg>
            </msg>

            <msg>
                <name>42Y42</name>
                <text>Scale '{1}' is not a valid scale for a {0}.</text>
                <arg>scaleValue</arg>
                <arg>value</arg>
            </msg>

            <msg>
                <name>42Y43</name>
                <text>Scale '{0}' is not a valid scale with precision of '{1}'.</text>
                <arg>scaleValue</arg>
                <arg>precision</arg>
            </msg>

            <msg>
                <name>42Y44</name>
                <text>Invalid key '{0}' specified in the Properties list of a FROM list. The case-sensitive keys that are currently supported are '{1}'. </text>
                <arg>key</arg>
                <arg>key</arg>
            </msg>

            <msg>
                <name>42Y45</name>
                <text>VTI '{0}' cannot be bound because it is a special trigger VTI and this statement is not part of a trigger action or WHEN clause.</text>
                <arg>value</arg>
            </msg>

            <msg>
                <name>42Y46</name>
                <text>Invalid Properties list in FROM list.  There is no index '{0}' on table '{1}'.</text>
                <arg>index</arg>
                <arg>tableName</arg>
            </msg>

            <msg>
                <name>42Y47</name>
                <text>Invalid Properties list in FROM list.  The hint {0} needs (true/false) and does not support '{1}'.</text>
                <arg>hintName</arg>
                <arg>value</arg>
            </msg>

            <msg>
                <name>42Y48</name>
                <text>Invalid Properties list in FROM list.  Either there is no named constraint '{0}' on table '{1}' or the constraint does not have a backing index.</text>
                <arg>constraintName</arg>
                <arg>tableName</arg>
            </msg>

            <msg>
                <name>42Y49</name>
                <text>Multiple values specified for property key '{0}'. </text>
                <arg>key</arg>
            </msg>

            <msg>
                <name>42Y50</name>
                <text>Properties list for table '{0}' may contain values for index or for constraint but not both.</text>
                <arg>tableName</arg>
            </msg>
            <msg>
                <name>42Y51</name>
                <text>The hint minPlanTimeout should be non-negative long and does not support '{0}'.</text>
                <arg>tableName</arg>
            </msg>
            <msg>
                <name>42Y52</name>
                <text>The hint skipStats needs (true/false) and does not support '{0}'.</text>
                <arg>tableName</arg>
            </msg>

            <msg>
                <name>42Y54</name>
                <text>The hint useDefaultSelectivityFactor should be a number in (0,1], and does not support '{0}'.</text>
                <arg>tableName</arg>
            </msg>
            <msg>
                <name>42Y53</name>
                <text>Invalid Properties list in FROM list.  The hint splits needs a positive integer and does not support '{0}'.</text>
                <arg>tableName</arg>
            </msg>

            <msg>
                <name>42Y55</name>
                <text>'{0}' cannot be performed on '{1}' because it does not exist.</text>
                <arg>value</arg>
                <arg>value</arg>
            </msg>

            <msg>
                <name>42Y56</name>
                <text>Invalid join strategy '{0}' specified in Properties list on table '{1}'. The currently supported values for a join strategy are: {2}.</text>
                <arg>strategyValue</arg>
                <arg>tableName</arg>
                <arg>supportedStrategyNames</arg>
            </msg>

            <msg>
                <name>42Y57</name>
                <text>The hint useDefaultRowCount should be a positive integer, and does not support '{0}'.</text>
                <arg>tableName</arg>
            </msg>

            <msg>
                <name>42Y58</name>
                <text>NumberFormatException occurred when converting value '{0}' for optimizer override '{1}'.</text>
                <arg>value</arg>
                <arg>value</arg>
            </msg>

            <msg>
                <name>42Y59</name>
                <text>Invalid value, '{0}', specified for hashInitialCapacity override. Value must be greater than 0.</text>
                <arg>value</arg>
            </msg>

            <msg>
                <name>42Y60</name>
                <text>Invalid value, '{0}', specified for hashLoadFactor override. Value must be greater than 0.0 and less than or equal to 1.0.</text>
                <arg>value</arg>
            </msg>

            <msg>
                <name>42Y61</name>
                <text>Invalid value, '{0}', specified for hashMaxCapacity override. Value must be greater than 0.</text>
                <arg>value</arg>
            </msg>

            <msg>
                <name>42Y62</name>
                <text>'{0}' is not allowed on '{1}' because it is a view.</text>
                <arg>statement</arg>
                <arg>viewName</arg>
            </msg>

            <msg>
                <name>42Y63</name>
                <text>Hash join requires an optimizable equijoin predicate on a column in the selected index or heap.  An optimizable equijoin predicate does not exist on any column in table or index '{0}'. Use the 'index' optimizer override to specify such an index or the heap on table '{1}'.</text>
                <arg>index</arg>
                <arg>tableName</arg>
            </msg>

            <msg>
                <name>42Y64</name>
                <text>bulkFetch value of '{0}' is invalid. The minimum value for bulkFetch is 1.</text>
                <arg>value</arg>
            </msg>

            <msg>
                <name>42Y65</name>
                <text>bulkFetch is not permitted on '{0}' joins.</text>
                <arg>joinType</arg>
            </msg>

            <msg>
                <name>42Y66</name>
                <text>bulkFetch is not permitted on updatable cursors. </text>
            </msg>

            <msg>
                <name>42Y67</name>
                <text>Schema '{0}' cannot be dropped.</text>
                <arg>schemaNamet</arg>
            </msg>

            <msg>
                <name>42Y68</name>
                <text>Database '{0}' cannot be dropped.</text>
                <arg>dbName</arg>
            </msg>

            <msg>
                <name>42Y69</name>
                                <text>No valid execution plan was found for this statement. This is usually because an infeasible join strategy was chosen, or because an index was chosen which prevents the chosen join strategy from being used.</text>
                                <!--                <text>No valid execution plan was found for this statement. This may have one of two causes: either you specified a hash join strategy when hash join is not allowed (no optimizable equijoin) or you are attempting to join two external virtual tables, each of which references the other, and so the statement cannot be evaluated.  </text> -->
            </msg>

            <msg>
                <name>42Y70</name>
                <text>The user specified an illegal join order. This could be caused by a join column from an inner table being passed as a parameter to an external virtual table.</text>
            </msg>

            <msg>
                <name>42Y71</name>
                <text>System function or procedure '{0}' cannot be dropped.</text>
                <arg>procedureName</arg>
            </msg>

            <msg>
                <name>42Y82</name>
                <text>System generated stored prepared statement '{0}' that cannot be dropped using DROP STATEMENT. It is part of a trigger. </text>
                <arg>statement</arg>
            </msg>

            <msg>
                <name>42Y83</name>
                <text>An untyped null is not permitted as an argument to aggregate {0}.  Please cast the null to a suitable type.</text>
                <arg>aggregateName</arg>
            </msg>

            <msg>
                <name>42Y84</name>
                <text>'{0}' may not appear in a DEFAULT definition.</text>
                <arg>value</arg>
            </msg>

            <msg>
                <name>42Y85</name>
                <text>The DEFAULT keyword is only allowed in a VALUES clause when the VALUES clause appears within an INSERT statement.</text>
            </msg>

            <msg>
                <name>42Y86</name>
                <text>Invalid session property '{0}' specified. The case-insensitive session properties that are currently supported are '{1}'. </text>
                <arg>sessionPropertyName</arg>
                <arg>propertyNameList</arg>
            </msg>

            <msg>
                <name>42Y87</name>
                <text>Invalid session property value '{0}' specified, '{1}' is expected. </text>
                <arg>sessionPropertyValue</arg>
                <arg>expectedVal</arg>
            </msg>

            <msg>
                <name>42Y88</name>
                <text>The hint doNotFlatten should be a boolean, and does not support '{0}'.</text>
                <arg>value</arg>
            </msg>

            <msg>
                <name>42Y89</name>
                <text>Invalid key '{0}' specified in the Properties list of a subquery. The case-sensitive key that is currently supported is just '{1}'. </text>
                <arg>key</arg>
                <arg>list</arg>
            </msg>

            <msg>
                <name>42Y90</name>
                <text>FOR UPDATE is not permitted in this type of statement.  </text>
            </msg>

            <msg>
                <name>42Y91</name>
                <text>The USING clause is not permitted in an EXECUTE STATEMENT for a trigger action.</text>
            </msg>

            <msg>
                <name>42Y92</name>
                <text>{0} triggers may only reference {1} transition variables/tables.</text>
                <arg>triggerName</arg>
                <arg>value</arg>
            </msg>

            <msg>
                <name>42Y93</name>
                <text>Illegal REFERENCING clause: only one name is permitted for each type of transition variable/table.</text>
            </msg>

            <msg>
                <name>42Y94</name>
                <text>An AND or OR has a non-boolean operand. The operands of AND and OR must evaluate to TRUE, FALSE, or UNKNOWN.  </text>
            </msg>

            <msg>
                <name>42Y95</name>
                <text>The '{0}' operator with a left operand type of '{1}' and a right operand type of '{2}' is not supported.</text>
                <arg>operatorName</arg>
                <arg>operandType</arg>
                <arg>operandType</arg>
            </msg>

                        <msg>
                            <name>42Y96</name>
                            <text>Invalid Sort Strategy: '{0}'.</text>
                            <arg>sortStrategy</arg>
                        </msg>

            <msg>
                <name>42Y97</name>
                <text>Invalid escape character at line '{0}', column '{1}'.</text>
                <arg>lineNumber</arg>
                <arg>columnName</arg>
            </msg>

            <msg>
                <name>42Z02</name>
                <text>Multiple DISTINCT aggregates are not supported at this time.</text>
            </msg>

            <msg>
                <name>42Z03</name>
<<<<<<< HEAD
                <text>Specified index '{0}' is created at tx '{1}' which is after time-travel mapped past transaction id '{2}'.</text>
                <arg>indexName</arg>
                <arg>indexCreationTx</arg>
                <arg>timeTravelTx</arg>
            </msg>


=======
                <text>'{0}' is not allowed on '{1}' because it is not a view.</text>
                <arg>statement</arg>
                <arg>viewName</arg>
            </msg>

>>>>>>> 3212406c
            <msg>
                <name>42Z07</name>
                <text>Aggregates are not permitted in the ON clause.</text>
            </msg>

            <msg>
                <name>42Z08</name>
                <text>Bulk insert replace is not permitted on '{0}' because it has an enabled trigger ({1}).</text>
                <arg>value</arg>
                <arg>value</arg>
            </msg>

            <msg>
                <name>42Z15</name>
                <text>Invalid type specified for column '{0}'. The type of a column may not be changed.  </text>
                <arg>columnName</arg>
            </msg>

            <msg>
                <name>42Z16</name>
                <text>Only columns of type VARCHAR, CLOB, and BLOB may have their length altered. </text>
            </msg>

            <msg>
                <name>42Z17</name>
                <text>Invalid length specified for column '{0}'. Length must be greater than the current column length.</text>
                <arg>columnName</arg>
            </msg>

            <msg>
                <name>42Z18</name>
                <text>Column '{0}' is part of a foreign key constraint '{1}'. To alter the length of this column, you should drop the constraint first, perform the ALTER TABLE, and then recreate the constraint.</text>
                <arg>columnName</arg>
                <arg>constraintName</arg>
            </msg>

            <msg>
                <name>42Z19</name>
                <text>Column '{0}' is being referenced by at least one foreign key constraint '{1}'. To alter the length of this column, you should drop referencing constraints, perform the ALTER TABLE and then recreate the constraints. </text>
                <arg>columnName</arg>
                <arg>constraintName</arg>
            </msg>

            <msg>
                <name>42Z20</name>
                <text>Column '{0}' cannot be made nullable. It is part of a primary key or unique constraint, which cannot have any nullable columns.</text>
                <arg>columnName</arg>
            </msg>

            <msg>
                <name>42Z20.S.1</name>
                <text>Column '{0}' cannot be made nullable. It is part of a primary key, which cannot have any nullable columns.</text>
                <arg>columnName</arg>
            </msg>

            <msg>
                <name>42Z21</name>
                <text>Invalid increment specified for identity for column '{0}'. Increment cannot be zero.  </text>
                <arg>columnName</arg>
            </msg>

            <msg>
                <name>42Z22</name>
                <text>Invalid type specified for identity column '{0}'. The only valid types for identity columns are BIGINT, INT and SMALLINT.</text>
                <arg>columnName</arg>
            </msg>

            <msg>
                <name>42Z23</name>
                <text>Attempt to modify an identity column '{0}'. </text>
                <arg>columnName</arg>
            </msg>

            <msg>
                <name>42Z24</name>
                <text>Overflow occurred in identity value for column '{1}' in table '{0}'.</text>
                <arg>columnName</arg>
                <arg>tableName</arg>
            </msg>

            <msg>
                <name>42Z25</name>
                <text>INTERNAL ERROR identity counter. Update was called without arguments with current value \= NULL.</text>
            </msg>

            <msg>
                <name>42Z26</name>
                <text>A column, '{0}', with an identity default cannot be made nullable.</text>
                <arg>columnName</arg>
            </msg>

            <msg>
                <name>42Z27</name>
                <text>A nullable column, '{0}', cannot be modified to have identity default.</text>
                <arg>columnName</arg>
            </msg>

            <msg>
                <name>42Z50</name>
                <text>INTERNAL ERROR: Unable to generate code for {0}.</text>
                <arg>value</arg>
            </msg>

            <msg>
                <name>42Z51</name>
                <text>INTERNAL ERROR: Unable to load generate code for {0}.</text>
                <arg>value</arg>
            </msg>

            <msg>
                <name>42Z53</name>
                <text>INTERNAL ERROR: Type of activation to generate for node choice {0} is unknown.</text>
                <arg>value</arg>
            </msg>

            <msg>
                <name>42Z60</name>
                <text>{0} not allowed unless database property {1} has value '{2}'.</text>
                <arg>value</arg>
                <arg>propertyName</arg>
                <arg>value</arg>
            </msg>

            <msg>
                <name>42Z70</name>
                <text>Binding directly to an XML value is not allowed; try using XMLPARSE.</text>
            </msg>

            <msg>
                <name>42Z71</name>
                <text>XML values are not allowed in top-level result sets; try using XMLSERIALIZE.</text>
            </msg>

            <msg>
                <name>42Z72</name>
                <text>Missing SQL/XML keyword(s) '{0}' at line {1}, column {2}.</text>
                <arg>keywords</arg>
                <arg>lineNumber</arg>
                <arg>columnNumber</arg>
            </msg>

            <msg>
                <name>42Z73</name>
                <text>Invalid target type for XMLSERIALIZE: '{0}'.</text>
                <arg>typeName</arg>
            </msg>

            <msg>
                <name>42Z74</name>
                <text>XML feature not supported: '{0}'.</text>
                <arg>featureName</arg>
            </msg>

            <msg>
                <name>42Z75</name>
                <text>XML query expression must be a string literal.</text>
            </msg>

            <msg>
                <name>42Z76</name>
                <text>Multiple XML context items are not allowed.</text>
            </msg>

            <msg>
                <name>42Z77</name>
                <text>Context item must have type 'XML'; '{0}' is not allowed.</text>
                <arg>value</arg>
            </msg>

            <msg>
                <name>42Z79</name>
                <text>Unable to determine the parameter type for XMLPARSE; try using a CAST.</text>
            </msg>

            <msg>
                <name>42Z89</name>
                <text>VTI '{0}' does not does not implement compile-time schema</text>
                <arg>vti</arg>
            </msg>

            <msg>
                <name>42Z90</name>
                <text>Class '{0}' does not return an updatable ResultSet.</text>
                <arg>className</arg>
            </msg>

            <msg>
                <name>42Z91</name>
                <text>subquery</text>
            </msg>

            <msg>
                <name>42Z92</name>
                <text>repeatable read</text>
            </msg>

            <msg>
                <name>42Z93</name>
                <text>Constraints '{0}' and '{1}' have the same set of columns, which is not allowed. </text>
                <arg>constraintName</arg>
                <arg>constraintName</arg>
            </msg>

            <msg>
                <name>42Z97</name>
                <text>Renaming column '{0}' will cause check constraint '{1}' to break.</text>
                <arg>columnName</arg>
                <arg>constraintName</arg>
            </msg>

            <msg>
                <name>42Z99</name>
                <text>String or Hex literal cannot exceed 64K.</text>
            </msg>

            <msg>
                <name>42Z9A</name>
                <text>read uncommitted</text>
            </msg>

            <msg>
                <name>42Z9B</name>
                <text>The external virtual table interface does not support BLOB or CLOB columns. '{0}' column '{1}'. </text>
                <arg>value</arg>
                <arg>value</arg>
            </msg>

            <msg>
                <name>42Z9D.S.1</name>
                <text>Procedures that modify SQL data are not allowed in BEFORE triggers.</text>
            </msg>

            <msg>
                <name>42Z9D</name>
                <text>'{0}' statements are not allowed in '{1}' triggers.</text>
                <arg>statement</arg>
                <arg>triggerName</arg>
            </msg>

            <msg>
                <name>42Z9E</name>
                <text>Constraint '{0}' is not a {1} constraint.</text>
                <arg>constraintName</arg>
                <arg>value</arg>
            </msg>

            <msg>
                <name>42Z9F</name>
                <text>Too many indexes ({0}) on the table {1}. The limit is {2}.  </text>
                <arg>index</arg>
                <arg>tableName</arg>
                <arg>number</arg>
            </msg>

            <msg>
                <name>42ZA0</name>
                <text>Statement too complex. Try rewriting the query to remove complexity. Eliminating many duplicate expressions or breaking up the query and storing interim results in a temporary table can often help resolve this error.</text>
            </msg>

            <msg>
                <name>42ZA1</name>
                <text>Invalid SQL in Batch: '{0}'.</text>
                <arg>batch</arg>
            </msg>

            <msg>
                <name>42ZA2</name>
                <text>Operand of LIKE predicate with type {0} and collation {1} is not compatable with LIKE pattern operand with type {2} and collation {3}.</text>
                <arg>type</arg>
                <arg>value</arg>
                <arg>type</arg>
                <arg>value</arg>
            </msg>

            <msg>
                <name>42ZA3</name>
                <text>The table will have collation type {0} which is different than the collation of the schema {1} hence this operation is not supported .</text>
                <arg>type</arg>
                <arg>type</arg>
            </msg>

            <msg>
                <name>42ZB1</name>
                <text>Parameter style DERBY_JDBC_RESULT_SET is only allowed for table functions.</text>
            </msg>

            <msg>
                <name>42ZB2</name>
                <text>Table functions can only have parameter style DERBY_JDBC_RESULT_SET.</text>
            </msg>

            <msg>
                <name>42ZB3</name>
                <text>XML is not allowed as the datatype of a user-defined aggregate or of a column returned by a table function.</text>
            </msg>

            <msg>
                <name>42ZB4</name>
                <text>'{0}'.{1}' does not identify a table function.</text>
                <arg>schemaName</arg>
                <arg>functionName</arg>
            </msg>

            <msg>
                <name>42ZB5</name>
                <text>Class '{0}' implements VTICosting but does not provide a public, no-arg constructor.</text>
                <arg>className</arg>
            </msg>

            <msg>
                <name>42ZB6</name>
                <text>A scalar value is expected, not a row set returned by a table function.</text>
            </msg>

            <msg>
                <name>42ZC0</name>
                <text>Window '{0}' is not defined.</text>
                <arg>windowName</arg>
            </msg>

            <msg>
                <name>42ZC1</name>
                <text>Only one window is supported.</text>
            </msg>

            <msg>
                <name>42ZC2</name>
                <text>Window function is illegal in this context: '{0}' clause</text>
                <arg>clauseName</arg>
            </msg>
            <msg>
                <name>42ZC3</name>
                <text>A user defined aggregate may not have the name of an aggregate defined by the SQL Standard or the name of a builtin Derby function having one argument: '{0}'</text>
                <arg>aggregateName</arg>
            </msg>
            <msg>
                <name>42ZC4</name>
                <text>User defined aggregate '{0}'.'{1}' is bound to external class '{2}'. The parameter types of that class could not be resolved.</text>
                <arg>schemaName</arg>
                <arg>aggregateName</arg>
                <arg>className</arg>
            </msg>

            <msg>
                <name>42ZC6</name>
                <text>User defined aggregate '{0}'.'{1}' was declared to have this input Java type: '{2}'. This does not extend the following actual bounding input Java type: '{3}'.</text>
                <arg>schemaName</arg>
                <arg>aggregateName</arg>
                <arg>javaDataType</arg>
                <arg>javaDataType</arg>
            </msg>

            <msg>
                <name>42ZC7</name>
                <text>User defined aggregate '{0}'.'{1}' was declared to have this return Java type: '{2}'. This does not extend the following actual bounding return Java type: '{3}'.</text>
                <arg>schemaName</arg>
                <arg>aggregateName</arg>
                <arg>javaDataType</arg>
                <arg>javaDataType</arg>
            </msg>

            <msg>
                <name>42ZC8</name>
                <text>Implementing class '{0}' for user defined aggregate '{1}'.'{2}' could not be instantiated or was malformed. Detailed message follows: {3}</text>
                <arg>className</arg>
                <arg>schemaName</arg>
                <arg>aggregateName</arg>
                <arg>detailedMessage</arg>
            </msg>

            <msg>
                <name>42ZC9</name>
                <text>Grouping function is illegal in this context: '{0}' clause</text>
                <arg>clauseName</arg>
            </msg>

            <msg>
                <name>42ZD0</name>
                <text>Surpassed limit of buffered rows in control mode, please resubmit as OLAP query</text>
            </msg>

            <msg>
                <name>42ZD1</name>
                <text>Using both useOLAP=true and useOLAP=false at the same level ('{0}') is illegal</text>
                <arg>level</arg>
            </msg>

            <msg>
                <name>42ZD2</name>
                <text>Using time travel clause with {0} is not allowed</text>
                <arg>artifactName</arg>
            </msg>

            <msg>
                <name>42ZD3</name>
                <text>INTERNAL ERROR: Invalid internal local temporary table name: '{0}'</text>
                <arg>tableName</arg>
            </msg>

            <msg>
                <name>42ZD4</name>
                <text>Table '{0}'.'{1}' exists as a local temporary table in another session</text>
                <arg>schemaName</arg>
                <arg>tableName</arg>
            </msg>

            <msg>
                <name>42ZD5</name>
                <text>In the Properties list, the invalid value '{0}' was specified for the tableLimitForExhaustiveSearch property. Expecting a positive integer.</text>
                <arg>value</arg>
            </msg>

            <msg>
                <name>42ZD6</name>
                <text>Scalar MIN and MAX functions do not accept arguments of type LOB, XML, array, cursor, row, or structured type.</text>
            </msg>

            <msg>
                <name>42ZD7</name>
                <text>time travel query is outside the minimum retention period of {0} second(s)</text>
                <arg>minRetentionPeriod</arg>
            </msg>
            <msg>
                <name>42ZD8</name>
                <text>time travel query requested with invalid past transaction ID {0}</text>
                <arg>pastTxId</arg>
            </msg>

            <msg>
                <name>42ZD9</name>
                <text>Using both useNativeSpark=true and useNativeSpark=false at the same level ('{0}') is illegal</text>
                <arg>level</arg>
            </msg>

            <msg>
                <name>42ZE0</name>
                <text>Invalid decimal character '{0}'. The character is not allowed to be a digit, plus sign, minus sign, or blank.</text>
                <arg>decimalCharacter</arg>
            </msg>

            <msg>
                <name>42ZE1</name>
                <text>Invalid decimal argument, only numeric and string expressions are allowed.</text>
            </msg>

            <msg>
                <name>42ZE2</name>
                <text>Can not convert '{0}' to DECIMAL({1}, {2}).</text>
                <arg>expression</arg>
                <arg>precision</arg>
                <arg>scale</arg>
            </msg>

            <msg>
                <name>42ZE3</name>
                <text>The specific string '{0}' cannot be converted to DECIMAL({1}, {2}).</text>
                <arg>stringExpression</arg>
                <arg>precision</arg>
                <arg>scale</arg>
            </msg>

            <msg>
                <name>42ZE4</name>
                <text>The type '{0}' can not be used with DECIMAL and DEC functions.</text>
                <arg>type</arg>
            </msg>

            <msg>
                <name>43001</name>
                <text>The truncate function was provided a null operand.</text>
            </msg>

            <msg>
                <name>43002</name>
                <text>The truncate function was provided an operand which it does not know how to handle: '{0}'. It requires a DATE, TIMESTAMP, INTEGER or DECIMAL type.</text>
                <arg>operand</arg>
            </msg>

            <msg>
                <name>43003</name>
                <text>The truncate function expects a right-side argument of type CHAR for an operand of type DATE or TIMESTAMP but got: '{0}'.</text>
                <arg>truncValue</arg>
            </msg>

            <msg>
                <name>43004</name>
                <text>The truncate function expects a right-side argument of type INTEGER for an operand of type DECIMAL but got: '{0}'.</text>
                <arg>truncValue</arg>
            </msg>

            <msg>
                <name>43005</name>
                <text>The truncate function got an invalid right-side trunc value for operand type DATE: '{0}'.</text>
                <arg>truncValue</arg>
            </msg>

            <msg>
                <name>43006</name>
                <text>The truncate function got an unknown right-side trunc value for operand type '{0}': '{1}'. Acceptable values are: '{2}'.</text>
                <arg>operand</arg>
                <arg>truncValue</arg>
                <arg>acceptableValues</arg>
            </msg>

            <msg>
              <name>44001</name>
              <text>{0}s cannot be multiplied or divided. The operation is undefined.</text>
              <arg>dateOrTimestamp</arg>
            </msg>

            <msg>
              <name>44002</name>
              <text>{0}s cannot be added. The operation is undefined.</text>
              <arg>dateOrTimestamp</arg>
            </msg>

            <msg>
                <name>44003</name>
                <text>Timestamp '{0}' is out of range (~ from 21 Sep 1677 00:12:44 GMT to 11 Apr 2262 23:47:16 GMT).</text>
                <arg>dateOrTimestamp</arg>
            </msg>
        </family>


        <family>
            <title>Class 57: DRDA Network Protocol: Execution Failure</title>

            <msg>
                <name>57017.C</name>
                <text>There is no available conversion for the source code page, {0}, to the target code page, {1}.  The connection has been terminated.</text>
                <arg>codePage</arg>
                <arg>codePage</arg>
            </msg>

        </family>


        <family>
            <title>Class 58: DRDA Network Protocol: Protocol Error</title>

            <msg>
                <name>58009.C.10</name>
                <text>Network protocol exception: only one of the VCM, VCS length can be greater than 0.  The connection has been terminated.</text>
            </msg>

            <msg>
                <name>58009.C.11</name>
                <text>The connection was terminated because the encoding is not supported.</text>
            </msg>

            <msg>
                <name>58009.C.12</name>
                <text>Network protocol exception: actual code point, {0}, does not match expected code point, {1}.  The connection has been terminated.</text>
                <arg>value</arg>
                <arg>value</arg>
            </msg>

            <msg>
                <name>58009.C.13</name>
                <text>Network protocol exception: DDM collection contains less than 4 bytes of data.  The connection has been terminated.</text>
            </msg>

            <msg>
                <name>58009.C.14</name>
                <text>Network protocol exception: collection stack not empty at end of same id chain parse.  The connection has been terminated.</text>
            </msg>

            <msg>
                <name>58009.C.15</name>
                <text>Network protocol exception: DSS length not 0 at end of same id chain parse.  The connection has been terminated.</text>
            </msg>

            <msg>
                <name>58009.C.16</name>
                <text>Network protocol exception: DSS chained with same id at end of same id chain parse.  The connection has been terminated.</text>
            </msg>

            <msg>
                <name>58009.C.17</name>
                <text>Network protocol exception: end of stream prematurely reached while reading InputStream, parameter #{0}.  The connection has been terminated.</text>
                <arg>value</arg>
            </msg>

            <msg>
                <name>58009.C.18</name>
                <text>Network protocol exception: invalid FDOCA LID.  The connection has been terminated.</text>
            </msg>

            <msg>
                <name>58009.C.19</name>
                <text>Network protocol exception: SECTKN was not returned.  The connection has been terminated.</text>
            </msg>

            <msg>
                <name>58009.C.20</name>
                <text>Network protocol exception: only one of NVCM, NVCS can be non-null.  The connection has been terminated.</text>
            </msg>

            <msg>
                <name>58009.C.21</name>
                <text>Network protocol exception: SCLDTA length, {0}, is invalid for RDBNAM.  The connection has been terminated.</text>
                <arg>length</arg>
            </msg>
            <msg>
                <name>58009.C.7</name>
                <text>Network protocol exception: SCLDTA length, {0}, is invalid for RDBCOLID.  The connection has been terminated.</text>
                <arg>length</arg>
            </msg>

            <msg>
                <name>58009.C.8</name>
                <text>Network protocol exception: SCLDTA length, {0}, is invalid for PKGID.  The connection has been terminated.</text>
                <arg>length</arg>
            </msg>

            <msg>
                <name>58009.C.9</name>
                <text>Network protocol exception: PKGNAMCSN length, {0}, is invalid at SQLAM {1}.  The connection has been terminated.</text>
                <arg>length</arg>
                <arg>value</arg>
            </msg>
            <msg>
                <name>58010.C</name>
                <text>A network protocol error was encountered.  A connection could not be established because the manager {0} at level {1} is not supported by the server. </text>
                <arg>value</arg>
                <arg>value</arg>
            </msg>

            <msg>
                <name>58014.C</name>
                <text>The DDM command 0x{0} is not supported.  The connection has been terminated.</text>
                <arg>value</arg>
            </msg>

            <msg>
                <name>58015.C</name>
                <text>The DDM object 0x{0} is not supported.  The connection has been terminated.</text>
                <arg>value</arg>
            </msg>

            <msg>
                <name>58016.C</name>
                <text>The DDM parameter 0x{0} is not supported.  The connection has been terminated.</text>
                <arg>value</arg>
            </msg>

            <msg>
                <name>58017.C</name>
                <text>The DDM parameter value 0x{0} is not supported.  An input host variable may not be within the range the server supports.  The connection has been terminated.</text>
                <arg>value</arg>
            </msg>

        </family>


        <family>
            <title>Class X0: Execution exceptions</title>

            <msg>
                <name>X0A00.S</name>
                <text>The select list mentions column '{0}' twice. This is not allowed in queries with GROUP BY or HAVING clauses. Try aliasing one of the conflicting columns to a unique name.</text>
                <arg>columnName</arg>
            </msg>

            <msg>
                <name>X0X02.S</name>
                <text>Table '{0}' cannot be locked in '{1}' mode.</text>
                <arg>tableName</arg>
                <arg>mode</arg>
            </msg>

            <msg>
                <name>X0X03.S</name>
                <text>Invalid transaction state - held cursor requires same isolation level</text>
            </msg>

            <msg>
                <name>X0X05.S</name>
                <text>Table/View '{0}' does not exist.</text>
                <arg>tableName</arg>
            </msg>

            <msg>
                <name>X0X07.S</name>
                <text>Cannot remove jar file '{0}' because it is on your derby.database.classpath '{0}'.</text>
                <arg>fileName</arg>
                <arg>classpath</arg>
            </msg>

            <msg>
                <name>X0X0D.S</name>
                <text>Invalid column array length '{0}'. To return generated keys, column array must be of length 1 and contain only the identity column.</text>
                <arg>columnArrayLength</arg>
            </msg>

            <msg>
                <name>X0X0E.S</name>
                <text>Table '{1}' does not have an auto-generated column at column position '{0}'.</text>
                <arg>columnPosition</arg>
                <arg>tableName</arg>
            </msg>

            <msg>
                <name>X0X0F.S</name>
                <text>Table '{1}' does not have an auto-generated column named '{0}'.</text>
                <arg>columnName</arg>
                <arg>tableName</arg>
            </msg>

            <msg>
                <name>X0X10.S</name>
                <text>The USING clause returned more than one row; only single-row ResultSets are permissible.</text>
            </msg>

            <msg>
                <name>X0X11.S</name>
                <text>The USING clause did not return any results so no parameters can be set. </text>
            </msg>

            <msg>
                <name>X0X13.S</name>
                <text>Jar file '{0}' does not exist in schema '{1}'.</text>
                <arg>fileName</arg>
                <arg>schemaNamet</arg>
            </msg>

            <msg>
                <name>X0X14.S</name>
                <text>The file '{0}' does not exist.</text>
                <arg>fileName</arg>
            </msg>

            <msg>
                <name>X0X57.S</name>
                <text>An attempt was made to put a Java value of type '{0}' into a SQL value, but there is no corresponding SQL type.  The Java value is probably the result of a method call or field access.</text>
                <arg>type</arg>
            </msg>

            <msg>
                <name>X0X60.S</name>
                <text>A cursor with name '{0}' already exists.</text>
                <arg>cursorName</arg>
            </msg>

            <msg>
                <name>X0X61.S</name>
                <text>The values for column '{4}' in index '{0}' and table '{1}.{2}' do not match for row location {3}.  The value in the index is '{5}', while the value in the base table is '{6}'.  The full index key, including the row location, is '{7}'.  The suggested corrective action is to recreate the index.</text>
                <arg>columnName</arg>
                <arg>indexName</arg>
                <arg>schemaNamet</arg>
                <arg>tableName</arg>
                <arg>location</arg>
                <arg>value</arg>
                <arg>value</arg>
                <arg>indexKey</arg>
            </msg>

            <msg>
                <name>X0X62.S</name>
                <text>Inconsistency found between table '{0}' and index '{1}'.  Error when trying to retrieve row location '{2}' from the table.  The full index key, including the row location, is '{3}'. The suggested corrective action is to recreate the index.</text>
                <arg>tableName</arg>
                <arg>indexName</arg>
                <arg>rowLocation</arg>
                <arg>indexKey</arg>
            </msg>

            <msg>
                <name>X0X63.S</name>
                <text>Got IOException '{0}'.</text>
                <arg>value</arg>
            </msg>

            <msg>
                <name>X0X67.S</name>
                <text>Columns of type '{0}' may not be used in CREATE INDEX, ORDER BY, GROUP BY, UNION, INTERSECT, EXCEPT or DISTINCT statements because comparisons are not supported for that type.</text>
                <arg>type</arg>
            </msg>

            <msg>
                <name>X0X81.S</name>
                <text>{0} '{1}' does not exist.</text>
                <arg>value</arg>
                <arg>value</arg>
            </msg>

            <msg>
                <name>X0X85.S</name>
                <text>Index '{0}' was not created because '{1}' is not a valid index type.</text>
                <arg>indexName</arg>
                <arg>indexType</arg>
            </msg>

            <msg>
                <name>X0X86.S</name>
                <text>0 is an invalid parameter value for ResultSet.absolute(int row).</text>
            </msg>

            <msg>
                <name>X0X87.S</name>
                <text>ResultSet.relative(int row) cannot be called when the cursor is not positioned on a row.</text>
            </msg>

            <msg>
                <name>X0X95.S</name>
                <text>Operation '{0}' cannot be performed on object '{1}' because there is an open ResultSet dependent on that object.</text>
                <arg>operationName</arg>
                <arg>objectName</arg>
            </msg>

            <msg>
                <name>X0X99.S</name>
                <text>Index '{0}' does not exist.</text>
                <arg>indexName</arg>
            </msg>

            <msg>
                <name>X0Y16.S</name>
                <text>'{0}' is not a view.  If it is a table, then use DROP TABLE instead.</text>
                <arg>value</arg>
            </msg>

            <msg>
                <name>X0Y23.S</name>
                <text>Operation '{0}' cannot be performed on object '{1}' because VIEW '{2}' is dependent on that object.</text>
                <arg>operationName</arg>
                <arg>objectName</arg>
                <arg>viewName</arg>
            </msg>

            <msg>
                <name>X0Y24.S</name>
                <text>Operation '{0}' cannot be performed on object '{1}' because STATEMENT '{2}' is dependent on that object.</text>
                <arg>operationName</arg>
                <arg>objectName</arg>
                <arg>statement</arg>
            </msg>

            <msg>
                <name>X0Y25.S</name>
                <text>Operation '{0}' cannot be performed on object '{1}' because {2} '{3}' is dependent on that object.</text>
                <arg>operationName</arg>
                <arg>objectName</arg>
                <arg>value</arg>
                <arg>value</arg>
            </msg>

            <msg>
                <name>X0Y26.S</name>
                <text>Index '{0}' is required to be in the same schema as table '{1}'.</text>
                <arg>indexName</arg>
                <arg>tableName</arg>
            </msg>

            <msg>
                <name>X0Y28.S</name>
                <text>Index '{0}' cannot be created on system table '{1}'.  Users cannot create indexes on system tables.</text>
                <arg>indexName</arg>
                <arg>tableName</arg>
            </msg>

            <msg>
                <name>X0Y29.S</name>
                <text>Operation '{0}' cannot be performed on object '{1}' because TABLE '{2}' is dependent on that object.</text>
                <arg>operationName</arg>
                <arg>objectName</arg>
                <arg>tableName</arg>
            </msg>

            <msg>
                <name>X0Y30.S</name>
                <text>Operation '{0}' cannot be performed on object '{1}' because ROUTINE '{2}' is dependent on that object.</text>
                <arg>operationName</arg>
                <arg>objectName</arg>
                <arg>routineName</arg>
            </msg>

            <msg>
                <name>X0Y31.S</name>
                <text>Operation 'DROP SCHEMA {0} CASCADE' is not successful, because {1} '{2}' has dependent(s) from outside the schema.</text>
                <arg>schemaName</arg>
                <arg>objectType</arg>
                <arg>objectName</arg>
            </msg>

            <msg>
                <name>X0Y32.S</name>
                <text>{0} '{1}' already exists in {2} '{3}'.</text>
                <arg>value</arg>
                <arg>value</arg>
                <arg>value</arg>
                <arg>value</arg>
            </msg>

            <msg>
                <name>X0Y33.S</name>
                <text>Operation 'DROP SCHEMA {0} CASCADE' is not successful, because cyclic dependency between '{1}' and '{2}' has been detected.</text>
                <arg>schemaName</arg>
                <arg>objectName1</arg>
                <arg>objectName2</arg>
            </msg>

            <msg>
                <name>X0Y38.S</name>
                <text>Cannot create index '{0}' because table '{1}' does not exist.</text>
                <arg>indexName</arg>
                <arg>tableName</arg>
            </msg>

            <msg>
                <name>X0Y41.S</name>
                <text>Constraint '{0}' is invalid because the referenced table {1} has no primary key.  Either add a primary key to {1} or explicitly specify the columns of a unique constraint that this foreign key references. </text>
                <arg>constraintName</arg>
                <arg>tableName</arg>
                <arg>tableName</arg>
            </msg>

            <msg>
                <name>X0Y42.S</name>
                <text>Constraint '{0}' is invalid: the types of the foreign key columns do not match the types of the referenced columns.</text>
                <arg>constraintName</arg>
            </msg>

            <msg>
                <name>X0Y43.S</name>
                <text>Constraint '{0}' is invalid: the number of columns in {0} ({1}) does not match the number of columns in the referenced key ({2}).</text>
                <arg>constraintName</arg>
                <arg>value</arg>
                <arg>value</arg>
                <arg>value</arg>
            </msg>

            <msg>
                <name>X0Y44.S</name>
                <text>Constraint '{0}' is invalid: there is no unique or primary key constraint on table '{1}' that matches the number and types of the columns in the foreign key.</text>
                <arg>constraintName</arg>
                <arg>tableName</arg>
            </msg>

            <msg>
                <name>X0Y45.S</name>
                <text>Foreign key constraint '{0}' cannot be added to or enabled on table {1} because one or more foreign keys do not have matching referenced keys.</text>
                <arg>constraintName</arg>
                <arg>tableName</arg>
            </msg>

            <msg>
                <name>X0Y46.S</name>
                <text>Constraint '{0}' is invalid: referenced table {1} does not exist.</text>
                <arg>constraintName</arg>
                <arg>tableName</arg>
            </msg>

            <msg>
                <name>X0Y53.S</name>
                <text>Database '{0}' cannot be dropped because it is not empty.</text>
                <arg>dbName</arg>
            </msg>

            <msg>
                <name>X0Y54.S</name>
                <text>Schema '{0}' cannot be dropped because it is not empty.</text>
                <arg>schemaNamet</arg>
            </msg>

            <msg>
                <name>X0Y55.S</name>
                <text>The number of rows in the base table does not match the number of rows in at least 1 of the indexes on the table. Index '{0}' on table '{1}.{2}' has {3} rows, but the base table has {4} rows.  The suggested corrective action is to recreate the index.</text>
                <arg>indexName</arg>
                <arg>schemaNamet</arg>
                <arg>tableName</arg>
                <arg>number</arg>
                <arg>number</arg>
            </msg>

            <msg>
                <name>X0Y56.S</name>
                <text>'{0}' is not allowed on the System table '{1}'.</text>
                <arg>value</arg>
                <arg>tableName</arg>
            </msg>

            <msg>
                <name>X0Y57.S</name>
                <text>A non-nullable column cannot be added to table '{0}' because the table contains at least one row. Non-nullable columns can only be added to empty tables.</text>
                <arg>tableName</arg>
            </msg>

            <msg>
                <name>X0Y60.S</name>
                <text>Primary Key cannot be added to or dropped from table '{0}' because the table contains at least one row. Primary key can only be added to/dropped from empty tables.</text>
                <arg>tableName</arg>
            </msg>

            <msg>
                <name>X0Y58.S</name>
                <text>Attempt to add a primary key constraint to table '{0}' failed because the table already has a constraint of that type.  A table can only have a single primary key constraint.</text>
                <arg>tableName</arg>
            </msg>

            <msg>
                <name>X0Y59.S</name>
                <text>Attempt to add or enable constraint(s) on table '{1}' failed because the table contains {2} row(s) that violate the following check constraint(s): {0}.</text>
                <arg>tableName</arg>
                <arg>rowName</arg>
                <arg>constraintName</arg>
            </msg>

            <msg>
                <name>X0Y63.S</name>
                <text>The command on table '{0}' failed because null data was found in the primary key or unique constraint/index column(s). All columns in a primary or unique index key must not be null.  </text>
                <arg>tableName</arg>
            </msg>

            <msg>
                <name>X0Y63.S.1</name>
                <text>The command on table '{0}' failed because null data was found in the primary key/index column(s). All columns in a primary key must not be null.  </text>
                <arg>tableName</arg>
            </msg>

            <msg>
                <name>X0Y66.S</name>
                <text>Cannot issue commit in a nested connection when there is a pending operation in the parent connection.</text>
            </msg>

            <msg>
                <name>X0Y67.S</name>
                <text>Cannot issue rollback in a nested connection when there is a pending operation in the parent connection.</text>
            </msg>

            <msg>
                <name>X0Y68.S</name>
                <text>{0} '{1}' already exists.</text>
                <arg>value</arg>
                <arg>value</arg>
            </msg>

            <msg>
                <name>X0Y69.S</name>
                <text>{1} is not supported in trigger {0}.</text>
                <arg>value</arg>
                <arg>triggerName</arg>
            </msg>

            <msg>
                <name>X0Y70.S</name>
                <text>INSERT, UPDATE and DELETE are not permitted on table {1} because trigger {0} is active.</text>
                <arg>tableName</arg>
                <arg>triggerName</arg>
            </msg>

            <msg>
                <name>X0Y71.S</name>
                <text>Transaction manipulation such as SET ISOLATION is not permitted because trigger {0} is active.</text>
                <arg>triggerName</arg>
            </msg>

            <msg>
                <name>X0Y72.S</name>
                <text>Bulk insert replace is not permitted on '{0}' because it has an enabled trigger ({1}).</text>
                <arg>value</arg>
                <arg>value</arg>
            </msg>

            <msg>
                <name>X0Y77.S</name>
                <text>Cannot issue set transaction isolation statement on a global transaction that is in progress because it would have implicitly committed the global transaction.</text>
            </msg>

            <msg>
                <name>X0Y78.S</name>
                <text>Statement.executeQuery() cannot be called with a statement that returns a row count.</text>
            </msg>

            <msg>
                <name>X0Y78.S.1</name>
                <text>{0}.executeQuery() cannot be called because multiple result sets were returned.  Use {1}.execute() to obtain multiple results.</text>
                <arg>value</arg>
                <arg>value</arg>
            </msg>

            <msg>
                <name>X0Y78.S.2</name>
                <text>{0}.executeQuery() was called but no result set was returned. Use {1}.executeUpdate() for non-queries.</text>
                <arg>value</arg>
                <arg>value</arg>
            </msg>

            <msg>
                <name>X0Y79.S</name>
                <text>Statement.executeUpdate() cannot be called with a statement that returns a ResultSet.</text>
            </msg>

            <msg>
                <name>X0Y80.S</name>
                <text>ALTER table '{0}' failed. Null data found in column '{1}'.</text>
                <arg>tableName</arg>
                <arg>columnName</arg>
            </msg>

            <msg>
                <name>X0Y83.S</name>
                <text>WARNING: While deleting a row from a table the index row for base table row {0} was not found in index with conglomerate id {1}.  This problem has automatically been corrected as part of the delete operation.</text>
                <arg>rowName</arg>
                <arg>id</arg>
            </msg>

            <msg>
                <name>X0Y84.T</name>
                <text>Too much contention on sequence {0}. This is probably caused by an uncommitted scan of the SYS.SYSSEQUENCES catalog. Do not query this catalog directly. Instead, use the SYSCS_UTIL.SYSCS_PEEK_AT_SEQUENCE function to view the current value of a query generator.</text>
                <arg>sequenceName</arg>
            </msg>

            <msg>
                <name>X0Y85.S</name>
                <text>The Splice property '{0}' identifies a class which cannot be instantiated: '{1}'. See the next exception for details.</text>
                <arg>propertyName</arg>
                <arg>className</arg>
            </msg>

            <msg>
                <name>X0Y86.S</name>
                <text>Splice could not obtain the locks needed to release the unused, preallocated values for the sequence '{0}'.'{1}'. As a result, unexpected gaps may appear in this sequence.</text>
                <arg>schemaName</arg>
                <arg>sequenceName</arg>
            </msg>
            <msg>
                <name>X0Y87.S</name>
                <text>There is already an aggregate or function with one argument whose name is '{0}'.'{1}'.</text>
                <arg>schemaName</arg>
                <arg>aggregateOrFunctionName</arg>
            </msg>
        </family>


        <family>
            <title>Class XBCA: CacheService</title>

            <msg>
                <name>XBCA0.S</name>
                <text>Cannot create new object with key {1} in {0} cache. The object already exists in the cache. </text>
                <arg>key</arg>
                <arg>cache</arg>
            </msg>

        </family>


        <family>
            <title>Class XBCM: ClassManager</title>

            <msg>
                <name>XBCM1.S</name>
                <text>Java linkage error thrown during load of generated class {0}.</text>
                <arg>className</arg>
            </msg>

            <msg>
                <name>XBCM2.S</name>
                <text>Cannot create an instance of generated class {0}.</text>
                <arg>className</arg>
            </msg>

            <msg>
                <name>XBCM3.S</name>
                <text>Method {1}() does not exist in generated class {0}.</text>
                <arg>methodName</arg>
                <arg>className</arg>
            </msg>

            <msg>
                <name>XBCM4.S</name>
                <text>Java class file format limit(s) exceeded: {1} in generated class {0}.</text>
                <arg>value</arg>
                <arg>className</arg>
            </msg>
            <msg>
                <name>XBCM5.S</name>
                <text>This operation requires that the JVM level be at least {0}.</text>
                <arg>vmLevel</arg>
            </msg>
        </family>


        <family>
            <title>Class XBCX: Cryptography</title>

            <msg>
                <name>XBCX0.S</name>
                <text>Exception from Cryptography provider. See next exception for details.</text>
            </msg>

            <msg>
                <name>XBCX1.S</name>
                <text>Initializing cipher with illegal mode, must be either ENCRYPT or DECRYPT.</text>
            </msg>

            <msg>
                <name>XBCX2.S</name>
                <text>Initializing cipher with a boot password that is too short. The password must be at least {0} characters long.    </text>
                <arg>number</arg>
            </msg>

            <msg>
                <name>XBCX5.S</name>
                <text>Cannot change boot password to null.</text>
            </msg>

            <msg>
                <name>XBCX6.S</name>
                <text>Cannot change boot password to a non-string serializable type.</text>
            </msg>

            <msg>
                <name>XBCX7.S</name>
                <text>Wrong format for changing boot password.  Format must be : old_boot_password, new_boot_password.</text>
            </msg>

            <msg>
                <name>XBCX8.S</name>
                <text>Cannot change boot password for a non-encrypted database.</text>
            </msg>

            <msg>
                <name>XBCX9.S</name>
                <text>Cannot change boot password for a read-only database.  </text>
            </msg>

            <msg>
                <name>XBCXA.S</name>
                <text>Wrong boot password.</text>
            </msg>

            <msg>
                <name>XBCXB.S</name>
                <text>Bad encryption padding '{0}' or padding not specified. 'NoPadding' must be used.</text>
                <arg>value</arg>
            </msg>

            <msg>
                <name>XBCXC.S</name>
                <text>Encryption algorithm '{0}' does not exist. Please check that the chosen provider '{1}' supports this algorithm.</text>
                <arg>algorithmName</arg>
                <arg>providerName</arg>
            </msg>

            <msg>
                <name>XBCXD.S</name>
                <text>The encryption algorithm cannot be changed after the database is created.</text>
            </msg>

            <msg>
                <name>XBCXE.S</name>
                <text>The encryption provider cannot be changed after the database is created.</text>
            </msg>

            <msg>
                <name>XBCXF.S</name>
                <text>The class '{0}' representing the encryption provider cannot be found.</text>
                <arg>className</arg>
            </msg>

            <msg>
                <name>XBCXG.S</name>
                <text>The encryption provider '{0}' does not exist.</text>
                <arg>providerName</arg>
            </msg>

            <msg>
                <name>XBCXH.S</name>
                <text>The encryptionAlgorithm '{0}' is not in the correct format. The correct format is algorithm/feedbackMode/NoPadding.</text>
                <arg>algorithmName</arg>
            </msg>

            <msg>
                <name>XBCXI.S</name>
                <text>The feedback mode '{0}' is not supported. Supported feedback modes are CBC, CFB, OFB and ECB.</text>
                <arg>mode</arg>
            </msg>

            <msg>
                <name>XBCXJ.S</name>
                <text>The application is using a version of the Java Cryptography Extension (JCE) earlier than 1.2.1.  Please upgrade to JCE 1.2.1 and try the operation again.    </text>
            </msg>

            <msg>
                <name>XBCXK.S</name>
                <text>The given encryption key does not match the encryption key used when creating the database. Please ensure that you are using the correct encryption key and try again. </text>
            </msg>

            <msg>
                <name>XBCXL.S</name>
                <text>The verification process for the encryption key was not successful. This could have been caused by an error when accessing the appropriate file to do the verification process.  See next exception for details.  </text>
            </msg>

            <msg>
                <name>XBCXM.S</name>
                <text>The length of the external encryption key must be an even number.</text>
            </msg>

            <msg>
                <name>XBCXN.S</name>
                <text>The external encryption key contains one or more illegal characters. Allowed characters for a hexadecimal number are 0-9, a-f and A-F.</text>
            </msg>

            <msg>
                <name>XBCXO.S</name>
                <text>Cannot encrypt the database when there is a global transaction in the prepared state.</text>
            </msg>

            <msg>
                <name>XBCXP.S</name>
                <text>Cannot re-encrypt the database with a new boot password or an external encryption key when there is a global transaction in the prepared state.</text>
            </msg>

            <msg>
                <name>XBCXQ.S</name>
                <text>Cannot configure a read-only database for encryption.</text>
            </msg>

            <msg>
                <name>XBCXR.S</name>
                <text>Cannot re-encrypt a read-only database with a new boot password or an external encryption key .</text>
            </msg>

            <msg>
                <name>XBCXS.S</name>
                <text>Cannot configure a database for encryption, when database is in the log archive mode.</text>
            </msg>

            <msg>
                <name>XBCXT.S</name>
                <text>Cannot re-encrypt a database with a new boot password or an external encryption key, when database is in the log archive mode.</text>
            </msg>

            <msg>
                <name>XBCXU.S</name>
                <text>Encryption of an un-encrypted database failed: {0}</text>
                <arg>failureMessage</arg>
            </msg>

            <msg>
                <name>XBCXV.S</name>
                <text>Encryption of an encrypted database with a new key or a new password failed: {0}</text>
                <arg>failureMessage</arg>
            </msg>

            <msg>
                <name>XBCXW.S</name>
                <text>The message digest algorithm '{0}' is not supported by any of the available cryptography providers. Please install a cryptography provider that supports that algorithm, or specify another algorithm in the derby.authentication.builtin.algorithm property.</text>
                <arg>algorithmName</arg>
            </msg>

        </family>


        <family>
            <title>Class XBM: Monitor</title>

            <msg>
                <name>XBM01.D</name>
                <text>Startup failed due to an exception. See next exception for details. </text>
            </msg>

            <msg>
                <name>XBM02.D</name>
                <text>Startup failed due to missing functionality for {0}. Please ensure your classpath includes the correct Splice software.</text>
                <arg>value</arg>
            </msg>

            <msg>
                <name>XBM05.D</name>
                <text>Startup failed due to missing product version information for {0}.</text>
                <arg>value</arg>
            </msg>

            <msg>
                <name>XBM06.D</name>
                <text>Startup failed. An encrypted database cannot be accessed without the correct boot password.  </text>
            </msg>

            <msg>
                <name>XBM07.D</name>
                <text>Startup failed. Boot password must be at least 8 bytes long.</text>
            </msg>

            <msg>
                <name>XBM08.D</name>
                <text>Could not instantiate {0} StorageFactory class {1}.</text>
                <arg>value</arg>
                <arg>value</arg>
            </msg>

            <msg>
                <name>XBM0A.D</name>
                <text>The database directory '{0}' exists. However, it does not contain the expected '{1}' file. Perhaps Splice was brought down in the middle of creating this database. You may want to delete this directory and try creating the database again.</text>
                <arg>directoryName</arg>
                <arg>servicePropertiesName</arg>
            </msg>

            <msg>
                <name>XBM0B.D</name>
                <text>Failed to edit/write service properties file: {0}</text>
                <arg>errorMessage</arg>
            </msg>

            <msg>
                <name>XBM0C.D</name>
                <text>Missing privilege for operation '{0}' on file '{1}': {2}</text>
                <arg>operation</arg>
                <arg>path</arg>
                <arg>errorMessage</arg>
            </msg>

            <msg>
                <name>XBM0G.D</name>
                <text>Failed to start encryption engine. Please make sure you are running Java 2 and have downloaded an encryption provider such as jce and put it in your class path. </text>
            </msg>

            <msg>
                <name>XBM0H.D</name>
                <text>Directory {0} cannot be created.</text>
                <arg>directoryName</arg>
            </msg>

            <msg>
                <name>XBM0I.D</name>
                <text>Directory {0} cannot be removed.</text>
                <arg>directoryName</arg>
            </msg>

            <msg>
                <name>XBM0J.D</name>
                <text>Directory {0} already exists.</text>
                <arg>directoryName</arg>
            </msg>

            <msg>
                <name>XBM0K.D</name>
                <text>Unknown sub-protocol for database name {0}.</text>
                <arg>databaseName</arg>
            </msg>

            <msg>
                <name>XBM0L.D</name>
                <text>Specified authentication scheme class {0} does implement the authentication interface {1}.</text>
                <arg>className</arg>
                <arg>interfaceName</arg>
            </msg>

            <msg>
                <name>XBM0M.D</name>
                <text>Error creating an instance of a class named '{0}'. This class name was the value of the
                    derby.authentication.provider property and was expected to be the name of an application-supplied
                    implementation of com.splicemachine.db.authentication.UserAuthenticator. The underlying problem
                    was: {1}</text>
                <arg>className</arg>
                <arg>detail</arg>
            </msg>

            <msg>
                <name>XBM0N.D</name>
                <text>JDBC Driver registration with java.sql.DriverManager failed. See next exception for details. </text>
            </msg>

            <msg>
                <name>XBM0P.D</name>
                <text>Service provider is read-only. Operation not permitted. </text>
            </msg>

            <msg>
                <name>XBM0Q.D</name>
                <text>File {0} not found. Please make sure that backup copy is the correct one and it is not corrupted.</text>
                <arg>fileName</arg>
            </msg>

            <msg>
                <name>XBM0R.D</name>
                <text>Unable to remove File {0}.  </text>
                <arg>fileName</arg>
            </msg>

            <msg>
                <name>XBM0S.D</name>
                <text>Unable to rename file '{0}' to '{1}'</text>
                <arg>fileName</arg>
                <arg>fileName</arg>
            </msg>

            <msg>
                <name>XBM0T.D</name>
                <text>Ambiguous sub-protocol for database name {0}.   </text>
                <arg>databaseName</arg>
            </msg>

            <msg>
                <name>XBM0U.S</name>
                <text>No class was registered for identifier {0}.</text>
                <arg>identifierName</arg>
            </msg>

            <msg>
                <name>XBM0V.S</name>
                <text>An exception was thrown while loading class {1} registered for identifier {0}.</text>
                <arg>className</arg>
                <arg>identifierName</arg>
            </msg>

            <msg>
                <name>XBM0W.S</name>
                <text>An exception was thrown while creating an instance of class {1} registered for identifier {0}.</text>
                <arg>className</arg>
                <arg>identifierName</arg>
            </msg>

            <msg>
                <name>XBM0X.D</name>
                <text>Supplied territory description '{0}' is invalid, expecting ln[_CO[_variant]]
ln=lower-case two-letter ISO-639 language code, CO=upper-case two-letter ISO-3166 country codes, see java.util.Locale.</text>
                <arg>value</arg>
            </msg>

            <msg>
                <name>XBM03.D</name>
                <text>Supplied value '{0}' for collation attribute is invalid, expecting UCS_BASIC or TERRITORY_BASED.</text>
                <arg>value</arg>
            </msg>

            <msg>
                <name>XBM04.D</name>
                <text>Collator support not available from the JVM for the database's locale '{0}'.</text>
                <arg>value</arg>
            </msg>

            <msg>
                <name>XBM0Y.D</name>
                <text>Backup database directory {0} not found. Please make sure that the specified backup path is right.</text>
                <arg>directoryName</arg>
            </msg>

            <msg>
                <name>XBM0Z.D</name>
                <text>Unable to copy file '{0}' to '{1}'. Please make sure that there is enough space and permissions are correct. </text>
                <arg>fileName</arg>
                <arg>fileName</arg>
            </msg>

        </family>


        <family>
            <title>Class XCL: Execution exceptions</title>

            <msg>
                <name>XCL01.S</name>
                <text>Result set does not return rows. Operation {0} not permitted. </text>
                <arg>operationName</arg>
            </msg>

            <msg>
                <name>XCL05.S</name>
                <text>Activation closed, operation {0} not permitted.</text>
                <arg>operationName</arg>
            </msg>

            <msg>
                <name>XCL07.S</name>
                <text>Cursor '{0}' is closed. Verify that autocommit is OFF.</text>
                <arg>cursorName</arg>
            </msg>

            <msg>
                <name>XCL08.S</name>
                <text>Cursor '{0}' is not on a row.</text>
                <arg>cursorName</arg>
            </msg>

            <msg>
                <name>XCL09.S</name>
                <text>An Activation was passed to the '{0}' method that does not match the PreparedStatement.</text>
                <arg>methodName</arg>
            </msg>

            <msg>
                <name>XCL10.S</name>
                <text>A PreparedStatement has been recompiled and the parameters have changed. If you are using JDBC you must prepare the statement again.  </text>
            </msg>

            <msg>
                <name>XCL12.S</name>
                <text>An attempt was made to put a data value of type '{0}' into a data value of type '{1}'.</text>
                <arg>datatypeName</arg>
                <arg>datatypeName</arg>
            </msg>

            <msg>
                <name>XCL13.S</name>
                <text>The parameter position '{0}' is out of range.  The number of parameters for this prepared  statement is '{1}'.</text>
                <arg>parameterPosition</arg>
                <arg>number</arg>
            </msg>

            <msg>
                <name>XCL14.S</name>
                <text>The column position '{0}' is out of range.  The number of columns for this ResultSet is '{1}'.</text>
                <arg>columnPosition</arg>
                <arg>number</arg>
            </msg>

            <msg>
                <name>XCL15.S</name>
                <text>A ClassCastException occurred when calling the compareTo() method on an object '{0}'.  The parameter to compareTo() is of class '{1}'.</text>
                <arg>object</arg>
                <arg>className</arg>
            </msg>

            <msg>
                <name>XCL16.S</name>
                <text>ResultSet not open. Operation '{0}' not permitted. Verify that autocommit is OFF.</text>
                <arg>operation</arg>
            </msg>

            <msg>
                <name>XCL18.S</name>
                <text>Stream or LOB value cannot be retrieved more than once</text>
            </msg>

            <msg>
                <name>XCL19.S</name>
                <text>Missing row in table '{0}' for key '{1}'.</text>
                <arg>tableName</arg>
                <arg>key</arg>
            </msg>

            <msg>
                <name>XCL20.S</name>
                <text>Catalogs at version level '{0}' cannot be upgraded to version level '{1}'.</text>
                <arg>versionNumber</arg>
                <arg>versionNumber</arg>
            </msg>

            <msg>
                <name>XCL21.S</name>
                <text>You are trying to execute a Data Definition statement (CREATE, DROP, or ALTER) while preparing a different statement. This is not allowed. It can happen if you execute a Data Definition statement from within a static initializer of a Java class that is being used from within a SQL statement.</text>
            </msg>

            <msg>
                <name>XCL22.S</name>
                <text>Parameter {0} cannot be registered as an OUT parameter because it is an IN parameter. </text>
                <arg>parameterName</arg>
            </msg>

            <msg>
                <name>XCL23.S</name>
                <text>SQL type number '{0}' is not a supported type by registerOutParameter().</text>
                <arg>type</arg>
            </msg>

            <msg>
                <name>XCL24.S</name>
                <text>Parameter {0} appears to be an output parameter, but it has not been so designated by registerOutParameter().  If it is not an output parameter, then it has to be set to type {1}.</text>
                <arg>parameterName</arg>
                <arg>type</arg>
            </msg>

            <msg>
                <name>XCL25.S</name>
                <text>Parameter {0} cannot be registered to be of type {1} because it maps to type {2} and they are incompatible.</text>
                <arg>parameterName</arg>
                <arg>type</arg>
                <arg>type</arg>
            </msg>

            <msg>
                <name>XCL26.S</name>
                <text>Parameter {0} is not an output parameter.</text>
                <arg>parameterName</arg>
            </msg>

            <msg>
                <name>XCL27.S</name>
                <text>Return output parameters cannot be set.</text>
            </msg>

            <msg>
                <name>XCL30.S</name>
                <text>An IOException was thrown when reading a '{0}' from an InputStream.</text>
                <arg>value</arg>
            </msg>

            <msg>
                <name>XCL31.S</name>
                <text>Statement closed.</text>
            </msg>

            <msg>
                <name>XCL33.S</name>
                <text>The table cannot be defined as a dependent of table {0} because of delete rule restrictions. (The relationship is self-referencing and a self-referencing relationship already exists with the SET NULL delete rule.) </text>
                <arg>tableName</arg>
            </msg>

            <msg>
                <name>XCL34.S</name>
                <text>The table cannot be defined as a dependent of table {0} because of delete rule restrictions. (The relationship forms a cycle of two or more tables that cause the table to be delete-connected to itself (all other delete rules in the cycle would be CASCADE)).  </text>
                <arg>tableName</arg>
            </msg>

            <msg>
                <name>XCL35.S</name>
                <text>The table cannot be defined as a dependent of table {0} because of delete rule restrictions. (The relationship causes the table to be delete-connected to the indicated table through multiple relationships and the delete rule of the existing relationship is SET NULL.).  </text>
                <arg>tableName</arg>
            </msg>

            <msg>
                <name>XCL36.S</name>
                <text>The delete rule of foreign key must be {0}. (The referential constraint is self-referencing and an existing self-referencing constraint has the indicated delete rule (NO ACTION, RESTRICT or CASCADE).)</text>
                <arg>value</arg>
            </msg>

            <msg>
                <name>XCL37.S</name>
                <text>The delete rule of foreign key must be {0}. (The referential constraint is self-referencing and the table is dependent in a relationship with a delete rule of CASCADE.)</text>
                <arg>value</arg>
            </msg>

            <msg>
                <name>XCL38.S</name>
                <text>the delete rule of foreign key  must be {0}. (The relationship would cause the table to be delete-connected to the same table through multiple relationships and such relationships must have the same delete rule (NO ACTION, RESTRICT or CASCADE).) </text>
                <arg>ruleName</arg>
            </msg>

            <msg>
                <name>XCL39.S</name>
                <text>The delete rule of foreign key cannot be CASCADE. (A self-referencing constraint exists with a delete rule of SET NULL, NO ACTION or RESTRICT.) </text>
            </msg>

            <msg>
                <name>XCL40.S</name>
                <text>The delete rule of foreign key cannot be CASCADE. (The relationship would form a cycle that would cause a table to be delete-connected to itself. One of the existing delete rules in the cycle is not CASCADE, so this relationship may be definable if the delete rule is not CASCADE.) </text>
            </msg>

            <msg>
                <name>XCL41.S</name>
                <text>the delete rule of foreign key can not be CASCADE. (The relationship would cause another table to be delete-connected to the same table through multiple paths with different delete rules or with delete rule equal to SET NULL.) </text>
            </msg>

            <msg>
                <name>XCL42.S</name>
                <text>CASCADE</text>
            </msg>

            <msg>
                <name>XCL43.S</name>
                <text>SET NULL</text>
            </msg>

            <msg>
                <name>XCL44.S</name>
                <text>RESTRICT</text>
            </msg>

            <msg>
                <name>XCL45.S</name>
                <text>NO ACTION</text>
            </msg>

            <msg>
                <name>XCL46.S</name>
                <text>SET DEFAULT</text>
            </msg>

            <msg>
                <name>XCL47.S</name>
                <text>Use of '{0}' requires database to be upgraded from version {1} to version {2} or later.</text>
                <arg>value</arg>
                <arg>versionNumber</arg>
                <arg>versionNumber</arg>
            </msg>

            <msg>
                <name>XCL48.S</name>
                <text> TRUNCATE TABLE is not permitted on '{0}' because unique/primary key constraints on this table are referenced by enabled foreign key constraints from other tables. </text>
                <arg>value</arg>
            </msg>

            <msg>
                <name>XCL49.S</name>
                <text> TRUNCATE TABLE is not permitted on '{0}' because it has an enabled DELETE trigger ({1}).</text>
                <arg>value</arg>
                <arg>value</arg>
            </msg>

            <msg>
                <name>XCL50.S</name>
                <text>Upgrading the database from a previous version is not supported.  The database being accessed is at version level '{0}', this software is at version level '{1}'.    </text>
                <arg>versionNumber</arg>
                <arg>versionNumber</arg>
            </msg>

            <msg>
                <name>XCL51.S</name>
                <text>The requested function can not reference tables in SESSION schema.</text>
            </msg>

            <msg>
                <name>XCL52.S</name>
                <text>The statement has been cancelled or timed out.</text>
            </msg>

        </family>


        <family>
            <title>Class XCW: Upgrade unsupported</title>

            <msg>
                <name>XCW00.D</name>
                <text>Unsupported upgrade from '{0}' to '{1}'.</text>
                <arg>value</arg>
                <arg>value</arg>
            </msg>

        </family>


        <family>
            <title>Class XCX: Internal Utility Errors</title>

            <msg>
                <name>XCXA0.S</name>
                <text>Invalid identifier: '{0}'.</text>
                <arg>value</arg>
            </msg>

            <msg>
                <name>XCXB0.S</name>
                <text>Invalid database classpath: '{0}'.</text>
                <arg>classpath</arg>
            </msg>

            <msg>
                <name>XCXC0.S</name>
                <text>Invalid id list.</text>
            </msg>

            <msg>
                <name>XCXE0.S</name>
                <text>You are trying to do an operation that uses the territory of the database, but the database does not have a territory.</text>
            </msg>

        </family>


        <family>
            <title>Class XCY: Splice Property Exceptions</title>

            <msg>
                <name>XCY00.S</name>
                <text>Invalid value for property '{0}'='{1}'.</text>
                <arg>value</arg>
                <arg>value</arg>
            </msg>

            <msg>
                <name>XCY02.S</name>
                <text>The requested property change is not supported '{0}'='{1}'.</text>
                <arg>value</arg>
                <arg>value</arg>
            </msg>

            <msg>
                <name>XCY03.S</name>
                <text>Required property '{0}' has not been set.</text>
                <arg>propertyName</arg>
            </msg>

            <msg>
                <name>XCY04.S</name>
                <text>Invalid syntax for optimizer overrides. The syntax should be -- SPLICE-PROPERTIES propertyName = value [, propertyName = value]*</text>
            </msg>

            <msg>
                <name>XCY05.S.2</name>
                <text>Invalid setting of the derby.authentication.provider property. This property is already set to enable NATIVE authentication and cannot be changed.</text>
            </msg>

            <msg>
                <name>XCY05.S.3</name>
                <text>Invalid setting of the derby.authentication.provider property. To enable NATIVE authentication, use the SYSCS_UTIL.SYSCS_CREATE_USER procedure to store credentials for the database owner.</text>
            </msg>

        </family>


        <family>
            <title>Class XCZ: com.splicemachine.db.database.UserUtility</title>

            <msg>
                <name>XCZ00.S</name>
                <text>Unknown permission '{0}'.</text>
                <arg>permissionName</arg>
            </msg>

            <msg>
                <name>XCZ01.S</name>
                <text>Unknown user '{0}'.</text>
                <arg>authorizationID</arg>
            </msg>

            <msg>
                <name>XCZ02.S</name>
                <text>Invalid parameter '{0}'='{1}'.</text>
                <arg>value</arg>
                <arg>value</arg>
            </msg>

        </family>


        <family>
            <title>Class XD00: Dependency Manager</title>

            <msg>
                <name>XD003.S</name>
                <text>Unable to restore dependency from disk. DependableFinder = '{0}'. Further information: '{1}'.</text>
                <arg>value</arg>
                <arg>value</arg>
            </msg>

            <msg>
                <name>XD004.S</name>
                <text>Unable to store dependencies.</text>
            </msg>

        </family>


        <family>
            <title>Class XIE: Import/Export Exceptions</title>

            <msg>
                <name>XIE01.S</name>
                <text>Connection was null.</text>
            </msg>

            <msg>
                <name>XIE03.S</name>
                <text>Data found on line {0} for column {1} after the stop delimiter.  </text>
                <arg>lineNumber</arg>
                <arg>columnName</arg>
            </msg>

            <msg>
                <name>XIE04.S</name>
                <text>Data file not found: {0}</text>
                <arg>fileName</arg>
            </msg>

            <msg>
                <name>XIE05.S</name>
                <text>Data file cannot be null. </text>
            </msg>

            <msg>
                <name>XIE06.S</name>
                <text>Entity name was null.</text>
            </msg>

            <msg>
                <name>XIE07.S</name>
                <text>Field and record separators cannot be substrings of each other. </text>
            </msg>

            <msg>
                <name>XIE08.S</name>
                <text>There is no column named: {0}.  </text>
                <arg>columnName</arg>
            </msg>

            <msg>
                <name>XIE09.S</name>
                <text>The total number of columns in the row is: {0}.  </text>
                <arg>number</arg>
            </msg>

            <msg>
                <name>XIE0A.S</name>
                <text>Number of columns in column definition, {0}, differ from those found in import file {1}. </text>
                <arg>columnName</arg>
                <arg>type</arg>
            </msg>

            <msg>
                <name>XIE0B.S</name>
                <text>Column '{0}' in the table is of type {1}, it is not supported by the import/export feature.   </text>
                <arg>columnName</arg>
                <arg>type</arg>
            </msg>

            <msg>
                <name>XIE0C.S</name>
                <text>Illegal {0} delimiter character '{1}'.</text>
                <arg>delimiter</arg>
                <arg>character</arg>
            </msg>

            <msg>
                <name>XIE0D.S</name>
                <text>Cannot find the record separator on line {0}.</text>
                <arg>lineNumber</arg>
            </msg>

            <msg>
                <name>XIE0E.S</name>
                <text>Read endOfFile at unexpected place on line {0}.</text>
                <arg>lineNumber</arg>
            </msg>

            <msg>
                <name>XIE0F.S</name>
                <text>Character delimiter cannot be the same as the column delimiter.</text>
            </msg>

            <msg>
                <name>XIE0I.S</name>
                <text>An IOException occurred while writing data to the file.</text>
            </msg>

            <msg>
                <name>XIE0J.S</name>
                <text>A delimiter is not valid or is used more than once.</text>
            </msg>

            <msg>
                <name>XIE0K.S</name>
                <text>The period was specified as a character string delimiter.</text>
            </msg>

            <msg>
                <name>XIE0M.S</name>
                <text>Table '{0}' does not exist.  </text>
                <arg>tableName</arg>
            </msg>

            <msg>
                <name>XIE0N.S</name>
                <text>An invalid hexadecimal string '{0}' detected in the import file.</text>
                <arg>hexString</arg>
            </msg>

            <msg>
                <name>XIE0P.S</name>
                <text>Lob data file {0} referenced in the import file not found.</text>
                <arg>fileName</arg>
            </msg>

            <msg>
                <name>XIE0Q.S</name>
                <text>Lob data file name cannot be null. </text>
            </msg>

            <msg>
                <name>XIE0R.S</name>
                <text>Import error on line {0} of file {1}: {2} </text>
                <arg>lineNumber</arg>
                <arg>fileName</arg>
                <arg>details</arg>
            </msg>

            <msg>
                <name>XIE10.S</name>
                <text>Import error during reading source file {0} : {1}</text>
                <arg>fileName</arg>
                <arg>details</arg>
            </msg>

            <msg>
                <name>XIE11.S</name>
                <text>SuperCSVReader error during Import : {0}</text>
                <arg>details</arg>
            </msg>

            <msg>
                <name>XIE12.S</name>
                <text>There was {0} RegionServer failures during a write with WAL disabled, the transaction has to rollback to avoid data loss.</text>
                <arg>details</arg>
            </msg>
            <msg>
                <name>XIE13.S</name>
                <text>Unsuported compression format: {0}</text>
                <arg>compression</arg>
            </msg>
            <msg>
                <name>XIE14.S</name>
                <text>Unsupported quote mode: {0}</text>
                <arg>quote_mode</arg>
            </msg>
            <msg>
                <name>XIE15.S</name>
                <text>Unsupported floating point notation: {0}</text>
                <arg>notation</arg>
            </msg>
        <msg>
                <name>XIE0S.S</name>
        <text>The export operation was not performed, because the specified output file ({0}) already exists. Export processing will not overwrite an existing file, even if the process has permissions to write to that file, due to security concerns, and to avoid accidental file damage. Please either change the output file name in the export procedure arguments to specify a file which does not exist, or delete the existing file, then retry the export operation.</text>
                <arg>fileName</arg>
            </msg>

        <msg>
                <name>XIE0T.S</name>
        <text>The export operation was not performed, because the specified large object auxiliary file ({0}) already exists. Export processing will not overwrite an existing file, even if the process has permissions to write to that file, due to security concerns, and to avoid accidental file damage. Please either change the large object auxiliary file name in the export procedure arguments to specify a file which does not exist, or delete the existing file, then retry the export operation.</text>
                <arg>fileName</arg>
            </msg>

            <msg>
                <name>XIE0U.S</name>
                <text>The export operation was not performed, because the specified parameter (replicationCount) is less than or equal to zero.</text>
            </msg>

            <msg>
                <name>XIE0X.S</name>
                <text>The export operation was not performed, because value of the specified parameter ({0}) is wrong.</text>
                <arg>paramName</arg>
            </msg>

        </family>


        <family>
            <title>Class XJ: Connectivity Errors</title>

            <msg>
                <name>XJ004.C</name>
                <text>Database '{0}' not found.</text>
                <arg>databaseName</arg>
            </msg>

            <msg>
                <name>XJ008.S</name>
                <text>Cannot rollback or release a savepoint when in auto-commit mode.</text>
            </msg>

            <msg>
                <name>XJ009.S</name>
                <text>Use of CallableStatement required for stored procedure call or use of output parameters: {0}</text>
                <arg>value</arg>
            </msg>

            <msg>
                <name>XJ010.S</name>
                <text>Cannot issue savepoint when autoCommit is on.</text>
            </msg>

            <msg>
                <name>XJ011.S</name>
                <text>Cannot pass null for savepoint name.</text>
            </msg>

            <msg>
                <name>XJ012.S</name>
                <text>'{0}' already closed.</text>
                <arg>value</arg>
            </msg>

            <msg>
                <name>XJ013.S</name>
                <text>No ID for named savepoints.</text>
            </msg>

            <msg>
                <name>XJ014.S</name>
                <text>No name for un-named savepoints.</text>
            </msg>

            <msg>
                <name>XJ015.M</name>
                <text>Splice system shutdown.</text>
            </msg>

            <msg>
                <name>XJ016.S</name>
                <text>Method '{0}' not allowed on prepared statement.</text>
                <arg>methodName</arg>
            </msg>

            <msg>
                <name>XJ017.S</name>
                <text>No savepoint command allowed inside the trigger code.</text>
            </msg>

            <msg>
                <name>XJ018.S</name>
                <text>Column name cannot be null.</text>
            </msg>

            <msg>
                <name>XJ020.S</name>
                <text>Object type not convertible to TYPE '{0}', invalid java.sql.Types value, or object was null.</text>
                <arg>typeName</arg>
            </msg>

            <msg>
                <name>XJ021.S</name>
                <text>Type is not supported.</text>
            </msg>

            <msg>
                <name>XJ022.S</name>
                <text>Unable to set stream: '{0}'.</text>
                <arg>name</arg>
            </msg>

            <msg>
                <name>XJ023.S</name>
                <text>Input stream did not have exact amount of data as the requested length.</text>
            </msg>

            <msg>
                <name>XJ025.S</name>
                <text>Input stream cannot have negative length.</text>
            </msg>

            <msg>
                <name>XJ028.C</name>
                <text>The URL '{0}' is not properly formed.</text>
                <arg>urlValue</arg>
            </msg>

            <msg>
                <name>XJ030.S</name>
                <text>Cannot set AUTOCOMMIT ON when in a nested connection.</text>
            </msg>

            <msg>
                <name>XJ040.C</name>
                <text>Failed to start database '{0}' with class loader {1}, see the next exception for details.</text>
                <arg>databaseName</arg>
        <arg>classLoader</arg>
            </msg>

            <msg>
                <name>XJ041.C</name>
                <text>Failed to create database '{0}', see the next exception for details.</text>
                <arg>databaseName</arg>
            </msg>

            <msg>
                <name>XJ042.S</name>
                <text>'{0}' is not a valid value for property '{1}'.</text>
                <arg>value</arg>
                <arg>propertyName</arg>
            </msg>

            <msg>
                <name>XJ044.S</name>
                <text>'{0}' is an invalid scale.</text>
                <arg>value</arg>
            </msg>

            <msg>
                <name>XJ045.S</name>
                <text>Invalid or (currently) unsupported isolation level, '{0}', passed to Connection.setTransactionIsolation(). The currently supported values are java.sql.Connection.TRANSACTION_SERIALIZABLE, java.sql.Connection.TRANSACTION_REPEATABLE_READ, java.sql.Connection.TRANSACTION_READ_COMMITTED, and java.sql.Connection.TRANSACTION_READ_UNCOMMITTED.</text>
                <arg>levelName</arg>
            </msg>

            <msg>
                <name>XJ048.C</name>
                <text>Conflicting boot attributes specified: {0}</text>
                <arg>attributes</arg>
            </msg>

            <msg>
                <name>XJ049.C</name>
                <text>Conflicting create attributes specified.</text>
            </msg>

            <msg>
                <name>XJ04B.S</name>
                <text>Batch cannot contain a command that attempts to return a result set.</text>
            </msg>

            <msg>
                <name>XJ04C.S</name>
                <text>CallableStatement batch cannot contain output parameters.</text>
            </msg>

            <msg>
                <name>XJ056.S</name>
                <text>Cannot set AUTOCOMMIT ON when in an XA connection.</text>
            </msg>

            <msg>
                <name>XJ057.S</name>
                <text>Cannot commit a global transaction using the Connection, commit processing must go thru XAResource interface.</text>
            </msg>

            <msg>
                <name>XJ058.S</name>
                <text>Cannot rollback a global transaction using the Connection, commit processing must go thru XAResource interface.</text>
            </msg>

            <msg>
                <name>XJ059.S</name>
                <text>Cannot close a connection while a global transaction is still active.</text>
            </msg>

            <msg>
                <name>XJ05B.C</name>
                <text>JDBC attribute '{0}' has an invalid value '{1}', valid values are '{2}'.</text>
                <arg>attributeName</arg>
                <arg>value</arg>
                <arg>value</arg>
            </msg>

            <msg>
                <name>XJ05C.S</name>
                <text>Cannot set holdability ResultSet.HOLD_CURSORS_OVER_COMMIT for a global transaction.</text>
            </msg>

            <msg>
                <name>XJ061.S</name>
                <text>The '{0}' method is only allowed on scroll cursors.</text>
                <arg>methodName</arg>
            </msg>

            <msg>
                <name>XJ062.S</name>
                <text>Invalid parameter value '{0}' for ResultSet.setFetchSize(int rows).</text>
                <arg>value</arg>
            </msg>

            <msg>
                <name>XJ063.S</name>
                <text>Invalid parameter value '{0}' for Statement.setMaxRows(int maxRows).  Parameter value must be &gt;= 0.</text>
                <arg>value</arg>
            </msg>

            <msg>
                <name>XJ064.S</name>
                <text>Invalid parameter value '{0}' for setFetchDirection(int direction).</text>
                <arg>value</arg>
            </msg>

            <msg>
                <name>XJ065.S</name>
                <text>Invalid parameter value '{0}' for Statement.setFetchSize(int rows).</text>
                <arg>value</arg>
            </msg>

            <msg>
                <name>XJ066.S</name>
                <text>Invalid parameter value '{0}' for Statement.setMaxFieldSize(int max).</text>
                <arg>value</arg>
            </msg>

            <msg>
                <name>XJ067.S</name>
                <text>SQL text pointer is null.</text>
            </msg>

            <msg>
                <name>XJ068.S</name>
                <text>Only executeBatch and clearBatch allowed in the middle of a batch.</text>
            </msg>

            <msg>
                <name>XJ069.S</name>
                <text>No SetXXX methods allowed in case of USING execute statement.</text>
            </msg>

            <msg>
                <name>XJ070.S</name>
                <text>Negative or zero position argument '{0}' passed in a Blob or Clob method.</text>
                <arg>argument</arg>
            </msg>

            <msg>
                <name>XJ071.S</name>
                <text>Negative length argument '{0}' passed in a BLOB or CLOB method.</text>
                <arg>argument</arg>
            </msg>

            <msg>
                <name>XJ072.S</name>
                <text>Null pattern or searchStr passed in to a BLOB or CLOB position method.</text>
            </msg>

            <msg>
                <name>XJ073.S</name>
                <text>The data in this BLOB or CLOB is no longer available.  The BLOB/CLOB's transaction may be committed, its connection closed or it has been freed.</text>
            </msg>

            <msg>
                <name>XJ074.S</name>
                <text>Invalid parameter value '{0}' for Statement.setQueryTimeout(int seconds).</text>
                <arg>value</arg>
            </msg>

            <msg>
                <name>XJ076.S</name>
                <text>The position argument '{0}' exceeds the size of the BLOB/CLOB.</text>
                <arg>positionArgument</arg>
            </msg>

            <msg>
                <name>XJ077.S</name>
                <text>Got an exception when trying to read the first byte/character of the BLOB/CLOB pattern using getBytes/getSubString.</text>
            </msg>

            <msg>
                <name>XJ078.S</name>
                <text>Offset '{0}' is either less than zero or is too large for the current BLOB/CLOB.</text>
                <arg>value</arg>
            </msg>

            <msg>
                <name>XJ079.S</name>
                <text>The length specified '{0}' exceeds the size of the BLOB/CLOB.</text>
                <arg>number</arg>
            </msg>

            <msg>
                <name>XJ080.S</name>
                <text>USING execute statement passed {0} parameters rather than {1}.</text>
                <arg>number</arg>
                <arg>number</arg>
            </msg>

            <msg>
                <name>XJ081.C</name>
                <text>Conflicting create/restore/recovery attributes specified.</text>
            </msg>

            <msg>
                <name>XJ081.S</name>
                <text>Invalid value '{0}' passed as parameter '{1}' to method '{2}'</text>
                <arg>value</arg>
                <arg>parameterName</arg>
                <arg>methodName</arg>
            </msg>

            <msg>
                <name>XJ085.S</name>
                <text>Stream has already been read and end-of-file reached and cannot be re-used.</text>
            </msg>

            <msg>
                <name>XJ086.S</name>
                <text>This method cannot be invoked while the cursor is not on the insert row or if the concurrency of this ResultSet object is CONCUR_READ_ONLY.</text>
            </msg>

            <msg>
                <name>XJ087.S</name>
                <text>Sum of position('{0}') and length('{1}') is greater than the size of the LOB plus one.</text>
                <arg>pos</arg>
                <arg>length</arg>
            </msg>

            <msg>
                <name>XJ088.S</name>
                <text>Invalid operation: wasNull() called with no data retrieved.</text>
            </msg>

            <msg>
                <name>XJ090.S</name>
                <text>Invalid parameter: calendar is null.</text>
            </msg>

            <msg>
                <name>XJ091.S</name>
                <text>Invalid argument: parameter index {0} is not an OUT or INOUT parameter.</text>
                <arg>indexNumber</arg>
            </msg>

            <msg>
                <name>XJ093.S</name>
                <text>Length of BLOB/CLOB, {0}, is too large.  The length cannot exceed {1}.</text>
                <arg>number</arg>
                <arg>number</arg>
            </msg>

            <msg>
                <name>XJ095.S</name>
                <text>An attempt to execute a privileged action failed.</text>
            </msg>

            <msg>
                <name>XJ096.S</name>
                <text>A resource bundle could not be found in the {0} package for {1}</text>
                <arg>packageName</arg>
                <arg>value</arg>
            </msg>

            <msg>
                <name>XJ097.S</name>
                <text>Cannot rollback or release a savepoint that was not created by this connection.</text>
            </msg>

            <msg>
                <name>XJ098.S</name>
                <text>The auto-generated keys value {0} is invalid</text>
                <arg>value</arg>
            </msg>

            <msg>
                <name>XJ099.S</name>
                <text>The Reader/Stream object does not contain length characters</text>
            </msg>

            <msg>
                <name>XJ100.S</name>
                <text>The scale supplied by the registerOutParameter method does not match with the setter method. Possible loss of precision!</text>
            </msg>

            <msg>
                <name>XJ103.S</name>
                <text>Table name can not be null</text>
            </msg>

            <msg>
                <name>XJ104.S</name>
                <text>Shared key length is invalid: {0}.</text>
                <arg>value</arg>
            </msg>

            <msg>
                <name>XJ105.S</name>
                <text>DES key has the wrong length, expected length {0}, got length {1}.</text>
                <arg>number</arg>
                <arg>number</arg>
            </msg>

            <msg>
                <name>XJ106.S</name>
                <text>No such padding </text>
            </msg>

            <msg>
                <name>XJ107.S</name>
                <text>Bad Padding</text>
            </msg>

            <msg>
                <name>XJ108.S</name>
                <text>Illegal Block Size</text>
            </msg>

            <msg>
                <name>XJ110.S</name>
                <text>Primary table name can not be null</text>
            </msg>

            <msg>
                <name>XJ111.S</name>
                <text>Foreign table name can not be null</text>
            </msg>

            <msg>
                <name>XJ112.S</name>
                <text>Security exception encountered, see next exception for details.</text>
            </msg>

            <msg>
                <name>XJ113.S</name>
                <text>Unable to open file {0} : {1}</text>
                <arg>fileName</arg>
                <arg>error</arg>
            </msg>

            <msg>
                <name>XJ114.S</name>
                <text>Invalid cursor name '{0}'</text>
                <arg>cursorName</arg>
            </msg>

            <msg>
                <name>XJ115.S</name>
                <text>Unable to open resultSet with requested holdability {0}.</text>
                <arg>value</arg>
            </msg>

            <msg>
                <name>XJ116.S</name>
                <text>No more than {0} commands may be added to a single batch.</text>
                <arg>number</arg>
            </msg>

            <msg>
                <name>XJ117.S</name>
                <text>Batching of queries not allowed by J2EE compliance.</text>
            </msg>

            <msg>
                <name>XJ118.S</name>
                <text>Query batch requested on a non-query statement.</text>
            </msg>

            <msg>
                <name>XJ121.S</name>
                <text>Invalid operation at current cursor position.</text>
            </msg>

            <msg>
                <name>XJ122.S</name>
                <text>No updateXXX methods were called on this row.</text>
            </msg>

            <msg>
                <name>XJ123.S</name>
                <text>This method must be called to update values in the current row or the insert row.</text>
            </msg>

            <msg>
                <name>XJ124.S</name>
                <text>Column not updatable.</text>
            </msg>

            <msg>
                <name>XJ125.S</name>
                <text>This method should only be called on ResultSet objects that are scrollable (type TYPE_SCROLL_INSENSITIVE).</text>
            </msg>

            <msg>
                <name>XJ126.S</name>
                <text>This method should not be called on sensitive dynamic cursors.</text>
            </msg>

            <msg>
                <name>XJ128.S</name>
                <text>Unable to unwrap for '{0}'</text>
                <arg>value</arg>
            </msg>

            <msg>
                <name>XJ200.S</name>
                <text>Exceeded maximum number of sections {0}</text>
                <arg>value</arg>
            </msg>

            <msg>
                <name>XJ202.S</name>
                <text>Invalid cursor name '{0}'.</text>
                <arg>cursorName</arg>
            </msg>

            <msg>
                <name>XJ203.S</name>
                <text>Cursor name '{0}' is already in use</text>
                <arg>cursorName</arg>
            </msg>

            <msg>
                <name>XJ204.S</name>
                <text>Unable to open result set with requested holdability {0}.</text>
                <arg>holdValue</arg>
            </msg>

            <msg>
                <name>XJ206.S</name>
                <text>SQL text '{0}' has no tokens.</text>
                <arg>value</arg>
            </msg>

            <msg>
                <name>XJ207.S</name>
                <text>executeQuery method can not be used for update.</text>
            </msg>

            <msg>
                <name>XJ208.S</name>
                <text>Non-atomic batch failure.  The batch was submitted, but at least one exception occurred on an individual member of the batch. Use getNextException() to retrieve the exceptions for specific batched elements.</text>
            </msg>

            <msg>
                <name>XJ209.S</name>
                <text>The required stored procedure is not installed on the server.</text>
            </msg>

            <msg>
                <name>XJ210.S</name>
                <text>The load module name for the stored procedure on the server is not found.</text>
            </msg>

            <msg>
                <name>XJ211.S</name>
                <text>Non-recoverable chain-breaking exception occurred during batch processing. The batch is terminated non-atomically.</text>
            </msg>

            <msg>
                <name>XJ212.S</name>
                <text>Invalid attribute syntax: {0}</text>
                <arg>attributeSyntax</arg>
            </msg>

            <msg>
                <name>XJ213.C</name>
                <text>The traceLevel connection property does not have a valid format for a number.</text>
            </msg>

            <msg>
                <name>XJ214.S</name>
                <text>An IO Error occurred when calling free() on a CLOB or BLOB.</text>
            </msg>

            <msg>
                <name>XJ215.S</name>
                <text>You cannot invoke other java.sql.Clob/java.sql.Blob methods after calling the free() method or after the Blob/Clob's transaction has been committed or rolled back.</text>
            </msg>

        <msg>
                <name>XJ216.S</name>
                <text>The length of this BLOB/CLOB is not available yet. When a BLOB or CLOB is accessed as a stream, the length is not available until the entire stream has been processed.</text>
            </msg>
            <msg>
                <name>XJ217.S</name>
                <text>The locator that was supplied for this CLOB/BLOB is invalid</text>
            </msg>

        </family>

        <family>
            <title>Class XK: Security Exceptions</title>

            <msg>
                <name>XK000.S</name>
                <text>The security policy could not be reloaded: {0}</text>
                <arg>reason</arg>
            </msg>

            <msg>
                <name>XK001.S</name>
                <text>Username not found in SYS.SYSUSERS.</text>
            </msg>

        </family>



        <family>
            <title>Class XN: Network Client Exceptions</title>

            <msg>
                <name>XN001.S</name>
                <text>Connection reset is not allowed when inside a unit of work.</text>
            </msg>

            <msg>
                <name>XN008.S</name>
                <text>Query processing has been terminated due to an error on the server.</text>
            </msg>

            <msg>
                <name>XN009.S</name>
                <text>Error obtaining length of BLOB/CLOB object, exception follows.</text>
            </msg>

            <msg>
                <name>XN010.S</name>
                <text>Procedure name can not be null.</text>
            </msg>

            <msg>
                <name>XN011.S</name>
                <text>Procedure name length {0} is not within the valid range of 1 to {1}.</text>
                <arg>number</arg>
                <arg>number</arg>
            </msg>

            <msg>
                <name>XN012.S</name>
                <text>On {0} platforms, XA supports version {1} and above, this is version {2}</text>
                <arg>operatingSystemName</arg>
                <arg>versionNumber</arg>
                <arg>versionNumber</arg>
            </msg>

            <msg>
                <name>XN013.S</name>
                <text>Invalid scroll orientation.</text>
            </msg>

            <msg>
                <name>XN014.S</name>
                <text>Encountered an Exception while reading from the stream specified by parameter #{0}.  The remaining data expected by the server has been filled with 0x0. The Exception had this message: {1}.</text>
                <arg>value</arg>
                <arg>messageText</arg>
            </msg>

            <msg>
                <name>XN015.S</name>
                <text>Network protocol error: the specified size of the InputStream, parameter #{0}, is less than the actual InputStream length.</text>
                <arg>value</arg>
            </msg>

            <msg>
                <name>XN016.S</name>
                <text>Encountered an Exception while trying to verify the length of the stream specified by parameter #{0}.  The Exception had this message: {1}.</text>
                <arg>value</arg>
                <arg>messageText</arg>
            </msg>

            <msg>
                <name>XN017.S</name>
                <text>End of stream prematurely reached while reading the stream specified by parameter #{0}.  The remaining data expected by the server has been filled with 0x0.</text>
                <arg>value</arg>
            </msg>

            <msg>
                <name>XN018.S</name>
                <text>Network protocol error: the specified size of the Reader, parameter #{0}, is less than the actual InputStream length.</text>
                <arg>value</arg>
            </msg>

            <msg>
                <name>XN019.S</name>
                <text>Error executing a {0}, server returned {1}.</text>
                <arg>value</arg>
                <arg>value</arg>
            </msg>

            <msg>
                <name>XN020.S</name>
                <text>Error marshalling or unmarshalling a user defined type: {0}</text>
                <arg>messageDetail</arg>
            </msg>

            <msg>
                <name>XN021.S</name>
                <text>An object of type {0} cannot be cast to an object of type {1}.</text>
                <arg>sourceClassName</arg>
                <arg>targetClassName</arg>
            </msg>

        </family>


        <family>
            <title>Class XRE: Replication Exceptions</title>

            <msg>
                <name>XRE00</name>
                <text>This LogFactory module does not support replication.</text>
            </msg>
            <msg>
                <name>XRE01</name>
                <text>The log received from the primary is corrupted.</text>
            </msg>
            <msg>
                <name>XRE02</name>
                <text>Primary and Replica at different versions. Unable to proceed with Replication.</text>
            </msg>
            <msg>
                <name>XRE03</name>
                <text>Unexpected replication error. See derby.log for details.</text>
            </msg>

            <msg>
                <name>XRE04.C.1</name>
                <text>Could not establish a connection to the peer of the replicated database '{0}' on address '{1}:{2}'.</text>
                <arg>dbname</arg>
                <arg>hostname</arg>
                <arg>portname</arg>
            </msg>

            <msg>
                <name>XRE04.C.2</name>
                <text>Connection lost for replicated database '{0}'.</text>
                <arg>dbname</arg>
            </msg>

            <msg>
                <name>XRE05.C</name>
                <text>The log files on the primary and replica are not in synch for replicated database '{0}'. The master log instant is {1}:{2}, whereas the replica log instant is {3}:{4}. This is FATAL for replication - replication will be stopped.</text>
                <arg>dbname</arg>
                <arg>primaryfile</arg>
                <arg>primaryoffset</arg>
                <arg>replicafile</arg>
                <arg>replicaoffset</arg>
            </msg>

            <msg>
                <name>XRE06</name>
                <text>The connection attempts to the replication replica for the database {0} exceeded the specified timeout period.</text>
                <arg>dbname</arg>
            </msg>

            <msg>
                <name>XRE07</name>
                <text>Could not perform operation because the database is not in replication primary mode.</text>
            </msg>

            <msg>
                <name>XRE08</name>
                <text>Replication replica mode started successfully for database '{0}'. Connection refused because the database is in replication replica mode. </text>
                <arg>dbname</arg>
            </msg>

            <msg>
                <name>XRE09.C</name>
                <text>Cannot start replication replica mode for database '{0}'. The database has already been booted.</text>
                <arg>dbname</arg>
            </msg>

            <msg>
                <name>XRE10</name>
                <text>Conflicting attributes specified. See reference manual for attributes allowed in combination with replication attribute '{0}'.</text>
                <arg>attribute</arg>
            </msg>

            <msg>
                <name>XRE11.C</name>
                <text>Could not perform operation '{0}' because the database '{1}' has not been booted.</text>
                <arg>command</arg>
                <arg>dbname</arg>
            </msg>

            <msg>
                <name>XRE12</name>
                <text>Replication network protocol error for database '{0}'. Expected message type '{1}', but received type '{2}'.</text>
                <arg>dbname</arg>
                <arg>expectedtype</arg>
                <arg>receivedtype</arg>
            </msg>

            <msg>
                <name>XRE20.D</name>
                <text>Failover performed successfully for database '{0}', the database has been shutdown.</text>
                <arg>dbname</arg>
            </msg>

            <msg>
                <name>XRE21.C</name>
                <text>Error occurred while performing failover for database '{0}', Failover attempt was aborted.</text>
                <arg>dbname</arg>
            </msg>

            <msg>
                <name>XRE22.C</name>
                <text>Replication master has already been booted for database '{0}'</text>
                <arg>dbname</arg>
            </msg>

            <msg>
                <name>XRE23</name>
                <text>Replication master cannot be started since unlogged operations are in progress, unfreeze to allow unlogged operations to complete and restart replication</text>
            </msg>

            <msg>
                <name>XRE40</name>
                <text>Could not perform operation because the database is not in replication replica mode.</text>
            </msg>

            <msg>
                <name>XRE41.C</name>
                <text>Replication operation 'failover' or 'stopReplica' refused on the replica database because the connection with the primary is working. Issue the 'failover' or 'stopPrimary' operation on the primary database instead.</text>
            </msg>

            <msg>
                <name>XRE42.C</name>
                <text>Replicated database '{0}' shutdown.</text>
                <arg>dbname</arg>
            </msg>

            <msg>
                <name>XRE43</name>
                <text>Unexpected error when trying to stop replication replica mode. To stop repliation replica mode, use operation 'stopReplica' or 'failover'.</text>
            </msg>

        </family>

        <family>
            <title>Class XSAI: Store - access.protocol.interface</title>

            <msg>
                <name>XSAI2.S</name>
                <text>The conglomerate ({0}) requested does not exist.</text>
                <arg>value</arg>
            </msg>

            <msg>
                <name>XSAI3.S</name>
                <text>Feature not implemented.</text>
            </msg>

        </family>


        <family>
            <title>Class XSAM: Store - AccessManager</title>

            <msg>
                <name>XSAM0.S</name>
                <text>Exception encountered while trying to boot module for '{0}'.</text>
                <arg>value</arg>
            </msg>

            <msg>
                <name>XSAM2.S</name>
                <text>There is no index or conglomerate with conglom id '{0}' to drop.</text>
                <arg>conglomID</arg>
            </msg>

            <msg>
                <name>XSAM3.S</name>
                <text>There is no index or conglomerate with conglom id '{0}'.</text>
                <arg>conglomID</arg>
            </msg>

            <msg>
                <name>XSAM4.S</name>
                <text>There is no sort called '{0}'.</text>
                <arg>sortName</arg>
            </msg>

            <msg>
                <name>XSAM5.S</name>
                <text>Scan must be opened and positioned by calling next() before making other calls.</text>
            </msg>

            <msg>
                <name>XSAM6.S</name>
                <text>Record {2} on page {1} in container {0} not found.</text>
                <arg>recordNumber</arg>
                <arg>pageNumber</arg>
                <arg>containerName</arg>
            </msg>

        </family>


        <family>
            <title>Class XSAS: Store - Sort</title>

            <msg>
                <name>XSAS0.S</name>
                <text>A scan controller interface method was called which is not appropriate for a scan on a sort.</text>
            </msg>

            <msg>
                <name>XSAS1.S</name>
                <text>An attempt was made to fetch a row before the beginning of a sort or after the end of a sort.</text>
            </msg>

            <msg>
                <name>XSAS3.S</name>
                <text>The type of a row inserted into a sort does not match the sort's template.</text>
            </msg>

            <msg>
                <name>XSAS6.S</name>
                <text>Could not acquire resources for sort.</text>
            </msg>

        </family>


        <family>
            <title>Class XSAX: Store - access.protocol.XA statement</title>

            <msg>
                <name>XSAX0.S</name>
                <text>XA protocol violation.</text>
            </msg>

            <msg>
                <name>XSAX1.S</name>
                <text>An attempt was made to start a global transaction with an Xid of an existing global transaction.</text>
            </msg>

        </family>


        <family>
            <title>Class XSCB: Store - BTree</title>

            <msg>
                <name>XSCB0.S</name>
                <text>Could not create container.</text>
            </msg>

            <msg>
                <name>XSCB1.S</name>
                <text>Container {0} not found.</text>
                <arg>containerName</arg>
            </msg>

            <msg>
                <name>XSCB2.S</name>
                <text>The required property {0} not found in the property list given to createConglomerate() for a btree secondary index.</text>
                <arg>propertyName</arg>
            </msg>

            <msg>
                <name>XSCB3.S</name>
                <text>Unimplemented feature.</text>
            </msg>

            <msg>
                <name>XSCB4.S</name>
                <text>A method on a btree open scan has been called prior to positioning the scan on the first row (i.e. no next() call has been made yet).  The current state of the scan is ({0}).</text>
                <arg>value</arg>
            </msg>

            <msg>
                <name>XSCB5.S</name>
                <text>During logical undo of a btree insert or delete the row could not be found in the tree.</text>
            </msg>

            <msg>
                <name>XSCB6.S</name>
                <text>Limitation: Record of a btree secondary index cannot be updated or inserted due to lack of space on the page.  Use the parameters derby.storage.pageSize and/or derby.storage.pageReservedSpace to work around this limitation.</text>
            </msg>

            <msg>
                <name>XSCB7.S</name>
                <text>An internal error was encountered during a btree scan - current_rh is null = {0}, position key is null = {1}.</text>
                <arg>value</arg>
                <arg>value</arg>
            </msg>

            <msg>
                <name>XSCB8.S</name>
                <text>The btree conglomerate {0} is closed.</text>
                <arg>value</arg>
            </msg>

            <msg>
                <name>XSCB9.S</name>
                <text>Reserved for testing.</text>
            </msg>

        </family>


        <family>
            <title>Class XSCG0: Conglomerate</title>

            <msg>
                <name>XSCG0.S</name>
                <text>Could not create a template.</text>
            </msg>

        </family>


        <family>
            <title>Class XSCH: Heap</title>

            <msg>
                <name>XSCH0.S</name>
                <text>Could not create container.</text>
            </msg>

            <msg>
                <name>XSCH1.S</name>
                <text>Container {0} not found.</text>
                <arg>containerName</arg>
            </msg>

            <msg>
                <name>XSCH4.S</name>
                <text>Conglomerate could not be created.</text>
            </msg>

            <msg>
                <name>XSCH5.S</name>
                <text>In a base table there was a mismatch between the requested column number {0} and the maximum number of columns {1}.</text>
                <arg>number</arg>
                <arg>number</arg>
            </msg>

            <msg>
                <name>XSCH6.S</name>
                <text>The heap container with container id {0} is closed.</text>
                <arg>containerID</arg>
            </msg>

            <msg>
                <name>XSCH7.S</name>
                <text>The scan is not positioned.</text>
            </msg>

            <msg>
                <name>XSCH8.S</name>
                <text>The feature is not implemented.</text>
            </msg>

        </family>


        <family>
            <title>Class XSDA: RawStore - Data.Generic statement</title>

            <msg>
                <name>XSDA1.S</name>
                <text>An attempt was made to access an out of range slot on a page</text>
            </msg>

            <msg>
                <name>XSDA2.S</name>
                <text>An attempt was made to update a deleted record</text>
            </msg>

            <msg>
                <name>XSDA3.S</name>
                <text>Limitation: Record cannot be updated or inserted due to lack of space on the page. Use the parameters derby.storage.pageSize and/or derby.storage.pageReservedSpace to work around this limitation.</text>
            </msg>

            <msg>
                <name>XSDA4.S</name>
                <text>An unexpected exception was thrown</text>
            </msg>

            <msg>
                <name>XSDA5.S</name>
                <text>An attempt was made to undelete a record that is not deleted</text>
            </msg>

            <msg>
                <name>XSDA6.S</name>
                <text>Column {0} of row is null, it needs to be set to point to an object.</text>
                <arg>columnName</arg>
            </msg>

            <msg>
                <name>XSDA7.S</name>
                <text>Restore of a serializable or SQLData object of class {0}, attempted to read more data than was originally stored</text>
                <arg>className</arg>
            </msg>

            <msg>
                <name>XSDA8.S</name>
                <text>Exception during restore of a serializable or SQLData object of class {0}</text>
                <arg>className</arg>
            </msg>

            <msg>
                <name>XSDA9.S</name>
                <text>Class not found during restore of a serializable or SQLData object of class {0}</text>
                <arg>className</arg>
            </msg>

            <msg>
                <name>XSDAA.S</name>
                <text>Illegal time stamp {0}, either time stamp is from a different page or of incompatible implementation</text>
                <arg>value</arg>
            </msg>

            <msg>
                <name>XSDAB.S</name>
                <text>cannot set a null time stamp</text>
            </msg>

            <msg>
                <name>XSDAC.S</name>
                <text>Attempt to move either rows or pages from one container to another.</text>
            </msg>

            <msg>
                <name>XSDAD.S</name>
                <text>Attempt to move zero rows from one page to another.</text>
            </msg>

            <msg>
                <name>XSDAE.S</name>
                <text>Can only make a record handle for special record handle id.</text>
            </msg>

            <msg>
                <name>XSDAF.S</name>
                <text>Using special record handle as if it were a normal record handle.</text>
            </msg>

            <msg>
                <name>XSDAG.S</name>
                <text>The allocation nested top transaction cannot open the container.</text>
            </msg>

            <msg>
                <name>XSDAI.S</name>
                <text>Page {0} being removed is already locked for deallocation.</text>
                <arg>page</arg>
            </msg>

            <msg>
                <name>XSDAJ.S</name>
                <text>Exception during write of a serializable or SQLData object</text>
            </msg>

            <msg>
                <name>XSDAK.S</name>
                <text>Wrong page is gotten for record handle {0}.</text>
                <arg>value</arg>
            </msg>

            <msg>
                <name>XSDAL.S</name>
                <text>Record handle {0} unexpectedly points to overflow page.</text>
                <arg>value</arg>
            </msg>

            <msg>
                <name>XSDAM.S</name>
                <text>Exception during restore of a SQLData object of class {0}. The specified class cannot be instantiated.</text>
                <arg>className</arg>
            </msg>

            <msg>
                <name>XSDAN.S</name>
                <text>Exception during restore of a SQLData object of class {0}. The specified class encountered an illegal access exception.</text>
                <arg>className</arg>
            </msg>

            <msg>
                <name>XSDAO.S</name>
                <text>Internal error: page {0} attempted latched twice.</text>
                <arg>pageNumber</arg>
            </msg>
        </family>


        <family>
            <title>Class XSDB: RawStore - Data.Generic transaction</title>

            <msg>
                <name>XSDB0.D</name>
                <text>Unexpected exception on in-memory page {0}</text>
                <arg>page</arg>
            </msg>

            <msg>
                <name>XSDB1.D</name>
                <text>Unknown page format at page {0}</text>
                <arg>page</arg>
            </msg>

            <msg>
                <name>XSDB2.D</name>
                <text>Unknown container format at container {0} : {1}</text>
                <arg>containerName</arg>
                <arg>value</arg>
            </msg>

            <msg>
                <name>XSDB3.D</name>
                <text>Container information cannot change once written: was {0}, now {1}</text>
                <arg>value</arg>
                <arg>value</arg>
            </msg>

            <msg>
                <name>XSDB4.D</name>
                <text>Page {0} is at version {1}, the log file contains change version {2}, either there are log records of this page missing, or this page did not get written out to disk properly.</text>
                <arg>page</arg>
                <arg>versionNumber</arg>
                <arg>versionNumber</arg>
            </msg>

            <msg>
                <name>XSDB5.D</name>
                <text>Log has change record on page {0}, which is beyond the end of the container.</text>
                <arg>page</arg>
            </msg>

            <msg>
                <name>XSDB6.D</name>
                <text>Another instance of Splice may have already booted the database {0}.</text>
                <arg>databaseName</arg>
            </msg>

            <msg>
                <name>XSDB7.D</name>
                <text>WARNING: Splice (instance {0}) is attempting to boot the database {1} even though Splice (instance {2}) may still be active.  Only one instance of Splice should boot a database at a time. Severe and non-recoverable corruption can result and may have already occurred.</text>
                <arg>value</arg>
                <arg>databaseName</arg>
                <arg>value</arg>
            </msg>

            <msg>
                <name>XSDB8.D</name>
                <text>WARNING: Splice (instance {0}) is attempting to boot the database {1} even though Splice (instance {2}) may still be active.  Only one instance of Splice should boot a database at a time. Severe and non-recoverable corruption can result if 2 instances of Splice boot on the same database at the same time.  The derby.database.forceDatabaseLock=true property has been set, so the database will not boot until the db.lck is no longer present.  Normally this file is removed when the first instance of Splice to boot on the database exits, but it may be left behind in some shutdowns.  It will be necessary to remove the file by hand in that case.  It is important to verify that no other VM is accessing the database before deleting the db.lck file by hand.</text>
                <arg>value</arg>
                <arg>databaseName</arg>
                <arg>value</arg>
            </msg>

            <msg>
                <name>XSDB9.D</name>
                <text>Stream container {0} is corrupt.</text>
                <arg>containerName</arg>
            </msg>

            <msg>
                <name>XSDBA.D</name>
                <text>Attempt to allocate object {0} failed.</text>
                <arg>object</arg>
            </msg>

            <msg>
                <name>XSDBB.D</name>
                <text>Unknown page format at page {0}, page dump follows: {1} </text>
                <arg>page</arg>
                <arg>value</arg>
            </msg>

            <msg>
                <name>XSDBC.D</name>
                <text>Write of container information to page 0 of container {0} failed.  See nested error for more information.  </text>
                <arg>container</arg>
            </msg>

        </family>


        <family>
            <title>Class XSDF: RawStore - Data.Filesystem statement</title>

            <msg>
                <name>XSDF0.S</name>
                <text>Could not create file {0} as it already exists.</text>
                <arg>fileName</arg>
            </msg>

            <msg>
                <name>XSDF1.S</name>
                <text>Exception during creation of file {0} for container</text>
                <arg>fileName</arg>
            </msg>

            <msg>
                <name>XSDF2.S</name>
                <text>Exception during creation of file {0} for container, file could not be removed.  The exception was: {1}.</text>
                <arg>fileName</arg>
                <arg>value</arg>
            </msg>

            <msg>
                <name>XSDF3.S</name>
                <text>Cannot create segment {0}.</text>
                <arg>segmentName</arg>
            </msg>

            <msg>
                <name>XSDF4.S</name>
                <text>Exception during remove of file {0} for dropped container, file could not be removed {1}.</text>
                <arg>fileName</arg>
                <arg>value</arg>
            </msg>

            <msg>
                <name>XSDF6.S</name>
                <text>Cannot find the allocation page {0}.</text>
                <arg>page</arg>
            </msg>

            <msg>
                <name>XSDF7.S</name>
                <text>Newly created page failed to be latched {0}</text>
                <arg>value</arg>
            </msg>

            <msg>
                <name>XSDF8.S</name>
                <text>Cannot find page {0} to reuse.</text>
                <arg>page</arg>
            </msg>

            <msg>
                <name>XSDFB.S</name>
                <text>Operation not supported by a read only database</text>
            </msg>

            <msg>
                <name>XSDFD.S</name>
                <text>Different page image read on 2 I/Os on Page {0}, first image has incorrect checksum, second image has correct checksum. Page images follows: {1} {2}</text>
                <arg>page</arg>
                <arg>value</arg>
                <arg>value</arg>
            </msg>

            <msg>
                <name>XSDFF.S</name>
                <text>The requested operation failed due to an unexpected exception.</text>
            </msg>

            <msg>
                <name>XSDFH.S</name>
                <text>Cannot backup the database, got an I/O Exception while writing to the backup container file {0}.</text>
                <arg>fileName</arg>
            </msg>

            <msg>
                <name>XSDFI.S</name>
                <text>Error encountered while trying to write data to disk during database recovery.  Check that the database disk is not full. If it is then delete unnecessary files, and retry connecting to the database.  It is also possible that the file system is read only, or the disk has failed, or some other problem with the media.  System encountered error while processing page {0}.</text>
                <arg>page</arg>
            </msg>

        </family>


        <family>
            <title>Class XSDG: RawStore - Data.Filesystem database</title>

            <msg>
                <name>XSDG0.D</name>
                <text>Page {0} could not be read from disk.</text>
                <arg>page</arg>
            </msg>

            <msg>
                <name>XSDG1.D</name>
                <text>Page {0} could not be written to disk, please check if the disk is full, or if a file system limit, such as a quota or a maximum file size, has been reached.</text>
                <arg>page</arg>
            </msg>

            <msg>
                <name>XSDG2.D</name>
                <text>Invalid checksum on Page {0}, expected={1}, on-disk version={2}, page dump follows: {3}</text>
                <arg>page</arg>
                <arg>value</arg>
                <arg>value</arg>
                <arg>value</arg>
            </msg>

            <msg>
                <name>XSDG3.D</name>
                <text>Meta-data for {0} could not be accessed to {1} {2}</text>
                <arg>containerName</arg>
                <arg>type</arg>
                <arg>file</arg>
            </msg>

            <msg>
                <name>XSDG5.D</name>
                <text>Database is not in create mode when createFinished is called.</text>
            </msg>

            <msg>
                <name>XSDG6.D</name>
                <text>Data segment directory not found in {0} backup during restore. Please make sure that backup copy is the right one and it is not corrupted.</text>
                <arg>value</arg>
            </msg>

            <msg>
                <name>XSDG7.D</name>
                <text>Directory {0} could not be removed during restore. Please make sure that permissions are correct.</text>
                <arg>directoryName</arg>
            </msg>

            <msg>
                <name>XSDG8.D</name>
                <text>Unable to copy directory '{0}' to '{1}' during restore. Please make sure that there is enough space and permissions are correct. </text>
                <arg>directoryName</arg>
                <arg>value</arg>
            </msg>

            <msg>
                <name>XSDG9.D</name>
                <text>Splice thread received an interrupt during a disk I/O operation, please check your application for the source of the interrupt.</text>
            </msg>

        </family>


        <family>
            <title>Class XSLA: RawStore - Log.Generic database exceptions</title>

            <msg>
                <name>XSLA0.D</name>
                <text>Cannot flush the log file to disk {0}.</text>
                <arg>value</arg>
            </msg>

            <msg>
                <name>XSLA1.D</name>
                <text>Log Record has been sent to the stream, but it cannot be applied to the store (Object {0}).  This may cause recovery problems also.</text>
                <arg>object</arg>
            </msg>

            <msg>
                <name>XSLA2.D</name>
                <text>System will shutdown, got I/O Exception while accessing log file.</text>
            </msg>

            <msg>
                <name>XSLA3.D</name>
                <text>Log Corrupted, has invalid data in the log stream.</text>
            </msg>

            <msg>
                <name>XSLA4.D</name>
                <text>Cannot write to the log, most likely the log is full.  Please delete unnecessary files.  It is also possible that the file system is read only, or the disk has failed, or some other problems with the media.  </text>
            </msg>

            <msg>
                <name>XSLA5.D</name>
                <text>Cannot read log stream for some reason to rollback transaction {0}.</text>
                <arg>transactionID</arg>
            </msg>

            <msg>
                <name>XSLA6.D</name>
                <text>Cannot recover the database.</text>
            </msg>

            <msg>
                <name>XSLA7.D</name>
                <text>Cannot redo operation {0} in the log.</text>
                <arg>operation</arg>
            </msg>

            <msg>
                <name>XSLA8.D</name>
                <text>Cannot rollback transaction {0}, trying to compensate {1} operation with {2}</text>
                <arg>value</arg>
                <arg>value</arg>
                <arg>value</arg>
            </msg>

            <msg>
                <name>XSLAA.D</name>
                <text>The store has been marked for shutdown by an earlier exception.</text>
            </msg>

            <msg>
                <name>XSLAB.D</name>
                <text>Cannot find log file {0}, please make sure your logDevice property is properly set with the correct path separator for your platform.</text>
                <arg>logfileName</arg>
            </msg>

            <msg>
                <name>XSLAC.D</name>
                <text>Database at {0} have incompatible format with the current version of software, it may have been created by or upgraded by a later version.</text>
                <arg>value</arg>
            </msg>

            <msg>
                <name>XSLAD.D</name>
                <text>log Record at instant {2} in log file {3} corrupted. Expected log record length {0}, real length {1}.</text>
                <arg>value</arg>
                <arg>logfileName</arg>
                <arg>value</arg>
                <arg>value</arg>
            </msg>

            <msg>
                <name>XSLAE.D</name>
                <text>Control file at {0} cannot be written or updated.</text>
                <arg>value</arg>
            </msg>

            <msg>
                <name>XSLAF.D</name>
                <text>A Read Only database was created with dirty data buffers.</text>
            </msg>

            <msg>
                <name>XSLAH.D</name>
                <text>A Read Only database is being updated.</text>
            </msg>

            <msg>
                <name>XSLAI.D</name>
                <text>Cannot log the checkpoint log record</text>
            </msg>

            <msg>
                <name>XSLAJ.D</name>
                <text>The logging system has been marked to shut down due to an earlier problem and will not allow any more operations until the system shuts down and restarts.</text>
            </msg>

            <msg>
                <name>XSLAK.D</name>
                <text>Database has exceeded largest log file number {0}.</text>
                <arg>value</arg>
            </msg>

            <msg>
                <name>XSLAL.D</name>
                <text>log record size {2} exceeded the maximum allowable log file size {3}. Error encountered in log file {0}, position {1}.</text>
                <arg>value</arg>
                <arg>number</arg>
                <arg>logfileName</arg>
                <arg>value</arg>
            </msg>

            <msg>
                <name>XSLAM.D</name>
                <text>Cannot verify database format at {1} due to IOException.</text>
                <arg>value</arg>
            </msg>

            <msg>
                <name>XSLAN.D</name>
                <text>Database at {0} has an incompatible format with the current version of the software.  The database was created by or upgraded by version {1}.</text>
                <arg>value</arg>
                <arg>versionNumber</arg>
            </msg>

            <msg>
                <name>XSLAO.D</name>
                <text>Recovery failed unexpected problem {0}.</text>
                <arg>value</arg>
            </msg>

            <msg>
                <name>XSLAP.D</name>
                <text>Database at {0} is at version {1}. Beta databases cannot be upgraded,</text>
                <arg>value</arg>
                <arg>versionNumber</arg>
            </msg>

            <msg>
                <name>XSLAQ.D</name>
                <text>cannot create log file at directory {0}.</text>
                <arg>directoryName</arg>
            </msg>

            <msg>
                <name>XSLAR.D</name>
                <text>Unable to copy log file '{0}' to '{1}' during restore. Please make sure that there is enough space and permissions are correct. </text>
                <arg>logfileName</arg>
                <arg>value</arg>
            </msg>

            <msg>
                <name>XSLAS.D</name>
                <text>Log directory {0} not found in backup during restore. Please make sure that backup copy is the correct one and it is not corrupted.</text>
                <arg>directoryName</arg>
            </msg>

            <msg>
                <name>XSLAT.D</name>
                <text>The log directory '{0}' exists. The directory might belong to another database. Check that the location specified for the logDevice attribute is correct.</text>
                <arg>directoryName</arg>
            </msg>

        </family>


        <family>
            <title>Class XSLB: RawStore - Log.Generic statement exceptions</title>

            <msg>
                <name>XSLB1.S</name>
                <text>Log operation {0} encounters error writing itself out to the log stream, this could be caused by an errant log operation or internal log buffer full due to excessively large log operation.</text>
                <arg>logOperation</arg>
            </msg>

            <msg>
                <name>XSLB2.S</name>
                <text>Log operation {0} logging excessive data, it filled up the internal log buffer.</text>
                <arg>logOperation</arg>
            </msg>

            <msg>
                <name>XSLB4.S</name>
                <text>Cannot find truncationLWM {0}.</text>
                <arg>value</arg>
            </msg>

            <msg>
                <name>XSLB5.S</name>
                <text>Illegal truncationLWM instant {1} for truncation point {0}. Legal range is from {2} to {3}.</text>
                <arg>value</arg>
                <arg>value</arg>
                <arg>value</arg>
                <arg>value</arg>
            </msg>

            <msg>
                <name>XSLB6.S</name>
                <text>Trying to log a 0 or -ve length log Record.</text>
            </msg>

            <msg>
                <name>XSLB8.S</name>
                <text>Trying to reset a scan to {0}, beyond its limit of {1}.</text>
                <arg>value</arg>
                <arg>value</arg>
            </msg>

            <msg>
                <name>XSLB9.S</name>
                <text>Cannot issue any more change, log factory has been stopped.</text>
            </msg>

        </family>


        <family>
            <title>Class XSRS: RawStore - protocol.Interface statement</title>

            <msg>
                <name>XSRS0.S</name>
                <text>Cannot freeze the database after it is already frozen.</text>
            </msg>

            <msg>
                <name>XSRS1.S</name>
                <text>Cannot backup the database to {0}, which is not a directory.</text>
                <arg>value</arg>
            </msg>

            <msg>
                <name>XSRS4.S</name>
                <text>Error renaming file (during backup) from {0} to {1}.</text>
                <arg>value</arg>
                <arg>value</arg>
            </msg>

            <msg>
                <name>XSRS5.S</name>
                <text>Error copying file (during backup) from {0} to {1}.</text>
                <arg>path</arg>
                <arg>path</arg>
            </msg>

            <msg>
                <name>XSRS6.S</name>
                <text>Cannot create backup directory {0}.</text>
                <arg>directoryName</arg>
            </msg>

            <msg>
                <name>XSRS7.S</name>
                <text>Backup caught unexpected exception.</text>
            </msg>

            <msg>
                <name>XSRS8.S</name>
                <text>Log Device can only be set during database creation time, it cannot be changed on the fly.</text>
            </msg>

            <msg>
                <name>XSRS9.S</name>
                <text>Record {0} no longer exists</text>
                <arg>recordName</arg>
            </msg>

            <msg>
                <name>XSRSA.S</name>
                <text>Cannot backup the database when unlogged operations are uncommitted. Please commit the transactions with backup blocking operations. </text>
            </msg>

            <msg>
                <name>XSRSB.S</name>
                <text>Backup cannot be performed in a transaction with uncommitted unlogged operations.</text>
            </msg>

            <msg>
                <name>XSRSC.S</name>
                <text>Cannot backup the database to {0}, it is a database directory.</text>
                <arg>directoryLocation</arg>
            </msg>

          <msg>
            <name>XSRSD.S</name>
            <text>Database backup is disabled. Contact your Splice Machine representative to enable.</text>
          </msg>

          <msg>
            <name>XSRSE.S</name>
            <text>Unable to enable the enterprise Manager. Enterprise services are disabled. Contact your Splice Machine representative to enable.</text>
          </msg>

          <msg>
            <name>XSRSF.S</name>
            <text>LDAP authentication is disabled. Contact your Splice Machine representative to enable.</text>
          </msg>

          <msg>
            <name>XSRSG.S</name>
            <text>SpliceMachine Enterprise services are disabled and so will not run on an encrypted host. Contact your Splice Machine representative to enable.</text>
          </msg>

        </family>


        <family>
            <title>Class XSTA2: XACT_TRANSACTION_ACTIVE</title>

            <msg>
                <name>XSTA2.S</name>
                <text>A transaction was already active, when attempt was made to make another transaction active.</text>
            </msg>

        </family>


        <family>
            <title>Class XSTB: RawStore - Transactions.Basic system</title>

            <msg>
                <name>XSTB0.M</name>
                <text>An exception was thrown during transaction abort.</text>
            </msg>

            <msg>
                <name>XSTB2.M</name>
                <text>Cannot log transaction changes, maybe trying to write to a read only database.</text>
            </msg>

            <msg>
                <name>XSTB3.M</name>
                <text>Cannot abort transaction because the log manager is null, probably due to an earlier error.</text>
            </msg>

            <msg>
                <name>XSTB5.M</name>
                <text>Creating database with logging disabled encountered unexpected problem.</text>
            </msg>

            <msg>
                <name>XSTB6.M</name>
                <text>Cannot substitute a transaction table with another while one is already in use.</text>
            </msg>

        </family>


        <family>
            <title>Class XXXXX: No SQLSTATE</title>

            <msg>
                <name>XXXXX.C.6</name>
                <text>Normal database session close.</text>
            </msg>

        </family>

    </section>


<!--
This section contains all of the internationalized messages which are
undocumented. This includes messages with handles which are
pseudo-SQLStates, documented in SQLState.java. This also includes
messages with non-SQLState handles which are documented in
MessageId.java.
-->

    <section>
        <desc>Undocumented messages with pseudo-SQLStates or no SQLStates</desc>


        <family>
            <title>Undocumented Pseudo-SQLStates from SQLState.java</title>

            <msg>
                <name>02000</name>
                <text>No row was found for FETCH, UPDATE or DELETE; or the result of a query is an empty table.</text>
            </msg>

            <msg>
                <name>10000</name>
                <text>Encountered error while evaluating XML query expression for {0} operator: {1}</text>
                <arg>operatorName</arg>
                <arg>value</arg>
            </msg>

            <msg>
                <name>42Y96.U</name>
                <text>UNKNOWN</text>
            </msg>

            <msg>
                <name>42Y98.U</name>
                <text>Encountered "{0}" at line {1}, column {2}</text>
                <arg>value</arg>
                <arg>lineNumber</arg>
                <arg>columnNumber</arg>
            </msg>

            <msg>
                <name>42Y99.U</name>
                <text>Lexical error at line {0}, column {1}. Encountered: {2}</text>
                <arg>lineNumber</arg>
                <arg>columnNumber</arg>
                <arg>value</arg>
            </msg>

            <msg>
                <name>42Z00.U</name>
                <text>Java method call or field reference</text>
            </msg>

            <msg>
                <name>42Z01.U</name>
                <text>UNTYPED</text>
            </msg>

            <msg>
                <name>42Z09.U</name>
                <text>the COLUMN DEFAULT for</text>
            </msg>

            <msg>
                <name>42Z10</name>
                <text>The Java class bound to a user defined type may not be a class used internally by Splice: '{0}'.</text>
                <arg>javaClassName</arg>
            </msg>

            <msg>
                <name>42Z11.U</name>
                <text>stream</text>
            </msg>

            <msg>
                <name>42Z12.U</name>
                <text>Internal error: Invalid attempt to access a {0} as a stream</text>
                <arg>dataType</arg>
            </msg>

            <msg>
                <name>42Z30.U</name>
                <text>time spent in this ResultSet =</text>
            </msg>

            <msg>
                <name>42Z31.U</name>
                <text>time spent in this ResultSet and below =</text>
            </msg>

            <msg>
                <name>42Z32.U</name>
                <text>total time breakdown: </text>
            </msg>

            <msg>
                <name>42Z33.U</name>
                <text>constructor time (milliseconds) =</text>
            </msg>

            <msg>
                <name>42Z34.U</name>
                <text>open time (milliseconds) =</text>
            </msg>

            <msg>
                <name>42Z35.U</name>
                <text>next time (milliseconds) =</text>
            </msg>

            <msg>
                <name>42Z36.U</name>
                <text>close time (milliseconds) =</text>
            </msg>

            <msg>
                <name>42Z37.U</name>
                <text>None</text>
            </msg>

            <msg>
                <name>42Z38.U</name>
                <text>Positioning information not available because this ResultSet was never opened.</text>
            </msg>

            <msg>
                <name>42Z39.U</name>
                <text>Unexpected exception {0} getting positioner.</text>
                <arg>exceptionMessage</arg>
            </msg>

            <msg>
                <name>42Z40.U</name>
                <text>{0} on first {1} column(s).</text>
                <arg>searchOperator</arg>
                <arg>number</arg>
            </msg>

            <msg>
                <name>42Z41.U</name>
                <text>Ordered null semantics on the following columns: </text>
            </msg>

            <msg>
                <name>42Z42.U</name>
                <text>Column Id</text>
            </msg>

            <msg>
                <name>42Z43.U</name>
                <text>Operator</text>
            </msg>

            <msg>
                <name>42Z44.U</name>
                <text>Ordered nulls</text>
            </msg>

            <msg>
                <name>42Z45.U</name>
                <text>Unknown return value</text>
            </msg>

            <msg>
                <name>42Z46.U</name>
                <text>Negate comparison result</text>
            </msg>

            <msg>
                <name>42Z47.U</name>
                <text>Getting the query plan as a String is not currently supported for {0}</text>
                <arg>className</arg>
            </msg>

            <msg>
                <name>42Z48.U</name>
                <text>Column[{0}][{1}] Id</text>
                <arg>term</arg>
                <arg>columnNumber</arg>
            </msg>

            <msg>
                <name>42Z54.U</name>
                <text>This exception stops the statement after parsing - no further processing is needed.</text>
            </msg>

            <msg>
                <name>42Z55.U</name>
                <text>Execution stopped after parsing by StopAfterParsing debug flag.</text>
            </msg>

            <msg>
                <name>42Z56.U</name>
                <text>Execution stopped after binding by StopAfterBinding debug flag.</text>
            </msg>

            <msg>
                <name>42Z57.U</name>
                <text>Execution stopped after optimizing by StopAfterOptimizing debug flag.</text>
            </msg>

            <msg>
                <name>42Z58.U</name>
                <text>Execution stopped after generating by StopAfterGenerating debug flag.</text>
            </msg>
            <msg>
                <name>42Z59.U</name>
                <text>Internal error: {0}</text>
                <arg>errorString</arg>
            </msg>
            <msg>
                <name>42Z80.U</name>
                <text>serializable</text>
            </msg>

            <msg>
                <name>42Z81.U</name>
                <text>read committed</text>
            </msg>

            <msg>
                <name>42Z82.U</name>
                <text>exclusive</text>
            </msg>

            <msg>
                <name>42Z83.U</name>
                <text>instantaneous share</text>
            </msg>

            <msg>
                <name>42Z84.U</name>
                <text>share</text>
            </msg>

            <msg>
                <name>42Z85.U</name>
                <text>table</text>
            </msg>

            <msg>
                <name>42Z86.U</name>
                <text>row</text>
            </msg>

            <msg>
                <name>42Z87.U</name>
                <text>share table</text>
            </msg>

            <msg>
                <name>42Z88.U</name>
                <text>share row</text>
            </msg>

            <msg>
                <name>43X00.U</name>
                <text>Attached to</text>
            </msg>

            <msg>
                <name>43X01.U</name>
                <text>Begin Subquery Number</text>
            </msg>

            <msg>
                <name>43X02.U</name>
                <text>Any ResultSet</text>
            </msg>

            <msg>
                <name>43X03.U</name>
                <text>Number of opens</text>
            </msg>

            <msg>
                <name>43X04.U</name>
                <text>Rows seen</text>
            </msg>

            <msg>
                <name>43X05.U</name>
                <text>Source result set</text>
            </msg>

            <msg>
                <name>43X06.U</name>
                <text>End Subquery Number</text>
            </msg>

            <msg>
                <name>43X07.U</name>
                <text>optimizer estimated row count: {0,number,###########0.00}</text>
                <arg>number</arg>
            </msg>

            <msg>
                <name>43X08.U</name>
                <text>optimizer estimated cost: {0,number,###########0.00}</text>
                <arg>number</arg>
            </msg>

            <msg>
                <name>43X09.U</name>
                <text>seconds</text>
            </msg>

            <msg>
                <name>43X10.U</name>
                <text>Total</text>
            </msg>

            <msg>
                <name>43X11.U</name>
                <text>Node</text>
            </msg>

            <msg>
                <name>43X12.U</name>
                <text>{0} not currently implemented for {1}</text>
                <arg>methodName</arg>
                <arg>className</arg>
            </msg>

            <msg>
                <name>43X13.U</name>
                <text>Delete ResultSet using</text>
            </msg>

            <msg>
                <name>43X14.U</name>
                <text>table locking</text>
            </msg>

            <msg>
                <name>43X15.U</name>
                <text>row locking</text>
            </msg>

            <msg>
                <name>43X16.U</name>
                <text>deferred</text>
            </msg>

            <msg>
                <name>43X17.U</name>
                <text>Rows deleted</text>
            </msg>

            <msg>
                <name>43X18.U</name>
                <text>Indexes updated</text>
            </msg>

            <msg>
                <name>43X19.U</name>
                <text>Delete</text>
            </msg>

            <msg>
                <name>43X20.U</name>
                <text>Distinct Scalar Aggregate ResultSet</text>
            </msg>

            <msg>
                <name>43X21.U</name>
                <text>Rows input</text>
            </msg>

            <msg>
                <name>43X22.U</name>
                <text>Distinct Scalar Aggregate</text>
            </msg>

            <msg>
                <name>43X23.U</name>
                <text>Distinct Scan ResultSet for {0} using {1} {2}</text>
                <arg>tableName</arg>
                <arg>constraintOrIndex</arg>
                <arg>constraintOrIndexName</arg>
            </msg>

            <msg>
                <name>43X24.U</name>
                <text>constraint</text>
            </msg>

            <msg>
                <name>43X25.U</name>
                <text>index</text>
            </msg>

            <msg>
                <name>43X26.U</name>
                <text>Distinct Scan ResultSet for {0}</text>
                <arg>tableName</arg>
            </msg>

            <msg>
                <name>43X27.U</name>
                <text>at {0} isolation level using {1} locking</text>
                <arg>isolationLevel</arg>
                <arg>lockString</arg>
            </msg>

            <msg>
                <name>43X28.U</name>
                <text>scan information</text>
            </msg>

            <msg>
                <name>43X29.U</name>
                <text>Distinct column is column number</text>
            </msg>

            <msg>
                <name>43X30.U</name>
                <text>Distinct columns are column numbers</text>
            </msg>

            <msg>
                <name>43X31.U</name>
                <text>Hash table size</text>
            </msg>

            <msg>
                <name>43X32.U</name>
                <text>Rows filtered</text>
            </msg>

            <msg>
                <name>43X33.U</name>
                <text>next time in milliseconds/row</text>
            </msg>

            <msg>
                <name>43X34.U</name>
                <text>start position</text>
            </msg>

            <msg>
                <name>43X35.U</name>
                <text>stop position</text>
            </msg>

            <msg>
                <name>43X36.U</name>
                <text>scan qualifiers</text>
            </msg>

            <msg>
                <name>43X37.U</name>
                <text>next qualifiers</text>
            </msg>

            <msg>
                <name>43X38.U</name>
                <text>on {0} using {1}</text>
                <arg>tableName</arg>
                <arg>indexName</arg>
            </msg>

            <msg>
                <name>43X39.U</name>
                <text>Distinct Scan</text>
            </msg>

            <msg>
                <name>43X40.U</name>
                <text>Sort information</text>
            </msg>

            <msg>
                <name>43X41.U</name>
                <text>Grouped Aggregate ResultSet</text>
            </msg>

            <msg>
                <name>43X42.U</name>
                <text>Has distinct aggregate</text>
            </msg>

            <msg>
                <name>43X43.U</name>
                <text>In sorted order</text>
            </msg>

            <msg>
                <name>43X44.U</name>
                <text>Grouped Aggregate</text>
            </msg>

            <msg>
                <name>43X45.U</name>
                <text>Hash Exists Join</text>
            </msg>

            <msg>
                <name>43X46.U</name>
                <text>Hash Exists Join ResultSet</text>
            </msg>

            <msg>
                <name>43X47.U</name>
                <text>Hash Join</text>
            </msg>

            <msg>
                <name>43X48.U</name>
                <text>Hash Join ResultSet</text>
            </msg>

            <msg>
                <name>43X49.U</name>
                <text>Hash Left Outer Join</text>
            </msg>

            <msg>
                <name>43X50.U</name>
                <text>Hash Left Outer Join ResultSet</text>
            </msg>

            <msg>
                <name>43X51.U</name>
                <text>Hash Scan ResultSet for {0} using {1} {2}</text>
                <arg>tableName</arg>
                <arg>constraintOrIndex</arg>
                <arg>constraintOrIndexName</arg>
            </msg>

            <msg>
                <name>43X52.U</name>
                <text>Hash Scan ResultSet for {0}</text>
                <arg>tableName</arg>
            </msg>

            <msg>
                <name>43X53.U</name>
                <text>Hash key is column number</text>
            </msg>

            <msg>
                <name>43X54.U</name>
                <text>Hash keys are column numbers</text>
            </msg>

            <msg>
                <name>43X55.U</name>
                <text>Hash Scan</text>
            </msg>

            <msg>
                <name>43X56.U</name>
                <text>Attached subqueries</text>
            </msg>

            <msg>
                <name>43X57.U</name>
                <text>Hash Table ResultSet</text>
            </msg>

            <msg>
                <name>43X58.U</name>
                <text>Hash Table</text>
            </msg>

            <msg>
                <name>43X59.U</name>
                <text>all</text>
            </msg>

            <msg>
                <name>43X60.U</name>
                <text>Index Row to Base Row ResultSet for {0}</text>
                <arg>tableName</arg>
            </msg>

            <msg>
                <name>43X61.U</name>
                <text>Columns accessed from heap</text>
            </msg>

            <msg>
                <name>43X62.U</name>
                <text>for {0}</text>
                <arg>tableName</arg>
            </msg>

            <msg>
                <name>43X63.U</name>
                <text>Index Row to Base Row</text>
            </msg>

            <msg>
                <name>43X64.U</name>
                <text>insert mode: bulk insert</text>
            </msg>

            <msg>
                <name>43X65.U</name>
                <text>insert mode: normal (unable to perform bulk insert due to non-empty table)</text>
            </msg>

            <msg>
                <name>43X66.U</name>
                <text>insert mode: normal</text>
            </msg>

            <msg>
                <name>43X67.U</name>
                <text>Insert ResultSet using</text>
            </msg>

            <msg>
                <name>43X68.U</name>
                <text>Rows inserted</text>
            </msg>

            <msg>
                <name>43X69.U</name>
                <text>Insert</text>
            </msg>

            <msg>
                <name>43X70.U</name>
                <text>Join</text>
            </msg>

            <msg>
                <name>43X71.U</name>
                <text>Last Key Index Scan ResultSet for {0} using index {1}</text>
                <arg>tableName</arg>
                <arg>indexName</arg>
            </msg>

            <msg>
                <name>43X72.U</name>
                <text>at {0} isolation level using {1} locking chosen by the optimizer</text>
                <arg>isolationLevel</arg>
                <arg>lockString</arg>
            </msg>

            <msg>
                <name>43X73.U</name>
                <text>Table Scan</text>
            </msg>

            <msg>
                <name>43X74.U</name>
                <text>Index Scan</text>
            </msg>

            <msg>
                <name>43X75.U</name>
                <text>on {0}</text>
                <arg>tableName</arg>
            </msg>

            <msg>
                <name>43X76.U</name>
                <text>Materialized ResultSet</text>
            </msg>

            <msg>
                <name>43X77.U</name>
                <text>temporary conglomerate creation time (milliseconds)</text>
            </msg>

            <msg>
                <name>43X78.U</name>
                <text>temporary conglomerate fetching time (milliseconds)</text>
            </msg>

            <msg>
                <name>43X79.U</name>
                <text>Rows seen from the left</text>
            </msg>

            <msg>
                <name>43X80.U</name>
                <text>Rows seen from the right</text>
            </msg>

            <msg>
                <name>43X81.U</name>
                <text>Rows returned</text>
            </msg>

            <msg>
                <name>43X82.U</name>
                <text>Left result set</text>
            </msg>

            <msg>
                <name>43X83.U</name>
                <text>Right result set</text>
            </msg>

            <msg>
                <name>43X84.U</name>
                <text>Nested Loop Exists Join</text>
            </msg>

            <msg>
                <name>43X85.U</name>
                <text>Nested Loop Exists Join ResultSet</text>
            </msg>

            <msg>
                <name>43X86.U</name>
                <text>Nested Loop Join</text>
            </msg>

            <msg>
                <name>43X87.U</name>
                <text>Nested Loop Join ResultSet</text>
            </msg>

            <msg>
                <name>43X88.U</name>
                <text>Empty right rows returned</text>
            </msg>

            <msg>
                <name>43X89.U</name>
                <text>Nested Loop Left Outer Join</text>
            </msg>

            <msg>
                <name>43X90.U</name>
                <text>Nested Loop Left Outer Join ResultSet</text>
            </msg>

            <msg>
                <name>43X91.U</name>
                <text>Normalize ResultSet</text>
            </msg>

            <msg>
                <name>43X92.U</name>
                <text>Once ResultSet</text>
            </msg>

            <msg>
                <name>43X93.U</name>
                <text>Project-Restrict ResultSet</text>
            </msg>

            <msg>
                <name>43X94.U</name>
                <text>restriction</text>
            </msg>

            <msg>
                <name>43X95.U</name>
                <text>projection</text>
            </msg>

            <msg>
                <name>43X96.U</name>
                <text>restriction time (milliseconds)</text>
            </msg>

            <msg>
                <name>43X97.U</name>
                <text>projection time (milliseconds)</text>
            </msg>

            <msg>
                <name>43X98.U</name>
                <text>Project Restrict</text>
            </msg>

            <msg>
                <name>43X99.U</name>
                <text>Row ResultSet</text>
            </msg>

            <msg>
                <name>43X9A.U</name>
                <text>Row Count ResultSet</text>
            </msg>

            <msg>
                <name>43X9B.U</name>
                <text>Row Count</text>
            </msg>

            <msg>
                <name>43X9C.U</name>
                <text>Window ResultSet: </text>
            </msg>

            <msg>
                <name>43X9D.U</name>
                <text>Merge Sort Exists Join</text>
            </msg>

            <msg>
                <name>43X9E.U</name>
                <text>Merge Sort Exists Join ResultSet</text>
            </msg>

            <msg>
                <name>43X9F.U</name>
                <text>Merge Sort Join</text>
            </msg>

            <msg>
                <name>43X9G.U</name>
                <text>Merge Sort Join ResultSet</text>
            </msg>

            <msg>
                <name>43X9H.U</name>
                <text>Merge Sort Left Outer Join</text>
            </msg>

            <msg>
                <name>43X9I.U</name>
                <text>Merge Sort Left Outer Join ResultSet</text>
            </msg>

            <msg>
                <name>43Y00.U</name>
                <text>Scalar Aggregate ResultSet</text>
            </msg>

            <msg>
                <name>43Y01.U</name>
                <text>Index Key Optimization</text>
            </msg>

            <msg>
                <name>43Y02.U</name>
                <text>Scalar Aggregate</text>
            </msg>

            <msg>
                <name>43Y03.U</name>
                <text>Scroll Insensitive ResultSet</text>
            </msg>

            <msg>
                <name>43Y04.U</name>
                <text>Number of reads from hash table</text>
            </msg>

            <msg>
                <name>43Y05.U</name>
                <text>Number of writes to hash table</text>
            </msg>

            <msg>
                <name>43Y06.U</name>
                <text>Sort ResultSet</text>
            </msg>

            <msg>
                <name>43Y07.U</name>
                <text>Eliminate duplicates</text>
            </msg>

            <msg>
                <name>43Y08.U</name>
                <text>Sort</text>
            </msg>

            <msg>
                <name>43Y09.U</name>
                <text>Index Scan ResultSet for {0} using {1} {2}</text>
                <arg>tableName</arg>
                <arg>constraintOrIndex</arg>
                <arg>constraintOrIndexName</arg>
            </msg>

            <msg>
                <name>43Y10.U</name>
                <text>Table Scan ResultSet for {0}</text>
                <arg>tableName</arg>
            </msg>

            <msg>
                <name>43Y11.U</name>
                <text>Actual locking used: table level locking.</text>
            </msg>

            <msg>
                <name>43Y12.U</name>
                <text>Fetch Size</text>
            </msg>

            <msg>
                <name>43Y13.U</name>
                <text>qualifiers</text>
            </msg>

            <msg>
                <name>43Y14.U</name>
                <text>Union ResultSet</text>
            </msg>

            <msg>
                <name>43Y15.U</name>
                <text>Union</text>
            </msg>

            <msg>
                <name>43Y16.U</name>
                <text>Update ResultSet using {0} locking</text>
                <arg>tableOrRow</arg>
            </msg>

            <msg>
                <name>43Y17.U</name>
                <text>Rows updated</text>
            </msg>

            <msg>
                <name>43Y18.U</name>
                <text>Update</text>
            </msg>

            <msg>
                <name>43Y19.U</name>
                <text>VTI ResultSet for {0}</text>
                <arg>javaClassName</arg>
            </msg>

            <msg>
                <name>43Y20.U</name>
                <text>VTI</text>
            </msg>

            <msg>
                <name>43Y21.U</name>
                <text>Materialized subqueries</text>
            </msg>

            <msg>
                <name>43Y22.U</name>
                <text>Statement Name</text>
            </msg>

            <msg>
                <name>43Y23.U</name>
                <text>Statement Text</text>
            </msg>

            <msg>
                <name>43Y24.U</name>
                <text>Parse Time</text>
            </msg>

            <msg>
                <name>43Y25.U</name>
                <text>Bind Time</text>
            </msg>

            <msg>
                <name>43Y26.U</name>
                <text>Optimize Time</text>
            </msg>

            <msg>
                <name>43Y27.U</name>
                <text>Generate Time</text>
            </msg>

            <msg>
                <name>43Y28.U</name>
                <text>Compile Time</text>
            </msg>

            <msg>
                <name>43Y29.U</name>
                <text>Execute Time</text>
            </msg>

            <msg>
                <name>43Y30.U</name>
                <text>Begin Compilation Timestamp</text>
            </msg>

            <msg>
                <name>43Y31.U</name>
                <text>End Compilation Timestamp</text>
            </msg>

            <msg>
                <name>43Y32.U</name>
                <text>Begin Execution Timestamp</text>
            </msg>

            <msg>
                <name>43Y33.U</name>
                <text>End Execution Timestamp</text>
            </msg>

            <msg>
                <name>43Y44.U</name>
                <text>Statement Execution Plan Text</text>
            </msg>

            <msg>
                <name>43Y45.U</name>
                <text>Run Time 100%, {0} seconds</text>
                <arg>number</arg>
            </msg>

            <msg>
                <name>43Y46.U</name>
                <text>Insert VTI ResultSet</text>
            </msg>

            <msg>
                <name>43Y47.U</name>
                <text>Delete VTI ResultSet</text>
            </msg>

            <msg>
                <name>43Y49.U</name>
                <text>Insert VTI</text>
            </msg>

            <msg>
                <name>43Y50.U</name>
                <text>Delete VTI</text>
            </msg>

            <msg>
                <name>43Y51.U</name>
                <text>Delete Cascade ResultSet</text>
            </msg>

            <msg>
                <name>43Y52.U</name>
                <text>Delete Cascade ResultSet using</text>
            </msg>

            <msg>
                <name>43Y53.U</name>
                <text>Referential Actions On Dependent Tables</text>
            </msg>

            <msg>
                <name>43Y54.U</name>
                <text>Begin Referential Action On Dependent Table Number</text>
            </msg>

            <msg>
                <name>43Y55.U</name>
                <text>End Referential Action On Dependent Table Number</text>
            </msg>

            <msg>
                <name>43Y56.U</name>
                <text>User supplied optimizer overrides on {0} are {1}</text>
                <arg>tableName</arg>
                <arg>userSuppliedOptimizerOverrides</arg>
            </msg>

            <msg>
                <name>43Y57.U</name>
                <text>User supplied optimizer overrides for join are {0}</text>
                <arg>userSuppliedOptimizerOverrides</arg>
            </msg>

            <msg>
                <name>43Y58.U</name>
                <text>Intersect ResultSet</text>
            </msg>

            <msg>
                <name>43Y59.U</name>
                <text>Intersect</text>
            </msg>

            <msg>
                <name>43Y60.U</name>
                <text>Except ResultSet</text>
            </msg>

            <msg>
                <name>43Y61.U</name>
                <text>Except</text>
            </msg>

            <msg>
                <name>44X00.U</name>
                <text>SQL Type Name</text>
            </msg>

            <msg>
                <name>44X05.U</name>
                <text>next error</text>
            </msg>

            <msg>
                <name>46001</name>
                <text>Exception while accessing jar file using URL '{0}'.</text>
                <arg>url</arg>
            </msg>

            <msg>
                <name>46J01</name>
                <text>Java method signature has invalid format.</text>
            </msg>

            <msg>
                <name>46J02</name>
                <text>Java method signature contains incorrect number ({0}) of parameters, expected {1}.</text>
                <arg>number</arg>
                <arg>number</arg>
            </msg>

            <msg>
                <name>51045</name>
                <text>The request is not supported for a read-only database.</text>
            </msg>

            <msg>
                <name>51045</name>
                <text>The request is not supported for a read-only database.</text>
            </msg>

            <msg>
                <name>54002</name>
                <text>A string constant starting with '{0}' is too long.</text>
                <arg>prefix</arg>
            </msg>

            <msg>
                <name>54004</name>
                <text>SELECT statement has too many items in GROUP BY, ORDER BY or select list.</text>
            </msg>

            <msg>
                <name>54006</name>
                <text>The length resulting from {0} operation is greater than {1}.</text>
                <arg>operator</arg>
                <arg>number</arg>
            </msg>

            <msg>
                <name>54008</name>
                <text>The CREATE INDEX statement specifies too many columns (16 is the maximum).</text>
            </msg>

            <msg>
                <name>54011</name>
                <text>Too many columns ({0}) were specified for  table or view {1}. The limit is {2}.</text>
                <arg>number</arg>
                <arg>tableOrViewName</arg>
                <arg>number</arg>
            </msg>

            <msg>
                <name>54023</name>
                <text>The limit for the number of parameters for a procedure has been exceeded. Limit is {0} and number of parameters for procedure {1} are {2}.</text>
                <arg>number</arg>
                <arg>procedureName</arg>
                <arg>number</arg>
            </msg>

            <msg>
                <name>54038</name>
                <text>Maximum depth of nested triggers was exceeded.</text>
            </msg>

            <msg>
                <name>57014</name>
                <text>Processing was cancelled as requested.</text>
            </msg>

            <!-- Message BIN01 used in SQLBinary.java -->
            <msg>
                <name>BIN01</name>
                <text>(Binary data value not displayed)</text>
            </msg>

            <msg>
                <name>S0022</name>
                <text>Column '{0}' not found.</text>
                <arg>columnName</arg>
            </msg>

            <msg>
                <name>XJ001.U</name>
                <text>Java exception: '{1}: {0}'.</text>
                <arg>exceptionClassName</arg>
                <arg>errorMessage</arg>
            </msg>

            <msg>
                <name>XJ050.U</name>
                <text>Database requires upgrade from version {0}, set the attribute 'upgrade=true' on the JDBC connection URL to allow upgrade to version {1}.</text>
                <arg>oldVersion</arg>
                <arg>newVersion</arg>
            </msg>

            <msg>
                <name>XJ082.U</name>
                <text>BLOB/CLOB values are not allowed as method parameters or receiver.</text>
            </msg>

            <msg>
                <name>XJ083.U</name>
                <text>'{0}' not allowed because the ResultSet is not an updatable ResultSet. </text>
                <arg>operation</arg>
            </msg>

            <msg>
                <name>XJ084.U</name>
                <text>Column does not correspond to a column in the base table. Cannot issue '{0}' on this column.</text>
                <arg>methodName</arg>
            </msg>

            <msg>
                <name>XML00</name>
                <text>Failed to locate '{0}' API or implementation classes.  XML operations are not permitted unless these classes are in your classpath.</text>
                <arg>xmlPackageName</arg>
            </msg>

            <msg>
                <name>XML01</name>
                <text>Encountered unexpected error while processing XML: {0}</text>
                <arg>errorMessage</arg>
            </msg>

            <msg>
                <name>XN002.U</name>
                <text>SECTKN was not returned.</text>
            </msg>

            <msg>
                <name>XSAJ0.U</name>
                <text>Scan type</text>
            </msg>

            <msg>
                <name>XSAJ1.U</name>
                <text>Number of pages visited</text>
            </msg>

            <msg>
                <name>XSAJ2.U</name>
                <text>Number of rows visited</text>
            </msg>

            <msg>
                <name>XSAJ3.U</name>
                <text>Number of deleted rows visited</text>
            </msg>

            <msg>
                <name>XSAJ4.U</name>
                <text>Number of rows qualified</text>
            </msg>

            <msg>
                <name>XSAJ5.U</name>
                <text>Number of columns fetched</text>
            </msg>

            <msg>
                <name>XSAJ6.U</name>
                <text>Bit set of columns fetched</text>
            </msg>

            <msg>
                <name>XSAJ7.U</name>
                <text>Tree height</text>
            </msg>

            <msg>
                <name>XSAJ8.U</name>
                <text>Sort type</text>
            </msg>

            <msg>
                <name>XSAJA.U</name>
                <text>Number of rows input</text>
            </msg>

            <msg>
                <name>XSAJB.U</name>
                <text>Number of rows output</text>
            </msg>

            <msg>
                <name>XSAJC.U</name>
                <text>Number of merge runs</text>
            </msg>

            <msg>
                <name>XSAJD.U</name>
                <text>Size of merge runs</text>
            </msg>

            <msg>
                <name>XSAJE.U</name>
                <text>All</text>
            </msg>

            <msg>
                <name>XSAJF.U</name>
                <text>btree</text>
            </msg>

            <msg>
                <name>XSAJG.U</name>
                <text>heap</text>
            </msg>

            <msg>
                <name>XSAJH.U</name>
                <text>sort</text>
            </msg>

            <msg>
                <name>XSAJI.U</name>
                <text>external</text>
            </msg>

            <msg>
                <name>XSAJJ.U</name>
                <text>internal</text>
            </msg>

        </family>


        <family>
            <title>Undocumented Authentication Messages from MessageId.java</title>

            <msg>
                <name>A001</name>
                <text>FATAL: There is no Authentication Service for the system</text>
            </msg>

            <msg>
                <name>A002</name>
                <text>FATAL: There is no Authentication Service for the database</text>
            </msg>

            <msg>
                <name>A011</name>
                <text>WARNING: No LDAP Server/Host name mentioned in {0} property; assuming localhost:389</text>
                <arg>propertyName</arg>
            </msg>

            <msg>
                <name>A020</name>
                <text>Invalid authentication.</text>
            </msg>

        </family>


        <family>
            <title>Undocumented Class Manager Messages from MessageId.java</title>

            <msg>
                <name>C000</name>
                <text>Wrote class {0} to file {1}. Please provide support with the file and the following exception information: {2}</text>
                <arg>className</arg>
                <arg>fileName</arg>
                <arg>errorMessage</arg>
            </msg>

            <msg>
                <name>C001</name>
                <text>Class {0} has an unknown certificate type in jar {1}, expecting X509 certificate.</text>
                <arg>className</arg>
                <arg>jarName</arg>
            </msg>

            <msg>
                <name>C002</name>
                <text>Security exception thrown accessing class {0} in jar {1} : {2}</text>
                <arg>className</arg>
                <arg>jarName</arg>
                <arg>errorMessage</arg>
            </msg>

            <msg>
                <name>C003</name>
                <text>Exception loading database jar {0} - {1}</text>
                <arg>value</arg>
                <arg>value</arg>
            </msg>

            <msg>
                <name>C004</name>
                <text>Stale class loader for class {0}</text>
                <arg>value</arg>
            </msg>

            <msg>
                <name>C005</name>
                <text>Database Class Loader started - derby.database.classpath='{0}'</text>
                <arg>value</arg>
            </msg>

            <msg>
                <name>C006</name>
                <text>Loaded {0} from database jar {1}</text>
                <arg>value</arg>
                <arg>value</arg>
            </msg>

            <msg>
                <name>C007</name>
                <text>Exception loading class {0} from jar {1} - {2}</text>
                <arg>value</arg>
                <arg>value</arg>
                <arg>value</arg>
            </msg>
            <msg>
                <name>C008</name>
                <text>Exception loading class {0}: {1}</text>
                <arg>className</arg>
                <arg>detailedError</arg>
            </msg>
        </family>


        <family>
            <title>Undocumented Raw Store Messages from MessageId.java</title>

            <msg>
                <name>D001</name>
                <text>:
Booting Splice version {0}: instance {1}
on database directory {2} with class loader {3}
Loaded from {4}</text>
                <arg>spliceVersion</arg>
                <arg>id</arg>
                <arg>directoryName</arg>
                <arg>classloader</arg>
                <arg>JarClassPath</arg>
            </msg>

            <msg>
                <name>D002</name>
                <text>:
Shutting down instance {0} on database directory {1} with class loader {2} </text>
                <arg>id</arg>
                <arg>dbDirectory</arg>
        <arg>classloader</arg>
            </msg>

            <msg>
                <name>D004</name>
                <text>Backup started for database located at {0} to {1}.</text>
                <arg>databaseName</arg>
                <arg>filePath</arg>
            </msg>

            <msg>
                <name>D005</name>
                <text>moved old backup copy from {0} to {1}</text>
                <arg>filePath</arg>
                <arg>filePath</arg>
            </msg>

            <msg>
                <name>D006</name>
                <text>Backup of data segment to {0} completed. </text>
                <arg>filePath</arg>
            </msg>

            <msg>
                <name>D007</name>
                <text>edited database service.properties to use default log device</text>
            </msg>

            <msg>
                <name>D008</name>
                <text>error editing database service.properties, backup aborted: {0}</text>
                <arg>errorMessage</arg>
            </msg>

            <msg>
                <name>D009</name>
                <text>copied log directory from {0} to {1}</text>
                <arg>filePath</arg>
                <arg>filePath</arg>
            </msg>

            <msg>
                <name>D010</name>
                <text>Backup aborted due to error</text>
            </msg>

            <msg>
                <name>D011</name>
                <text>removed old backup copy at {0}</text>
                <arg>filePath</arg>
            </msg>

            <msg>
                <name>D012</name>
                <text>Backup completed, log instant at {0}
</text>
                <arg>backupInstant</arg>
            </msg>

            <msg>
                <name>D013</name>
                <text>WARNING: The database is booted with {0}={1}. In this mode, it is possible that database may not be able to recover, committed transactions may be lost, database may be in an inconsistent state. Please use this mode only when these consequences are acceptable
</text>
                <arg>durabilityProperty</arg>
                <arg>noSync</arg>
            </msg>

            <msg>
                <name>D014</name>
                <text>in READ ONLY mode</text>
            </msg>

            <msg>
                <name>D015</name>
                <text>Could not read further because another transaction has modified the value.</text>
            </msg>

        </family>


        <family>
            <title>Undocumented Messages for Interface in com.ibm.db2j.core.* from MessageId.java</title>

            <msg>
                <name>I024</name>
                <text>Database not available</text>
            </msg>

            <msg>
                <name>I025</name>
                <text>JDBC Driver not available</text>
            </msg>

            <msg>
                <name>I026</name>
                <text>JDBC Driver registration with java.sql.DriverManager failed: {0}</text>
                <arg>errorMessage</arg>
            </msg>

            <msg>
                <name>I027</name>
                <text>No mark set, or mark read ahead limit exceeded.</text>
            </msg>

            <msg>
                <name>I028</name>
                <text>Stream read error on client side when transferring user data to server.</text>
            </msg>

            <msg>
                <name>I029</name>
                <text>Reached EOF prematurely; expected {0}, got {1}.</text>
                <arg>expectedCount</arg>
                <arg>gotCount</arg>
            </msg>

        </family>


        <family>
            <title>Undocumented JDBC Messages</title>

            <msg>
                <name>J003</name>
                <text>{0}: Shutting down Splice engine</text>
                <arg>timestamp</arg>
            </msg>

            <msg>
                <name>J004</name>
                <text>database identity</text>
            </msg>

            <msg>
                <name>J005</name>
                <text>shut down Splice</text>
            </msg>

            <msg>
            <name>J006</name>
        <text>deregister AutoloadedDriver</text>
            </msg>

            <msg>
                <name>J007</name>
                <text>create database</text>
            </msg>

            <msg>
                <name>J008</name>
                <text>no details</text>
            </msg>

            <msg>
                <name>J010</name>
                <text>encrypt database on disk</text>
            </msg>

            <msg>
                <name>J013</name>
                <text>upgrade database</text>
            </msg>

            <msg>
                <name>J016</name>
                <text>cryptographic service provider</text>
            </msg>

            <msg>
                <name>J017</name>
                <text>cryptographic algorithm</text>
            </msg>

            <msg>
                <name>J018</name>
                <text>cryptographic key length</text>
            </msg>

            <msg>
                <name>J019</name>
                <text>external cryptographic key</text>
            </msg>

            <msg>
                <name>J020</name>
                <text>secret cryptographic key</text>
            </msg>

            <msg>
                <name>J021</name>
                <text>territory for the database</text>
            </msg>

            <msg>
                <name>J022</name>
                <text>user name</text>
            </msg>

            <msg>
                <name>J023</name>
                <text>user password</text>
            </msg>

            <msg>
                <name>J025</name>
                <text>log directory path</text>
            </msg>

            <msg>
                <name>J028</name>
                <text>backup path for rollforward recovery</text>
            </msg>

            <msg>
                <name>J029</name>
                <text>backup path for creating database from backup</text>
            </msg>

            <msg>
                <name>J030</name>
                <text>backup path for restoring database from backup</text>
            </msg>

            <msg>
                <name>J031</name>
                <text>collation for chararcter datatypes</text>
            </msg>

            <msg>
                <name>J100</name>
                <text>Cannot find the network server class, {0}. Your class path should contain derbynet.jar.</text>
                <arg>className</arg>
            </msg>

            <msg>
                <name>J101</name>
                <text>Cannot load the network server class, {0}. {1}  Check the integrity of your derbynet.jar file.</text>
                <arg>className</arg>
                <arg>errorMessage</arg>
            </msg>

            <msg>
                <name>J102</name>
                <text>An exception was thrown during network server startup. {0}</text>
                <arg>errorMessage</arg>
            </msg>

            <msg>
                <name>J103</name>
                <text>An exception was thrown during network server shutdown. {0}</text>
                <arg>errorMessage</arg>
            </msg>

            <msg>
                <name>J104</name>
                <text>The object is already closed.</text>
            </msg>

            <msg>
                <name>J105</name>
                <text>Precision exceeds 38 digits!</text>
            </msg>

            <msg>
                <name>J107</name>
                <text>Error for batch element #</text>
            </msg>

            <msg>
                <name>J108</name>
                <text>Security manager does not permit access to system property {0}.</text>
                <arg>propertyName</arg>
            </msg>

            <msg>
                <name>J109</name>
                <text>Detected an improper TCP/IP client configuration.  Unable to determine the IP address of your local host: '{0}'.  Make sure your client machine has a properly configured IP address.</text>
                <arg>errorMessage</arg>
            </msg>

            <msg>
                <name>J110</name>
                <text>security mechanism not supported</text>
            </msg>

            <msg>
                <name>J111</name>
                <text>password missing</text>
            </msg>

            <msg>
                <name>J112</name>
                <text>userid missing</text>
            </msg>

            <msg>
                <name>J113</name>
                <text>userid or password invalid</text>
            </msg>

            <msg>
                <name>J114</name>
                <text>userid revoked</text>
            </msg>

            <msg>
                <name>J115</name>
                <text>new password invalid</text>
            </msg>

            <msg>
                <name>J116</name>
                <text>local security service non-retryable error</text>
            </msg>

            <msg>
                <name>J117</name>
                <text>SECTKN missing on ACCSEC when it is required or it is invalid</text>
            </msg>

            <msg>
                <name>J118</name>
                <text>password expired</text>
            </msg>

            <msg>
                <name>J120</name>
                <text>not specified</text>
            </msg>

            <msg>
                <name>J121</name>
                <text>the user is not authorized to access the database</text>
            </msg>

            <msg>
                <name>J122</name>
                <text>a command requesting services of the database was issued prior to the command requesting access to database (ACCRDB)</text>
            </msg>

            <msg>
                <name>J123</name>
                <text>the requested command encountered an unarchitected and implementation-specific condition for which there was no architected message (additional information may be available in the derby.log file on the server)</text>
            </msg>

            <msg>
                <name>J124</name>
                <text>the access relational database (ACCRDB) command cannot be issued because the database is already currently accessed</text>
            </msg>

            <msg>
                <name>J125</name>
                <text>a Data Descriptor Mismatch Error was detected.</text>
            </msg>

            <msg>
                <name>J126</name>
                <text>a conversational protocol error was detected.  Reason: 0x{0}.</text>
                <arg>hexNumber</arg>
            </msg>

            <msg>
                <name>J127</name>
                <text>parseSQLDIAGGRP is not yet implemented</text>
            </msg>

            <msg>
                <name>J128</name>
                <text>the cursor is not open</text>
            </msg>

            <msg>
                <name>J129</name>
                <text>an Open Query command was issued for a query which was already open</text>
            </msg>

            <msg>
                <name>J130</name>
                <text>A PROTOCOL Invalid FDOCA Description Error was detected</text>
            </msg>

            <msg>
                <name>J131</name>
                <text>A PROTOCOL Data Stream Syntax Error was detected.  Reason: 0x{0}. Plaintext connection attempt to an SSL enabled server?</text>
                <arg>hexNumber</arg>
            </msg>

            <msg>
                <name>J132</name>
                <text>The user name for the connection</text>
            </msg>

            <msg>
                <name>J133</name>
                <text>The user's password for the connection</text>
            </msg>

            <msg>
                <name>J134</name>
                <text>Negative values for the maxStatements property are not allowed: {0}</text>
                <arg>maxStatements</arg>
            </msg>
            <msg>
                <name>J135</name>
                <text>The XA transaction timed out and is going to be rolled back. The transaction Xid is {0}.</text>
                <arg>transactionXid</arg>
            </msg>

            <msg>
                <name>J136</name>
                <text>There was an XA transaction associated with the connection being closed. The transaction is going to be rolled back. The transaction Xid is {0}.</text>
                <arg>transactionXid</arg>
            </msg>
        </family>


        <family>
            <title>Undocumented Raw Store Log Messages from MessageId.java</title>

            <msg>
                <name>L001</name>
                <text>------------  BEGIN ERROR MESSAGE -------------
</text>
            </msg>

            <msg>
                <name>L002</name>
                <text>------------  END ERROR MESSAGE -------------
</text>
            </msg>

            <msg>
                <name>L003</name>
                <text>
------------  BEGIN SHUTDOWN ERROR STACK -------------
</text>
            </msg>

            <msg>
                <name>L004</name>
                <text>
------------  END SHUTDOWN ERROR STACK -------------
</text>
            </msg>

            <msg>
                <name>L005</name>
                <text>
------------  BEGIN ERROR STACK -------------
</text>
            </msg>

            <msg>
                <name>L006</name>
                <text>
------------  END ERROR STACK -------------
</text>
            </msg>

            <msg>
                <name>L007</name>
                <text>WARNING: Log file not found, creating new log. Possible inconsistency in the database</text>
            </msg>

            <msg>
                <name>L008</name>
                <text>Deleting incompatible old Logfile {0}</text>
                <arg>fileName</arg>
            </msg>

            <msg>
                <name>L009</name>
                <text>Deleting old Logfile {0}</text>
                <arg>fileName</arg>
            </msg>

            <msg>
                <name>L010</name>
                <text>Incomplete log record detected in file {0} clearing log file from position {1} to eof at {2}.</text>
                <arg>fileName</arg>
                <arg>position</arg>
                <arg>position</arg>
            </msg>

            <msg>
                <name>L011</name>
                <text>Checkpoint Daemon caught standard exception</text>
            </msg>

            <msg>
                <name>L012</name>
                <text>log record is Not first but transaction is not in transaction table : {0}</text>
                <arg>transactionID</arg>
            </msg>

            <msg>
                <name>L013</name>
                <text>log record is first but transaction is already in transaction table : {0}</text>
                <arg>transactionID</arg>
            </msg>

            <msg>
                <name>L014</name>
                <text>Bad start instant</text>
            </msg>

            <msg>
                <name>L015</name>
                <text>new log file exist and cannot be deleted {0}</text>
                <arg>fileName</arg>
            </msg>

            <msg>
                <name>L016</name>
                <text>cannot create a new log file {0}</text>
                <arg>fileName</arg>
            </msg>

            <msg>
                <name>L017</name>
                <text>cannot create a new log file {0} due to {1}</text>
                <arg>fileName</arg>
                <arg>errorMessage</arg>
            </msg>

            <msg>
                <name>L018</name>
                <text>System may be in a inconsistent state, missing file {0}</text>
                <arg>fileName</arg>
            </msg>

            <msg>
                <name>L020</name>
                <text>WARNING: The database was at least at one time booted with {0}={1}. As a result of this mode being used, it is possible that the database may not be able to recover, committed transactions may be lost, and the database may be in an inconsistent state. This may cause unexpected errors.
</text>
                <arg>testModeProperty</arg>
                <arg>testMode</arg>
            </msg>

            <msg>
                <name>L021</name>
                <text>WARNING: The database was either previously booted or is currently booted with {0} set to {1}. Note that this mode {0}={1} does not guarantee recoverability, and is probably what might have caused this boot error.
</text>
                <arg>testModeProperty</arg>
                <arg>testMode</arg>
                <arg>testModeProperty</arg>
                <arg>testMode</arg>
            </msg>
            <msg>
               <name>L022</name>
               <text>WARNING: Due to a permissions issue accessing the log files, the status of the database has been changed to read only.
               </text>
           </msg>
        </family>


        <family>
            <title>Undocumented Replication Messages from MessageId.java</title>
            <msg>
                <name>R001</name>
                <text>----  BEGIN REPLICATION ERROR MESSAGE ({0}) ----</text>
                <arg>timestamp</arg>
            </msg>

            <msg>
                <name>R002</name>
                <text>--------------------  END REPLICATION ERROR MESSAGE ---------------------</text>
            </msg>

            <msg>
                <name>R003</name>
                <text>Replication replica role started for database '{0}'.</text>
                <arg>dbname</arg>
            </msg>

            <msg>
                <name>R004</name>
                <text>Replication replica role was stopped for database '{0}'.</text>
                <arg>dbname</arg>
            </msg>

            <msg>
                <name>R005</name>
                <text>Replication replica got a fatal error for database '{0}'. Replication will be stopped.</text>
                <arg>dbname</arg>
            </msg>

            <msg>
                <name>R006</name>
                <text>Lost connection with the replication master of database '{0}'.</text>
                <arg>dbname</arg>
            </msg>

            <msg>
                <name>R007</name>
                <text>Replication master role started for database '{0}'.</text>
                <arg>dbname</arg>
            </msg>

            <msg>
                <name>R008</name>
                <text>Replication master role stopped for database '{0}'.</text>
                <arg>dbname</arg>
            </msg>

            <msg>
                <name>R009</name>
                <text>Exception occurred during log shipping.</text>
            </msg>

            <msg>
                <name>R010</name>
                <text>Replication primary trying to reconnect to replica for database '{0}'.</text>
                <arg>dbname</arg>
            </msg>

            <msg>
                <name>R011</name>
                <text>Replication replica database '{0}' listens for connections from primary on '{1}:{2}'.</text>
                <arg>dbname</arg>
                <arg>hostname</arg>
                <arg>port</arg>
            </msg>

            <msg>
                <name>R012</name>
                <text>Replication connection handle invalid.</text>
            </msg>

            <msg>
                <name>R013</name>
                <text>Replication message ({0}): {1}</text>
                <arg>timestamp</arg>
                <arg>message</arg>
            </msg>

            <msg>
                <name>R020</name>
                <text>Failover perfomed successfully for database '{0}'.</text>
                <arg>dbname</arg>
            </msg>
        </family>



        <family>
            <title>Undocumented Message Service Messages from MessageId.java</title>

            <msg>
                <name>M001</name>
                <text>
# ********************************************************************
# ***                Please do NOT edit this file.                 ***
# *** CHANGING THE CONTENT OF THIS FILE MAY CAUSE DATA CORRUPTION. ***
# ********************************************************************</text>
            </msg>

            <msg>
                <name>M002</name>
                <text>Restored missing/corrupted service properties from backup file.</text>
            </msg>

            <msg>
                <name>M003</name>
                <text>Deleted leftover service properties backup file.</text>
            </msg>

            <msg>
                <name>M004</name>
                <text>Failed to delete leftover service properties backup file, delete it manually: {0}</text>
                <arg>servicePropertiesBackupFile</arg>
            </msg>

            <msg>
                <name>N001</name>
                <text>caused by</text>
            </msg>

        </family>

       <family>
          <title>Generic Splice Engine message.</title>

           <msg>
               <name>SE001</name>
               <text>Splice Engine exception: {0}</text>
               <arg>exceptionText</arg>
           </msg>

           <msg>
               <name>SE002</name>
               <text>Operation '{0}' is unsupported.</text>
               <arg>classSimpleName</arg>
           </msg>

                        <msg>
                            <name>SE003</name>
                            <text>Unable to write data to table {0} after {1} attempts. Please contact your system administrator for more assistance</text>
                            <arg>tableName</arg>
                            <arg>attemptCount</arg>
                        </msg>

                        <msg>
                            <name>SE004</name>
                            <text>A region for conglomerate {0} is offline. Please contact your system administrator for more assistance</text>
                            <arg>tableName</arg>
                        </msg>

                        <msg>
                            <name>SE005</name>
                            <text>A region is too busy to receive requests at this time. Please contact your system administrator for more assistance</text>
                        </msg>

                        <msg>
                            <name>SE006.C.3</name>
                            <text>The ZooKeeper connection could not be adequately maintained. Please contact your system administrator for more assistance</text>
                        </msg>

                        <msg>
                            <name>SE007</name>
                            <text>Query Timed out: {0}</text>
                            <arg>message</arg>
                        </msg>

                        <msg>
                            <name>SE009</name>
                            <text>Too many bad records in import, please check bad records in directory {0}</text>
                            <arg>file</arg>
                        </msg>
                        <msg>
                            <name>SE010</name>
                            <text>User:Group {0}:{1} does not have write priviledges for file/directory {2}</text>
                            <arg>user</arg>
                            <arg>group</arg>
                            <arg>file</arg>
                        </msg>
                        <msg>
                            <name>SE011</name>
                            <text>User:Group {0}:{1} does not have read priviledges for file/directory {2}</text>
                            <arg>user</arg>
                            <arg>group</arg>
                            <arg>file</arg>
                        </msg>
                        <msg>
                            <name>SE012</name>
                            <text>file {0} must be a directory</text>
                            <arg>file</arg>
                        </msg>

                        <msg>
                            <name>SE013</name>
                            <text>Unable to complete DDL operation {0}. There are long-running active transactions which affect it. Please wait until transactions {1} complete, or kill them.</text>
                            <arg>operation</arg>
                            <arg>transactions</arg>
                        </msg>

                        <msg>
                            <name>SE014</name>
                            <text>Write Conflict detected between transactions {0} and {1}.</text>
                            <arg>txn1</arg>
                            <arg>txn2</arg>
                        </msg>

                        <msg>
                            <name>SE015</name>
                            <text>Unable to commit transaction {0}. It either timed out, or was rolled back by an administrative action</text>
                            <arg>txn</arg>
                        </msg>

                        <msg>
                                        <name>SE016</name>
                                        <text>Unique statement identifier is {0}</text>
                                        <arg>statement id</arg>
                        </msg>

                        <msg>
                                        <name>SE017</name>
                                        <text>DDL coordination timed out. Time {0} exceeded maximum timeout of {1}.</text>
                                        <arg>time1</arg>
                                        <arg>time2</arg>
                        </msg>

                        <msg>
                                <name>SE018</name>
                                <text>Cannot Perform Upsert: Table {0} has no primary keys.</text>
                                <arg>table</arg>
                        </msg>

                        <msg>
                                <name>SE019</name>
                                <text>Cannot Perform Import/Upsert: Column {0} is not contained in the file.</text>
                                <arg>column</arg>
                        </msg>

                        <msg>
                            <name>SE020</name>
                            <text>Setting write throughput to {0}, which is lower than 10,000 rows/second. This may cause exceptionally poor performance</text>
                            <arg>throughput</arg>
                        </msg>

                        <msg>
                            <name>SE020</name>
                            <text>Cannot collect statistics for column {0}: Column type {1} does not support statistics.</text>
                            <arg>column</arg>
                            <arg>columnType</arg>
                        </msg>

                        <msg>
                            <name>SE021</name>
                            <text>Cannot disable statistics for column {0}: It is a primary key or indexed column</text>
                            <arg>column</arg>
                        </msg>
           <msg>
               <name>SE022</name>
               <text>Invalid Day '{0}'</text>
               <arg>day</arg>
           </msg>

           <msg>
               <name>SE023</name>
           <text>Error parsing exception: {0}</text>
               <arg>message</arg>
           </msg>

           <msg>
               <name>SE024</name>
           <text>Parameter cannot be null: {0}</text>
               <arg>parameterName</arg>
           </msg>

           <msg>
               <name>SE025</name>
           <text>Paramter is not a valid hexadecimal value: {0}</text>
               <arg>parameter</arg>
           </msg>

           <msg>
               <name>SE026</name>
               <text>Cannot enable statistics extrapolation for column {0}: Column type {1} does not support extrapolation.</text>
               <arg>column</arg>
               <arg>columnType</arg>
           </msg>

           <msg>
               <name>SE027</name>
               <text>Cannot inject fake {0} statistics: {1} </text>
               <arg>type</arg>
               <arg>reason</arg>
           </msg>

           <msg>
               <name>SE030</name>
               <text>Coprocessor service {0} is missing. Make sure that it is properly configured in {1}</text>
               <arg>coprocessorService</arg>
               <arg>configurationField</arg>
           </msg>

           <msg>
               <name>SE027</name>
               <text>Cannot inject fake {0} statistics: {1} </text>
               <arg>type</arg>
               <arg>reason</arg>
           </msg>

           <msg>
               <name>SE030</name>
               <text>Coprocessor service {0} is missing. Make sure that it is properly configured in {1}</text>
               <arg>coprocessorService</arg>
               <arg>configurationField</arg>
           </msg>

           <msg>
               <name>BR001</name>
               <text>Invalid backup type: {0}.</text>
               <arg>backupType</arg>
           </msg>

           <msg>
               <name>BR002</name>
               <text>Invalid backup directory: {0}.</text>
               <arg>backupDirectory</arg>
           </msg>

           <msg>
               <name>BR003</name>
               <text>Restore cannot run because backup {0} is running.</text>
               <arg>backupId</arg>
           </msg>

           <msg>
               <name>BR004</name>
               <text>Invalid backup window:{0}. </text>
               <arg>backupWindow</arg>
           </msg>

           <msg>
               <name>BR005</name>
               <text>Hour must be in range [0, 23].</text>
           </msg>

           <msg>
               <name>BR006</name>
               <text>Invalid backup job ID {0}.</text>
               <arg>backupJobId</arg>
           </msg>

           <msg>
               <name>BR007</name>
               <text>Invalid backup ID {0}.</text>
               <arg>backupId</arg>
           </msg>
           <msg>
               <name>BR008</name>
               <text>Checksum for {0} is missing. Cannot verify whether the file is corrupted.</text>
               <arg>fileName</arg>
           </msg>
           <msg>
               <name>BR009</name>
               <text>Bad checksum for {0}. The file may be corrupted.</text>
               <arg>fileName</arg>
           </msg>
           <msg>
               <name>BR010</name>
               <text>A data file {0} is missing. The restored table may be corrupted.</text>
               <arg>fileName</arg>
           </msg>
           <msg>
               <name>BR011</name>
               <text>Backup was canceled.</text>
           </msg>
           <msg>
               <name>BR012</name>
               <text>Data for backup {0} does not exist at {1}.</text>
               <arg>backupId</arg>
               <arg>directory</arg>
           </msg>
           <msg>
               <name>BR013</name>
               <text>Cannot restore backup {0} because the parent backup {1} has not been restored.</text>
               <arg>backupId</arg>
               <arg>parentBackupId</arg>
           </msg>
           <msg>
               <name>BR014</name>
               <text>A concurrent backup with ID {0} is running. Please wait until it completes or call syscs_util.syscs_cancel_backup({1}) to cancel it.</text>
               <arg>backupId</arg>
               <arg>backupId</arg>
           </msg>
           <msg>
               <name>BR016</name>
               <text>Backup timed out for table {0} region {1}.</text>
               <arg>tableName</arg>
               <arg>regionName</arg>
           </msg>
           <msg>
               <name>BR017</name>
               <text>Incompatible backup. Please follow Splice Machine documentation to modify the backup.</text>
           </msg>
           <msg>
               <name>BR018</name>
               <text>Incremental Backup(s) {0} is(are) not included.</text>
               <arg>backupIds</arg>
           </msg>
           <msg>
               <name>BR019</name>
               <text>Backup(s) {0} is(are) not valid incremental parent backup(s)</text>
               <arg>backupIds</arg>
           </msg>
           <msg>
               <name>BR020</name>
               <text>Not enough disk space. Available:{0}. Required:{1}.</text>
               <arg>availableSpace</arg>
               <arg>requiredSpace</arg>
           </msg>
           <msg>
               <name>BR021</name>
               <text>Incremental backup is not enabled. Please follow Splice Machine documentation to enable incremental backup.</text>
           </msg>
           <msg>
               <name>BR022</name>
               <text>Cannot restore database to timestamp {0} because the database was created after the specified timestamp.</text>
               <arg>timestamp</arg>
           </msg>
           <msg>
               <name>BR023</name>
               <text>Cannot restore database to transaction {0} because the backup was created before the specified transaction ID.</text>
               <arg>txnId</arg>
           </msg>
           <msg>
               <name>BR024</name>
               <text>Full backup not supported for external table '{0}'.'{1}'</text>
               <arg>schema</arg>
               <arg>table</arg>
           </msg>
           <msg>
               <name>BR025</name>
               <text>No table in schema '{0}' is eligible for backup</text>
               <arg>schema</arg>
           </msg>
           <msg>
               <name>BR026</name>
               <text>Cannot connect because database is being restored.</text>
           </msg>
           <msg>
               <name>BR027</name>
               <text>Cannot restore metadata from this backup.</text>
           </msg>
           <msg>
               <name>RPL001</name>
               <text>Incorrect replication role '{0}'</text>
               <arg>role</arg>
           </msg>
           <msg>
               <name>RPL002</name>
               <text>Replication peer already exists</text>
           </msg>
           <msg>
               <name>RPL003</name>
               <text>Replication peer '{0}' does not exists</text>
               <arg>peerId</arg>
           </msg>
           <msg>
               <name>RPL004</name>
               <text>Cannot connect to '{0}' </text>
               <arg>clusterKey</arg>
           </msg>
           <msg>
               <name>RPL005</name>
               <text>Database is read-only.</text>
           </msg>
           <msg>
               <name>RPL006</name>
               <text>Replication configuration error. Please configure '{0}' to '{1}'</text>
               <arg>parameter</arg>
               <arg>value</arg>
           </msg>
           <msg>
               <name>EXT01</name>
               <text>row format specification not allowed with 'stored as parquet' </text>
           </msg>

           <msg>
               <name>EXT02</name>
               <text>row format specification not allowed with 'stored as orc' </text>
           </msg>

           <msg>
               <name>EXT03</name>
               <text>'stored as [TEXTFILE,PARQUET,ORC]' required for external tables</text>
           </msg>

           <msg>
               <name>EXT04</name>
               <text>'location' required for external tables </text>
           </msg>

           <msg>
               <name>EXT05</name>
               <text>External Table '{0}' is not updatable. (External tables are not currently updateable.) </text>
               <arg>tableName</arg>
           </msg>

           <msg>
               <name>EXT06</name>
               <text>External Table '{0}' is not capable of having primary keys.</text>
               <arg>tableName</arg>
           </msg>

           <msg>
               <name>EXT07</name>
               <text>External Table '{0}' is not capable of having check constraints.</text>
               <arg>tableName</arg>
           </msg>

           <msg>
               <name>EXT08</name>
               <text>External Table '{0}' is not capable of having reference constraints.</text>
               <arg>tableName</arg>
           </msg>

           <msg>
               <name>EXT09</name>
               <text>External Table '{0}' is not capable of having unique constraints.</text>
               <arg>tableName</arg>
           </msg>

           <msg>
               <name>EXT10</name>
               <text>External Table '{0}' is not capable of having generation clauses.</text>
               <arg>tableName</arg>
           </msg>

           <msg>
               <name>EXT11</name>
               <text>External Table read failed with exception '{0}'</text>
               <arg>exceptionMessage</arg>
           </msg>

           <msg>
               <name>EXT12</name>
               <text>Cannot alter external table '{0}', please drop and recreate.</text>
               <arg>tableName</arg>
           </msg>


           <msg>
               <name>EXT13</name>
               <text>Cannot add indexes to external table '{0}'.</text>
               <arg>tableName</arg>
           </msg>

           <msg>
               <name>EXT14</name>
               <text>Cannot add triggers to external table '{0}'.</text>
               <arg>tableName</arg>
           </msg>

           <msg>
               <name>EXT15</name>
               <text>Cannot create statistics on external table '{0}' currently.</text>
               <arg>tableName</arg>
           </msg>

           <msg>
               <name>EXT16</name>
               <text>Pinned Table read failed with exception '{0}'</text>
               <arg>exceptionMessage</arg>
           </msg>

           <msg>
               <name>EXT17</name>
               <text>TEXTFILE storage format doesn't allow compression</text>
           </msg>

           <msg>
               <name>EXT18</name>
               <text>'STORED AS' or 'LOCATION' used without 'EXTERNAL' keyword</text>
           </msg>

           <msg>
               <name>EXT19</name>
               <text>'{0} is not an external table'</text>
               <arg>tableName</arg>
           </msg>


           <msg>
               <name>EXT20</name>
               <text>File Encoding '{0}' is not supported</text>
               <arg>encoding</arg>
           </msg>

           <msg>
               <name>EXT22</name>
               <text>Cannot write at the location '{0}'</text>
               <arg>location</arg>
           </msg>



           <msg>
               <name>EXT21</name>
               <text>'{0} is not defined in the table definition'</text>
               <arg>columnName</arg>
           </msg>

           <msg>
               <name>EXT23</name>
               <text>{0} attribute(s) defined but {1} present in the external file : '{2}'. Suggested Schema is '{3}'.</text>
               <arg>definedAttributeCount</arg>
               <arg>externalAttributeCount</arg>
               <arg>location</arg>
               <arg>suggestedSchema</arg>
           </msg>

           <msg>
               <name>EXT24</name>
               <text>The field '{0}':'{1}' defined in the table is not compatible with the field '{2}':'{3}' defined in the external file '{4}'. Suggested Schema is '{5}'.</text>
               <arg>definedAttributeName</arg>
               <arg>definedAttributeDataType</arg>
               <arg>externalAttributeName</arg>
               <arg>externalAttributeDataType</arg>
               <arg>location</arg>
               <arg>suggestedSchema</arg>
           </msg>

           <msg>
               <name>EXT25</name>
               <text>URIException '{0}' when accessing directory</text>
               <arg>exception</arg>
           </msg>


           <msg>
               <name>EXT26</name>
               <text>IOException '{0}' when accessing directory</text>
               <arg>exception</arg>
           </msg>

           <msg>
               <name>EXT27</name>
               <text>Column '{0}' defined as an Array cannot be part of a primary key</text>
               <arg>column</arg>
           </msg>


           <msg>
               <name>EXT29</name>
               <text>INSERT in a PIN TABLE is not allowed</text>
           </msg>

           <msg>
               <name>EXT30</name>
               <text>UPDATE on a PIN TABLE is not allowed</text>
           </msg>

           <msg>
               <name>EXT31</name>
               <text>DELETE from a PIN TABLE is not allowed</text>
           </msg>
           <msg>
               <name>EXT32</name>
               <text> Table '{0}' is not pinned</text>
               <arg>location</arg>
           </msg>
           
           <msg>
               <name>EXT33</name>
               <text> Location '{0}' exists and is not a directory</text>
               <arg>location</arg>
           </msg>
           
           <msg>
               <name>EXT34</name>
               <text>Error when accessing S3:{0} </text>
               <arg>exception</arg>
           </msg>

           <msg>
               <name>EXT35</name>
               <text> Table {0} already pinned</text>
               <arg>tableName</arg>
           </msg>

           <msg>
               <name>EXT36</name>
               <text>row format specification not allowed with 'stored as avro' </text>
           </msg>

           <msg>
            <name>SNA01</name>
               <text>Snapshot '{0}' already exists </text>
               <arg>snapshotName</arg>
           </msg>

           <msg>
               <name>SNA02</name>
               <text>Snapshot '{0}' does not exist </text>
               <arg>snapshotName</arg>
           </msg>

           <msg>
               <name>SNA03</name>
               <text>Snapshot name '{0}' is illegal </text>
               <arg>snapshotName</arg>
           </msg>

           <msg>
               <name>SNA04</name>
               <text>External table '{0}' is not supported for snapshot </text>
               <arg>snapshotName</arg>
           </msg>

           <msg>
               <name>TS001</name>
               <text>Ignore splitkey '{0}' because it is equal to a startkey</text>
               <arg>splitKey</arg>
           </msg>

           <msg>
               <name>TS002</name>
               <text>Cannot calculate encoded region name for the split key, because primary key is not defined for table {0}.{1}</text>
               <arg>schemaName</arg>
               <arg>tableName</arg>
           </msg>

           <msg>
               <name>TS003</name>
               <text>Region '{0}' does not exist</text>
               <arg>encodedRegionName</arg>
           </msg>

           <msg>
               <name>TS004</name>
               <text>Incorrect region name type: '{0}'</text>
               <arg>regionNameType</arg>
           </msg>

           <msg>
               <name>TS005</name>
               <text>Regions '{0}' and '{1}' are not adjacent.</text>
               <arg>regionName1</arg>
               <arg>regionName2</arg>
           </msg>

           <msg>
               <name>TS006</name>
               <text>SplitKey cannot be null.</text>
           </msg>

           <msg>
               <name>TS007</name>
               <text>Invalid consistency level.</text>
           </msg>

           <msg>
               <name>TS008</name>
               <text>Invalid parameter: '{0}'='{1}'.</text>
               <arg>parameter</arg>
               <arg>value</arg>
           </msg>

           <msg>
               <name>TS009</name>
               <text>Cannot merge regions '{0}' and '{1}'.</text>
               <arg>region1</arg>
               <arg>region2</arg>
           </msg>

           <msg>
               <name>OS001</name>
           <text>OLAP server connection exception, see next exception for more details.</text>
           </msg>

           <msg>
               <name>TSS01</name>
           <text>Timestamp server connection exception, see next exception for more details.</text>
           </msg>
           <msg>
               <name>ST001</name>
           <text>Token '{0}' not found </text>
               <arg>token</arg>
           </msg>
           <msg>
               <name>ST002</name>
           <text>Token '{0}' has expired on '{1}'</text>
               <arg>token</arg>
               <arg>expiredTime</arg>
           </msg>
           <msg>
               <name>HO001</name>
           <text>HBase operation error for table '{0}' and operation '{1}'</text>
               <arg>tableName</arg>
               <arg>operation</arg>
           </msg>
           <msg>
               <name>EXT37</name>
               <text>Cannot grant permissions when Splice Machine is attached to Ranger.  Please use the Ranger UI.</text>
           </msg>

           <msg>
               <name>EXT38</name>
               <text>Cannot revoke permissions when Splice Machine is attached to Ranger.  Please use the Ranger UI.</text>
           </msg>

           <msg>
               <name>EXT39</name>
               <text>Access Denied for Sentry, user '{0}' does not have privileges to execute: {1}</text>
               <arg>userName</arg>
               <arg>execute</arg>
           </msg>

           <msg>
               <name>EXT40</name>
               <text>Role {0} already exists in Sentry.</text>
               <arg>role</arg>
           </msg>

           <msg>
               <name>EXT41</name>
               <text>Location does not exist: {0}</text>
               <arg>location</arg>
           </msg>
           <msg>
               <name>EXT42</name>
               <text>Cannot grant permissions when Splice Machine is attached to Sentry.  Please use the Sentry CLI.</text>
           </msg>

           <msg>
               <name>EXT43</name>
               <text>Cannot revoke permissions when Splice Machine is attached to Sentry.  Please use the Sentry CLI.</text>
           </msg>
       </family>
    </section>

</messages><|MERGE_RESOLUTION|>--- conflicted
+++ resolved
@@ -2945,7 +2945,13 @@
 
             <msg>
                 <name>42Z03</name>
-<<<<<<< HEAD
+                <text>'{0}' is not allowed on '{1}' because it is not a view.</text>
+                <arg>statement</arg>
+                <arg>viewName</arg>
+            </msg>
+
+            <msg>
+                <name>42Z04</name>
                 <text>Specified index '{0}' is created at tx '{1}' which is after time-travel mapped past transaction id '{2}'.</text>
                 <arg>indexName</arg>
                 <arg>indexCreationTx</arg>
@@ -2953,13 +2959,6 @@
             </msg>
 
 
-=======
-                <text>'{0}' is not allowed on '{1}' because it is not a view.</text>
-                <arg>statement</arg>
-                <arg>viewName</arg>
-            </msg>
-
->>>>>>> 3212406c
             <msg>
                 <name>42Z07</name>
                 <text>Aggregates are not permitted in the ON clause.</text>
