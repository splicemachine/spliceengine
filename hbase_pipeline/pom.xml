<?xml version="1.0" encoding="UTF-8"?>
<!--
  ~ Copyright (c) 2012 - 2017 Splice Machine, Inc.
  ~
  ~ This file is part of Splice Machine.
  ~ Splice Machine is free software: you can redistribute it and/or modify it under the terms of the
  ~ GNU Affero General Public License as published by the Free Software Foundation, either
  ~ version 3, or (at your option) any later version.
  ~ Splice Machine is distributed in the hope that it will be useful, but WITHOUT ANY WARRANTY;
  ~ without even the implied warranty of MERCHANTABILITY or FITNESS FOR A PARTICULAR PURPOSE.
  ~ See the GNU Affero General Public License for more details.
  ~ You should have received a copy of the GNU Affero General Public License along with Splice Machine.
  ~ If not, see <http://www.gnu.org/licenses/>.
  -->
<project xmlns="http://maven.apache.org/POM/4.0.0" xmlns:xsi="http://www.w3.org/2001/XMLSchema-instance" xsi:schemaLocation="http://maven.apache.org/POM/4.0.0 http://maven.apache.org/xsd/maven-4.0.0.xsd">
    <modelVersion>4.0.0</modelVersion>
    <artifactId>hbase_pipeline-${envClassifier}</artifactId>
    <description>BulkWrite Pipeline for HBase</description>
    <parent>
        <artifactId>spliceengine-parent</artifactId>
        <groupId>com.splicemachine</groupId>
        <version>2.7.0.1809-SNAPSHOT</version>
    </parent>
    <dependencies>
        <dependency>
            <groupId>com.splicemachine</groupId>
            <artifactId>hbase_storage-${envClassifier}</artifactId>
<<<<<<< HEAD
            <version>2.7.0.1808-SNAPSHOT</version>
=======
            <version>2.7.0.1809-SNAPSHOT</version>
            <exclusions>
                <exclusion>
                    <artifactId>guava</artifactId>
                    <groupId>com.google.guava</groupId>
                </exclusion>
            </exclusions>
>>>>>>> d8aace34
        </dependency>
        <dependency>
            <groupId>org.apache.hbase</groupId>
            <artifactId>hbase-client</artifactId>
            <version>${hbase.version}</version>
            <exclusions>
                <exclusion>
                    <groupId>org.slf4j</groupId>
                    <artifactId>slf4j-api</artifactId>
                </exclusion>
                <exclusion>
                    <groupId>org.slf4j</groupId>
                    <artifactId>slf4j-log4j12</artifactId>
                </exclusion>
                <exclusion>
                    <groupId>org.apache.hadoop</groupId>
                    <artifactId>hadoop-core</artifactId>
                </exclusion>
                <exclusion>
                    <groupId>org.jboss.netty</groupId>
                    <artifactId>netty</artifactId>
                </exclusion>
            </exclusions>
        </dependency>
        <dependency>
            <groupId>org.apache.hbase</groupId>
            <artifactId>hbase-server</artifactId>
            <version>${hbase.version}</version>
            <exclusions>
                <exclusion>
                    <groupId>org.slf4j</groupId>
                    <artifactId>slf4j-api</artifactId>
                </exclusion>
                <exclusion>
                    <groupId>org.slf4j</groupId>
                    <artifactId>slf4j-log4j12</artifactId>
                </exclusion>
                <exclusion>
                    <groupId>org.apache.hadoop</groupId>
                    <artifactId>hadoop-core</artifactId>
                </exclusion>
                <exclusion>
                    <groupId>org.mortbay.jetty</groupId>
                    <artifactId>jetty</artifactId>
                </exclusion>
                <exclusion>
                    <groupId>org.mortbay.jetty</groupId>
                    <artifactId>jetty-util</artifactId>
                </exclusion>
                <exclusion>
                    <groupId>org.mortbay.jetty</groupId>
                    <artifactId>jetty-sslengine</artifactId>
                </exclusion>
                <exclusion>
                    <groupId>org.mortbay.jetty</groupId>
                    <artifactId>servlet-api-2.5</artifactId>
                </exclusion>
                <exclusion>
                    <groupId>org.mortbay.jetty</groupId>
                    <artifactId>jsp-2.1</artifactId>
                </exclusion>
                <exclusion>
                    <groupId>org.mortbay.jetty</groupId>
                    <artifactId>jsp-api-2.1</artifactId>
                </exclusion>
                <exclusion>
                    <groupId>tomcat</groupId>
                    <artifactId>jasper-compiler</artifactId>
                </exclusion>
                <exclusion>
                    <groupId>tomcat</groupId>
                    <artifactId>jasper-runtime</artifactId>
                </exclusion>
                <exclusion>
                    <groupId>org.apache.hbase</groupId>
                    <artifactId>hbase-prefix-tree</artifactId>
                </exclusion>
                <exclusion>
                    <groupId>com.sun.jersey</groupId>
                    <artifactId>jersey-core</artifactId>
                </exclusion>
                <exclusion>
                    <groupId>com.sun.jersey</groupId>
                    <artifactId>jersey-server</artifactId>
                </exclusion>
                <exclusion>
                    <groupId>com.sun.jersey</groupId>
                    <artifactId>jersey-json</artifactId>
                </exclusion>
                <exclusion>
                    <groupId>io.netty</groupId>
                    <artifactId>netty-all</artifactId>
                </exclusion>
            </exclusions>
        </dependency>
        <!--Test dependencies -->
        <dependency>
            <groupId>com.splicemachine</groupId>
            <artifactId>pipeline_api</artifactId>
            <version>2.7.0.1809-SNAPSHOT</version>
        </dependency>
        <dependency>
            <groupId>com.splicemachine</groupId>
            <artifactId>pipeline_api</artifactId>
            <version>2.7.0.1809-SNAPSHOT</version>
            <type>test-jar</type>
            <scope>test</scope>
        </dependency>
        <dependency>
            <groupId>com.splicemachine</groupId>
            <artifactId>splice_si_api</artifactId>
            <version>2.7.0.1809-SNAPSHOT</version>
            <type>test-jar</type>
            <scope>test</scope>
        </dependency>
        <dependency>
            <groupId>com.splicemachine</groupId>
            <artifactId>hbase_storage-${envClassifier}</artifactId>
            <version>2.7.0.1809-SNAPSHOT</version>
            <type>test-jar</type>
            <scope>test</scope>
        </dependency>
        <dependency>
            <groupId>org.slf4j</groupId>
            <artifactId>slf4j-api</artifactId>
            <version>1.7.13</version>
            <scope>test</scope>
        </dependency>
        <dependency>
            <groupId>org.slf4j</groupId>
            <artifactId>slf4j-log4j12</artifactId>
            <version>1.7.13</version>
            <scope>test</scope>
        </dependency>
        <dependency>
            <groupId>org.apache.hbase</groupId>
            <artifactId>hbase-testing-util</artifactId>
            <version>${hbase.version}</version>
            <!--intentionally compile scope,we use this dependency at app compile and runtime-->
            <scope>test</scope>
            <exclusions>
                <exclusion>
                    <artifactId>microsoft-windowsazure-storage-sdk</artifactId>
                    <groupId>com.microsoft.windowsazure.storage</groupId>
                </exclusion>
                <exclusion>
                    <groupId>org.apache.hadoop</groupId>
                    <artifactId>hadoop-core</artifactId>
                </exclusion>
                <exclusion>
                    <groupId>org.mortbay.jetty</groupId>
                    <artifactId>jetty-sslengine</artifactId>
                </exclusion>
                <exclusion>
                    <groupId>org.mortbay.jetty</groupId>
                    <artifactId>jsp-2.1</artifactId>
                </exclusion>
                <exclusion>
                    <groupId>org.mortbay.jetty</groupId>
                    <artifactId>jsp-api-2.1</artifactId>
                </exclusion>
                <exclusion>
                    <groupId>tomcat</groupId>
                    <artifactId>jasper-compiler</artifactId>
                </exclusion>
                <exclusion>
                    <groupId>tomcat</groupId>
                    <artifactId>jasper-runtime</artifactId>
                </exclusion>
                <exclusion>
                    <groupId>org.mortbay.jetty</groupId>
                    <artifactId>servlet-api</artifactId>
                </exclusion>
            </exclusions>
        </dependency>
    </dependencies>
    <build>
        <plugins>
            <plugin>
                <groupId>org.apache.maven.plugins</groupId>
                <artifactId>maven-jar-plugin</artifactId>
                <executions>
                    <execution>
                        <goals>
                            <goal>test-jar</goal>
                        </goals>
                    </execution>
                </executions>
            </plugin>
            <plugin>
                <groupId>org.codehaus.mojo</groupId>
                <artifactId>build-helper-maven-plugin</artifactId>
                <version>1.9.1</version>
                <executions>
                    <execution>
                        <id>add-platform-source</id>
                        <phase>generate-sources</phase>
                        <goals>
                            <goal>add-source</goal>
                        </goals>
                        <configuration>
                            <sources>
                                <source>${envHbase}/src/main/java</source>
                            </sources>
                        </configuration>
                    </execution>
                    <execution>
                        <id>add-platform-test-source</id>
                        <phase>generate-sources</phase>
                        <goals>
                            <goal>add-test-source</goal>
                        </goals>
                        <configuration>
                            <sources>
                                <source>${envHbase}/src/test/java</source>
                            </sources>
                        </configuration>
                    </execution>
                </executions>
            </plugin>
        </plugins>
        <resources>
            <resource>
                <directory>${envHbase}/src/main/resources</directory>
            </resource>
        </resources>
    </build>
</project><|MERGE_RESOLUTION|>--- conflicted
+++ resolved
@@ -25,17 +25,7 @@
         <dependency>
             <groupId>com.splicemachine</groupId>
             <artifactId>hbase_storage-${envClassifier}</artifactId>
-<<<<<<< HEAD
-            <version>2.7.0.1808-SNAPSHOT</version>
-=======
-            <version>2.7.0.1809-SNAPSHOT</version>
-            <exclusions>
-                <exclusion>
-                    <artifactId>guava</artifactId>
-                    <groupId>com.google.guava</groupId>
-                </exclusion>
-            </exclusions>
->>>>>>> d8aace34
+            <version>2.7.0.1809-SNAPSHOT</version>
         </dependency>
         <dependency>
             <groupId>org.apache.hbase</groupId>
