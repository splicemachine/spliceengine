--- conflicted
+++ resolved
@@ -36,10 +36,7 @@
     stage('Setup Maven') {
         wrap([$class: 'VaultBuildWrapper', vaultSecrets: artifact_values]) {
             dir('spliceengine'){
-<<<<<<< HEAD
-=======
                 def platforms = ""
->>>>>>> 514cc3b8
                 def branch = "git rev-parse --abbrev-ref HEAD |  tr -d '\n'| tail -c 2"
 
                 if ( "$branch" == ".7" ) {
@@ -55,13 +52,8 @@
                             platforms = "cdh5.14.2"
                             branch = "master"
                 }
-<<<<<<< HEAD
-                sh '''
-                mvn -B clean install -Pcore,$branch,ee -DskipTests
-=======
                 sh "mvn -B clean install -Pcore -DskipTests"
                 sh '''
->>>>>>> 514cc3b8
                 cp pipelines/spot-bugs/template/settings.xml ~/.m2/settings.xml
                 sed  -i "s/REPLACE_USER/$ARTIFACT_USER/" ~/.m2/settings.xml
                 sed  -i "s/REPLACE_PASS/$ARTIFACT_PASSWORD/" ~/.m2/settings.xml
