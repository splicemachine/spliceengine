<?xml version="1.0" encoding="UTF-8"?>
<!--
  ~ Copyright (c) 2012 - 2019 Splice Machine, Inc.
  ~
  ~ This file is part of Splice Machine.
  ~ Splice Machine is free software: you can redistribute it and/or modify it under the terms of the
  ~ GNU Affero General Public License as published by the Free Software Foundation, either
  ~ version 3, or (at your option) any later version.
  ~ Splice Machine is distributed in the hope that it will be useful, but WITHOUT ANY WARRANTY;
  ~ without even the implied warranty of MERCHANTABILITY or FITNESS FOR A PARTICULAR PURPOSE.
  ~ See the GNU Affero General Public License for more details.
  ~ You should have received a copy of the GNU Affero General Public License along with Splice Machine.
  ~ If not, see <http://www.gnu.org/licenses/>.
  -->
<project xmlns="http://maven.apache.org/POM/4.0.0" xmlns:xsi="http://www.w3.org/2001/XMLSchema-instance" xsi:schemaLocation="http://maven.apache.org/POM/4.0.0 http://maven.apache.org/xsd/maven-4.0.0.xsd">
    <modelVersion>4.0.0</modelVersion>
    <artifactId>splice_access_api</artifactId>
    <description>Splice Access API</description>
    <parent>
        <artifactId>spliceengine-parent</artifactId>
        <groupId>com.splicemachine</groupId>
        <version>2.8.0.1916-SNAPSHOT</version>
    </parent>
    <dependencies>
        <dependency>
            <groupId>com.splicemachine</groupId>
<<<<<<< HEAD
            <artifactId>db-engine</artifactId>
            <version>${project.version}</version>
=======
            <artifactId>utilities</artifactId>
>>>>>>> fb89e8da
        </dependency>
        <dependency>
            <groupId>com.splicemachine</groupId>
            <artifactId>splice_encoding</artifactId>
            <version>2.8.0.1916-SNAPSHOT</version>
        </dependency>
        <dependency>
            <groupId>${project.groupId}</groupId>
            <artifactId>db-shared</artifactId>
            <version>${project.version}</version>
        </dependency>

        <dependency>
            <!-- org.spark_project.guava -->
            <groupId>org.apache.spark</groupId>
            <artifactId>spark-network-common_${scala.binary.version}</artifactId>
            <version>${spark.version}</version>
            <scope>provided</scope>
        </dependency>
        <dependency>
            <groupId>com.google.code.findbugs</groupId>
            <artifactId>annotations</artifactId>
            <scope>provided</scope>
        </dependency>
        <dependency>
            <groupId>org.apache.spark</groupId>
            <artifactId>spark-catalyst_${scala.binary.version}</artifactId>
            <version>${spark.version}</version>
            <scope>provided</scope>
        </dependency>
    </dependencies>
</project><|MERGE_RESOLUTION|>--- conflicted
+++ resolved
@@ -24,12 +24,12 @@
     <dependencies>
         <dependency>
             <groupId>com.splicemachine</groupId>
-<<<<<<< HEAD
             <artifactId>db-engine</artifactId>
             <version>${project.version}</version>
-=======
+        </dependency>
+        <dependency>
+            <groupId>com.splicemachine</groupId>
             <artifactId>utilities</artifactId>
->>>>>>> fb89e8da
         </dependency>
         <dependency>
             <groupId>com.splicemachine</groupId>
