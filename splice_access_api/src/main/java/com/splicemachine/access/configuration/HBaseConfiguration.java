/*
 * Copyright (c) 2012 - 2020 Splice Machine, Inc.
 *
 * This file is part of Splice Machine.
 * Splice Machine is free software: you can redistribute it and/or modify it under the terms of the
 * GNU Affero General Public License as published by the Free Software Foundation, either
 * version 3, or (at your option) any later version.
 * Splice Machine is distributed in the hope that it will be useful, but WITHOUT ANY WARRANTY;
 * without even the implied warranty of MERCHANTABILITY or FITNESS FOR A PARTICULAR PURPOSE.
 * See the GNU Affero General Public License for more details.
 * You should have received a copy of the GNU Affero General Public License along with Splice Machine.
 * If not, see <http://www.gnu.org/licenses/>.
 */

package com.splicemachine.access.configuration;

import java.util.Arrays;
import java.util.Collections;
import java.util.List;

import edu.umd.cs.findbugs.annotations.SuppressFBWarnings;

import com.splicemachine.primitives.Bytes;

/**
 * The common (non-hbase-specific) properties that are used by Splice hbase subsystems.
 * <p/>
 * Note that this class is subclassed to provide hbase subsystem-specific properties for
 * which we don't want a compile-time dependency at this level.<br/>
 * Also note that the subclass must be added to the {@link ConfigurationDefaultsList}
 * manually before creating the configuration (see HConfiguration subclass).
 */
public class HBaseConfiguration implements ConfigurationDefault {
    public static final String NAMESPACE = "splice.namespace";
    public static final String DEFAULT_NAMESPACE = "splice";

    /**
     * Path in Zookeeper for storing ongoing backup
     */
    public static final String BACKUP_PATH = "splice.backup_node";
    public static final String DEFAULT_BACKUP_PATH = "/backup";
    public static final String DEFAULT_BACKUP_LOCK_PATH = "/backup_lock";

    public static final String REPLICATION_PATH = "splice.replication.path";
    public static final String DEFAULT_REPLICATION_PATH = "/replication";
    public static final String DEFAULT_REPLICATION_SOURCE_PATH = "/source";
    public static final String DEFAULT_REPLICATION_PEER_PATH = "/peerId";

    public static final byte[] REPLICATION_MASTER = Bytes.toBytes("MASTER");
    public static final byte[] REPLICATION_SLAVE = Bytes.toBytes("SLAVE");
    public static final byte[] REPLICATION_NONE = Bytes.toBytes("NONE");

    public static final byte[] BACKUP_IN_PROGRESS = Bytes.toBytes(false);
    public static final byte[] BACKUP_DONE = Bytes.toBytes(true);

    public static final String HBASE_SECURITY_AUTHENTICATION = "hbase_security_authentication";
    public static final String HBASE_SECURITY_AUTHORIZATION = "hbase_security_authorization";
    public static final String DEFAULT_HBASE_SECURITY_AUTHORIZATION = "simple";

    public static final byte[] BULKLOAD_TASK_KEY = Bytes.toBytes("SPLICE_BULKLOAD_SOURCE_TASK");

    /**
     * Path in Zookeeper for storing ongoing backup
     */
    public static final String SNOWFLAKE_PATH = "/splice_snowflake";

    /**
     * Path in Zookeeper for coordinating booking tasks in Spark
     */
    public static final String BOOKINGS_PATH = "/spark_bookings";

    /**
     * The Path in zookeeper for manipulating transactional information.
     * Set to [SpliceRootPath]/transactions
     */
    public static final String TRANSACTION_PATH = "/transactions";


    /**
     * The Path in zookeeper for olap server coordination.
     */
    public static final String OLAP_SERVER_PATH = "/olapServer";

    /**
     * The Path in zookeeper for coordinating concurrent HMasters booting up
     */
    public static final String MASTER_INIT_PATH = "/masterInitialization";

    /**
     * The Path in zookeeper for storing the minimum active transaction.
     * Defaults to [TRANSACTION_PATH]/minimum
     */
    public static final String MINIMUM_ACTIVE_PATH = TRANSACTION_PATH+"/minimum";

    /**
     * Path in ZooKeeper for manipulating Conglomerate information.
     * Defaults to /conglomerates
     */
    public static final String CONGLOMERATE_SCHEMA_PATH = "/conglomerates";

    /**
     * Path in ZooKeeper for storing Derby properties information.
     * Defaults to /derbyPropertyPath
     */
    public static final String DERBY_PROPERTY_PATH = "/derbyPropertyPath";

    /**
     * Path in ZooKeeper for registering servers
     */
    public static final String SERVERS_PATH = "/servers";

    public static final String DDL_PATH="/ddl";
    public static final String DDL_CHANGE_PATH="/ddlChange";

    /**
     * Location of Startup node in ZooKeeper. The presence of this node
     * indicates whether or not Splice needs to attempt to recreate
     * System tables (i.e. whether or not Splice has been installed and
     * set up correctly).
     * Defaults to /startupPath
     */
    public static final String STARTUP_PATH = "/startupPath";

    /**
     * Location of Leader Election path in ZooKeeper.
     * Defaults to /leaderElection
     */
    public static final String LEADER_ELECTION = "/leaderElection";

    public static final String SPLICE_ROOT_PATH = "splice.root.path";
    public static final String DEFAULT_ROOT_PATH="/splice";

    public static final String OLD_TRANSACTIONS_NODE = "/transactions/v1transactions";
    /**
     * The number of timestamps to 'reserve' at a time in the Timestamp Server.
     * Defaults to 32768
     */
    public static final String TIMESTAMP_BLOCK_SIZE = "splice.timestamp_server.blocksize";
    protected static final int DEFAULT_TIMESTAMP_BLOCK_SIZE = 32768;

    public static final int DEFAULT_JMX_BIND_PORT = 10102;


    public static final String REGION_LOAD_UPDATE_INTERVAL = "splice.statistics.regionLoadUpdateInterval";
    public static final long DEFAULT_REGION_LOAD_UPDATE_INTERVAL = 900;

    public static final String TRANSACTIONS_WATCHER_UPDATE_INTERVAL = "splice.txn.watcherUpdateInterval";
    public static final long DEFAULT_TRANSACTIONS_WATCHER_UPDATE_INTERVAL = 30;

    protected static final String REGION_MAX_FILE_SIZE = StorageConfiguration.REGION_MAX_FILE_SIZE;
    protected static final String TRANSACTION_LOCK_STRIPES = SIConfigurations.TRANSACTION_LOCK_STRIPES;

    public static final String SPLICE_BACKUP_PARALLELISM = "splice.backup.parallelism";
    public static final int DEFAULT_SPLICE_BACKUP_PARALLELISM = 16;

    public static final String SPLICE_BACKUP_KEEPALIVE_INTERVAL = "splice.backup.keepAliveIntervalMs";
    public static final long DEFAULT_SPLICE_BACKUP_KEEPALIVE_INTERVAL = 3000L;

    public static final String SPLICE_BACKUP_TIMEOUT = "splice.backup.timeout";
    public static final long DEFAULT_SPLICE_BACKUP_TIMEOUT = 10 * DEFAULT_SPLICE_BACKUP_KEEPALIVE_INTERVAL;

    public static final String SPLICE_BACKUP_MAX_BANDWIDTH_MB = "splice.backup.max.bandwidth.mb";
    public static final long DEFAULT_SPLICE_BACKUP_MAX_BANDWIDTH_MB = 100;

    public static final String SPLICE_BACKUP_USE_DISTCP = "splice.backup.use.distcp";
    public static final boolean DEFAULT_SPLICE_USE_DISTCP = false;

    public static final String SPLICE_BACKUP_IO_BUFFER_SIZE = "splice.backup.io.buffer.size";
    public static final int DEFAULT_SPLICE_BACKUP_IO_BUFFER_SIZE = 64*1024;

    public static final String SPLICE_REPLICATION_ENABLED = "splice.replication.enabled";
    public static final boolean DEFAULT_SPLICE_REPLICATION_ENABLED = false;

    public static final String SPLICE_REPLICATION_SNAPSHOT_INTERVAL = "splice.replication.snapshot.interval";
    public static final int DEFAULT_SPLICE_REPLICATION_SNAPSHOT_INTERVAL = 1000;

    public static final String SPLICE_REPLICATION_PROGRESS_UPDATE_INTERVAL = "splice.replication.progress.update.interval";
    public static final int DEFAULT_SPLICE_REPLICATION_PROGRESS_UPDATE_INTERVAL = 200;

<<<<<<< HEAD
    public static final String SPLICE_REPLICATION_MONITOR_QUORUM = "splice.replication.monitor.quorum";

    public static final String SPLICE_REPLICATION_MONITOR_PATH = "splice.replication.monitor.path";
    public static final String DEFAULT_SPLICE_REPLICATION_MONITOR_PATH = "/splice/replication";

    public static final String SPLICE_REPLICATION_MONITOR_INTERVAL = "splice.replication.monitor.interval";
    public static final int DEFAULT_SPLICE_REPLICATION_MONITOR_INTERVAL = 1000;

    public static final String SPLICE_REPLICATION_HEALTHCHECKSCRIPT = "splice.replication.healthcheck.script";
=======
    public static final String KAFKA_BOOTSTRAP_SERVERS = "splice.kafka.bootstrapServers";
    public static final String DEFAULT_KAFKA_BOOTSTRAP_SERVERS = "localhost:9092";
>>>>>>> b3651d51

    /**
     * The Path in zookeeper for storing the maximum reserved timestamp
     * from the ZkTimestampSource implementation.
     * Defaults to /transactions/maxReservedTimestamp
     */
    public static final String MAX_RESERVED_TIMESTAMP_PATH = "/transactions/maxReservedTimestamp";
    public static final List<String> zookeeperPaths = Collections.unmodifiableList(Arrays.asList(
            CONGLOMERATE_SCHEMA_PATH,
            CONGLOMERATE_SCHEMA_PATH+"/__CONGLOM_SEQUENCE",
            DERBY_PROPERTY_PATH,
            CONGLOMERATE_SCHEMA_PATH,
            CONGLOMERATE_SCHEMA_PATH,
            MINIMUM_ACTIVE_PATH,
            TRANSACTION_PATH,
            MAX_RESERVED_TIMESTAMP_PATH,
            DDL_CHANGE_PATH,
            DDL_PATH,
            SNOWFLAKE_PATH,
            BOOKINGS_PATH,
            DEFAULT_BACKUP_PATH,
            DEFAULT_BACKUP_LOCK_PATH,
            DEFAULT_REPLICATION_PATH
    ));

    // Splice Internal Tables
    public static final String TEST_TABLE = "SPLICE_TEST";
    public static final String TRANSACTION_TABLE = "SPLICE_TXN";
    public static final String TENTATIVE_TABLE = "TENTATIVE_DDL";
    public static final String SYSSCHEMAS_CACHE = "SYSSCHEMAS_CACHE";
    public static final String SYSSCHEMAS_INDEX1_ID_CACHE = "SYSSCHEMAS_INDEX1_ID_CACHE";
    public static final String SEQUENCE_TABLE_NAME = "SPLICE_SEQUENCES";
    public static final String IGNORE_TXN_TABLE_NAME = "SPLICE_IGNORE_TXN";
    public static final String DROPPED_CONGLOMERATES_TABLE_NAME = "DROPPED_CONGLOMERATES";
    public static final String MASTER_SNAPSHOTS_TABLE_NAME = "SPLICE_MASTER_SNAPSHOTS";
    public static final String SLAVE_REPLICATION_PROGRESS_TABLE_NAME = "SPLICE_REPLICATION_PROGRESS";
    public static final String REPLICATION_PROGRESS_ROWKEY = "ReplicationProgress";
    public static final byte[] REPLICATION_PROGRESS_ROWKEY_BYTES = Bytes.toBytes("ReplicationProgress");
    public static final byte[] REPLICATION_PROGRESS_TSCOL_BYTES = Bytes.toBytes("Timestamp");
    public static final byte[] REPLICATION_SNAPSHOT_TSCOL_BYTES = Bytes.toBytes("Timestamp");

    @SuppressFBWarnings(value = "MS_MUTABLE_ARRAY",justification = "Intentional")
    public static final byte[] TRANSACTION_TABLE_BYTES = Bytes.toBytes(TRANSACTION_TABLE);

    /**
     * The type of compression to use when compressing Splice Tables. This is set the same way
     * HBase sets table compression, and has the same codecs available to it (GZIP,Snappy, or
     * LZO depending on what is installed).
     *
     * Defaults to none
     */
    public static final String COMPRESSION_ALGORITHM = "splice.compression";


    @Override
    public void setDefaults(ConfigurationBuilder builder, ConfigurationSource configurationSource) {
        // override in HConfiguration
        builder.timestampBlockSize = configurationSource.getInt(TIMESTAMP_BLOCK_SIZE, DEFAULT_TIMESTAMP_BLOCK_SIZE);

        builder.regionLoadUpdateInterval = configurationSource.getLong(REGION_LOAD_UPDATE_INTERVAL, DEFAULT_REGION_LOAD_UPDATE_INTERVAL);
        builder.transactionsWatcherUpdateInterval = configurationSource.getLong(TRANSACTIONS_WATCHER_UPDATE_INTERVAL, DEFAULT_TRANSACTIONS_WATCHER_UPDATE_INTERVAL);

        builder.spliceRootPath = configurationSource.getString(SPLICE_ROOT_PATH, DEFAULT_ROOT_PATH);
        builder.namespace = configurationSource.getString(NAMESPACE, DEFAULT_NAMESPACE);
        builder.backupPath = configurationSource.getString(BACKUP_PATH, DEFAULT_BACKUP_PATH);
        builder.replicationPath = configurationSource.getString(REPLICATION_PATH, DEFAULT_REPLICATION_PATH);

        builder.hbaseSecurityAuthentication = configurationSource.getBoolean(HBASE_SECURITY_AUTHENTICATION, false);
        builder.hbaseSecurityAuthorization = configurationSource.getString(HBASE_SECURITY_AUTHORIZATION,
                                                                           DEFAULT_HBASE_SECURITY_AUTHORIZATION);

        builder.backupParallelism = configurationSource.getInt(SPLICE_BACKUP_PARALLELISM, DEFAULT_SPLICE_BACKUP_PARALLELISM);
        builder.backupKeepAliveInterval = configurationSource.getLong(SPLICE_BACKUP_KEEPALIVE_INTERVAL, DEFAULT_SPLICE_BACKUP_KEEPALIVE_INTERVAL);
        builder.backupTimeout = configurationSource.getLong(SPLICE_BACKUP_TIMEOUT, DEFAULT_SPLICE_BACKUP_TIMEOUT);
        builder.backupMaxBandwidthMB = configurationSource.getLong(SPLICE_BACKUP_MAX_BANDWIDTH_MB, DEFAULT_SPLICE_BACKUP_MAX_BANDWIDTH_MB);
        builder.backupUseDistcp = configurationSource.getBoolean(SPLICE_BACKUP_USE_DISTCP, DEFAULT_SPLICE_USE_DISTCP);
        builder.backupIOBufferSize = configurationSource.getInt(SPLICE_BACKUP_IO_BUFFER_SIZE, DEFAULT_SPLICE_BACKUP_IO_BUFFER_SIZE);
        builder.replicationSnapshotInterval = configurationSource.getInt(SPLICE_REPLICATION_SNAPSHOT_INTERVAL, DEFAULT_SPLICE_REPLICATION_SNAPSHOT_INTERVAL);
        builder.replicationProgressUpdateInterval = configurationSource.getInt(SPLICE_REPLICATION_PROGRESS_UPDATE_INTERVAL, DEFAULT_SPLICE_REPLICATION_PROGRESS_UPDATE_INTERVAL);
<<<<<<< HEAD
        builder.replicationMonitorPath =  configurationSource.getString(SPLICE_REPLICATION_MONITOR_PATH, DEFAULT_SPLICE_REPLICATION_MONITOR_PATH);
        builder.replicationMonitorQuorum = configurationSource.getString(SPLICE_REPLICATION_MONITOR_QUORUM, null);
        builder.replicationEnabled = configurationSource.getBoolean(SPLICE_REPLICATION_ENABLED, DEFAULT_SPLICE_REPLICATION_ENABLED);
        builder.replicationMonitorInterval = configurationSource.getInt(SPLICE_REPLICATION_MONITOR_INTERVAL, DEFAULT_SPLICE_REPLICATION_MONITOR_INTERVAL);
        builder.replicationHealthcheckScript = configurationSource.getString(SPLICE_REPLICATION_HEALTHCHECKSCRIPT, null);
=======
        builder.kafkaBootstrapServers = configurationSource.getString(KAFKA_BOOTSTRAP_SERVERS, DEFAULT_KAFKA_BOOTSTRAP_SERVERS);
>>>>>>> b3651d51
    }
}<|MERGE_RESOLUTION|>--- conflicted
+++ resolved
@@ -177,7 +177,6 @@
     public static final String SPLICE_REPLICATION_PROGRESS_UPDATE_INTERVAL = "splice.replication.progress.update.interval";
     public static final int DEFAULT_SPLICE_REPLICATION_PROGRESS_UPDATE_INTERVAL = 200;
 
-<<<<<<< HEAD
     public static final String SPLICE_REPLICATION_MONITOR_QUORUM = "splice.replication.monitor.quorum";
 
     public static final String SPLICE_REPLICATION_MONITOR_PATH = "splice.replication.monitor.path";
@@ -187,10 +186,9 @@
     public static final int DEFAULT_SPLICE_REPLICATION_MONITOR_INTERVAL = 1000;
 
     public static final String SPLICE_REPLICATION_HEALTHCHECKSCRIPT = "splice.replication.healthcheck.script";
-=======
+
     public static final String KAFKA_BOOTSTRAP_SERVERS = "splice.kafka.bootstrapServers";
     public static final String DEFAULT_KAFKA_BOOTSTRAP_SERVERS = "localhost:9092";
->>>>>>> b3651d51
 
     /**
      * The Path in zookeeper for storing the maximum reserved timestamp
@@ -270,14 +268,11 @@
         builder.backupIOBufferSize = configurationSource.getInt(SPLICE_BACKUP_IO_BUFFER_SIZE, DEFAULT_SPLICE_BACKUP_IO_BUFFER_SIZE);
         builder.replicationSnapshotInterval = configurationSource.getInt(SPLICE_REPLICATION_SNAPSHOT_INTERVAL, DEFAULT_SPLICE_REPLICATION_SNAPSHOT_INTERVAL);
         builder.replicationProgressUpdateInterval = configurationSource.getInt(SPLICE_REPLICATION_PROGRESS_UPDATE_INTERVAL, DEFAULT_SPLICE_REPLICATION_PROGRESS_UPDATE_INTERVAL);
-<<<<<<< HEAD
         builder.replicationMonitorPath =  configurationSource.getString(SPLICE_REPLICATION_MONITOR_PATH, DEFAULT_SPLICE_REPLICATION_MONITOR_PATH);
         builder.replicationMonitorQuorum = configurationSource.getString(SPLICE_REPLICATION_MONITOR_QUORUM, null);
         builder.replicationEnabled = configurationSource.getBoolean(SPLICE_REPLICATION_ENABLED, DEFAULT_SPLICE_REPLICATION_ENABLED);
         builder.replicationMonitorInterval = configurationSource.getInt(SPLICE_REPLICATION_MONITOR_INTERVAL, DEFAULT_SPLICE_REPLICATION_MONITOR_INTERVAL);
         builder.replicationHealthcheckScript = configurationSource.getString(SPLICE_REPLICATION_HEALTHCHECKSCRIPT, null);
-=======
         builder.kafkaBootstrapServers = configurationSource.getString(KAFKA_BOOTSTRAP_SERVERS, DEFAULT_KAFKA_BOOTSTRAP_SERVERS);
->>>>>>> b3651d51
     }
 }