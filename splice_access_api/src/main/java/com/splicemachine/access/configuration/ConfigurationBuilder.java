/*
 * Copyright (c) 2012 - 2019 Splice Machine, Inc.
 *
 * This file is part of Splice Machine.
 * Splice Machine is free software: you can redistribute it and/or modify it under the terms of the
 * GNU Affero General Public License as published by the Free Software Foundation, either
 * version 3, or (at your option) any later version.
 * Splice Machine is distributed in the hope that it will be useful, but WITHOUT ANY WARRANTY;
 * without even the implied warranty of MERCHANTABILITY or FITNESS FOR A PARTICULAR PURPOSE.
 * See the GNU Affero General Public License for more details.
 * You should have received a copy of the GNU Affero General Public License along with Splice Machine.
 * If not, see <http://www.gnu.org/licenses/>.
 */

package com.splicemachine.access.configuration;

import com.splicemachine.access.api.SConfiguration;
import com.splicemachine.db.iapi.sql.compile.CompilerContext;

import java.util.List;
import java.util.Map;

/**
 * A builder containing all Splice subsystem properties that can be used to instantiate an {@link SConfiguration}.
 * <p/>
 * When adding a new configuration property, a public field must be added here in the configuration
 * builder so that it's set in the configuration constructor:
 * {@link SConfigurationImpl#SConfigurationImpl(ConfigurationBuilder, ConfigurationSource)}
 */
public class ConfigurationBuilder {
    // SIConfigurations
    public int activeTransactionCacheSize;
    public int completedTxnCacheSize;
    public int completedTxnConcurrency;
    public int readResolverQueueSize;
    public int readResolverThreads;
    public int timestampClientWaitTime;
    public int timestampServerBindPort;
    public int transactionKeepAliveThreads;
    public int transactionLockStripes;
    public long transactionKeepAliveInterval;
    public long transactionTimeout;
    public boolean ignoreMissingTxns;

    // OperationConfiguration
    public int sequenceBlockSize;
    public int threadPoolMaxSize;

    // DDLConfiguration
    public long ddlDrainingInitialWait;
    public long ddlDrainingMaximumWait;
    public long ddlRefreshInterval;
    public long maxDdlWait;
    public long mergeRegionTimeout;

    // AuthenticationConfiguration
    public boolean authenticationNativeCreateCredentialsDatabase;
    public String authentication;
    public String authenticationCustomProvider;
    public String authenticationLdapSearchauthdn;
    public String authenticationLdapSearchauthpw;
    public String authenticationLdapSearchbase;
    public String authenticationLdapSearchfilter;
    public String authenticationLdapServer;
    public String authenticationMapGroupAttr;
    public String authenticationNativeAlgorithm;
    public int authenticationTokenLength;
    public int authenticationTokenMaxLifetime;
    public int authenticationTokenRenewInterval;
    public boolean authenticationTokenEnabled;
    public boolean authenticationTokenDebugConnections;
    public int authenticationTokenMaxConnections;
    public int authenticationTokenPermissionCacheSize;
    public boolean authenticationImpersonationEnabled;
    public String authenticationImpersonationUsers;

    // Authorization Configuration
    public String authorizationScheme;
    public String rangerServiceName;
    public int sentryPollingInterval;
    public String metadataRestrictionEnabled;

    // StatsConfiguration
    public double fallbackNullFraction;
    public double optimizerExtraQualifierMultiplier;
    public int cardinalityPrecision;
    public int fallbackRowWidth;
    public int indexFetchSampleSize;
    public int topkSize;
    public long fallbackLocalLatency;
    public long fallbackMinimumRowCount;
    public long fallbackOpencloseLatency;
    public long fallbackRegionRowCount;
    public long fallbackRemoteLatencyRatio;
    public long partitionCacheExpiration;

    // StorageConfiguration
    public int splitBlockSize;
    public long regionMaxFileSize;
    public long tableSplitSleepInterval;

    // HConfiguration
    public int regionServerHandlerCount;
    public int timestampBlockSize;
    public long regionLoadUpdateInterval;
    public String backupPath;
    public String compressionAlgorithm;
    public String namespace;
    public String spliceRootPath;
    public String hbaseSecurityAuthorization;
    public boolean hbaseSecurityAuthentication;
    public int backupParallelism;
    public long backupKeepAliveInterval;
    public long backupTimeout;
    public long backupMaxBandwidthMB;
    public boolean backupUseDistcp;
    public int backupIOBufferSize;
    public int replicationSnapshotInterval;
    public int replicationSinkPort;
    public int replicationProgressUpdateInterval;

    // SQLConfiguration
    public boolean debugDumpBindTree;
    public boolean debugDumpClassFile;
    public boolean debugDumpOptimizedTree;
    public boolean debugLogStatementContext;
    public boolean ignoreSavePoints;
    public boolean upgradeForced;
    public int batchOnceBatchSize;
    public int importMaxQuotedColumnLines;
    public int indexBatchSize;
    public int indexLookupBlocks;
    public int kryoPoolSize;
    public int networkBindPort;
    public int olapClientWaitTime;
    public int olapClientTickTime;
    public int olapServerBindPort;
    public String olapServerStagingDir;
    public boolean olapServerExternal;
    public int olapServerThreads;
    public int olapServerTickLimit;
    public int olapServerSubmitAttempts;
    public int olapServerMemory;
    public int olapServerMemoryOverhead;
    public int olapServerVirtualCores;
    public int partitionserverJmxPort;
    public String partitionserverJmxUser;
    public String partitionserverJmxPassword;
    public int partitionserverPort;
    public long broadcastRegionMbThreshold;
    public long broadcastRegionRowThreshold;
    public long broadcastDatasetCostThreshold;
    public int recursiveQueryIterationLimit;
    public long optimizerPlanMaximumTimeout;
    public long optimizerPlanMinimumTimeout;
    public long determineSparkRowThreshold;
    public String networkBindAddress;
    public String upgradeForcedFrom;
    public String storageFactoryHome;
    public int nestedLoopJoinBatchSize;
    public int maxCheckTableErrors;
    public int rollForwardQueueSize;
    public int rollForwardFirstWait;
    public int rollForwardSecondWait;
    public int rollForwardFirstThreads;
    public int rollForwardSecondThreads;
<<<<<<< HEAD
    public CompilerContext.NativeSparkModeType nativeSparkAggregationMode;
=======
    public int splitsPerTableMin;
>>>>>>> 86351af5

    // PipelineConfiguration
    public int coreWriterThreads;
    public int maxBufferEntries;
    public int maxDependentWrites;
    public int maxIndependentWrites;
    public int maxDependentWriteThreads;
    public int maxIndependentWriteThreads;
    public int maxRetries;
    public int maxWriterThreads;
    public int pipelineKryoPoolSize;
    public int writeMaxFlushesPerRegion;
    public long clientPause;
    public long maxBufferHeapSize;
    public long startupLockWaitPeriod;
    public long threadKeepaliveTime;
    public String sparkIoCompressionCodec;
    public int sparkResultStreamingBatchSize;
    public int sparkResultStreamingBatches;
    public int compactionReservedSlots;
    public int reservedSlotsTimeout;
    public int olapCompactionMaximumWait;
    public int olapCompactionMaximumConcurrent;
    public double olapCompactionResolutionShare;
    public double flushResolutionShare;
    public int olapCompactionResolutionBufferSize;
    public boolean olapCompactionBlocking;
    public boolean resolutionOnFlushes;
    public int olapClientRetries;
    public double bulkImportSampleFraction;
    public int bulkImportTasksPerRegion;
    public int regionToLoadPerTask;
    public long controlExecutionRowLimit;
    public int olapShufflePartitions;
    public String olapLog4jConfig;
    public Map<String,String> olapServerIsolatedRoles;
    public Map<String,String> olapServerYarnQueues;


    /**
     * Build the {@link SConfiguration} given the list of subsystem defaults and the configuration source.<br/>
     * When this method returns, this builder can be discarded.
     * @param defaultsList list of subsystem defaults
     * @param configurationSource the source of the configuration properties which may contain property values
     *                            that will override defaults.
     * @return the set of configuration property values that will persist for the life of this VM.
     */
    public SConfiguration build(ConfigurationDefaultsList defaultsList, ConfigurationSource configurationSource) {
        // Lay down the defaults, use the configuration source to overlay the defaults, if they exist,
        // and construct the SConfiguration config.
        for (ConfigurationDefault configurationDefault : defaultsList) {
            configurationDefault.setDefaults(this, configurationSource);
        }
        return new SConfigurationImpl(this, configurationSource);
    }
}<|MERGE_RESOLUTION|>--- conflicted
+++ resolved
@@ -164,11 +164,8 @@
     public int rollForwardSecondWait;
     public int rollForwardFirstThreads;
     public int rollForwardSecondThreads;
-<<<<<<< HEAD
     public CompilerContext.NativeSparkModeType nativeSparkAggregationMode;
-=======
     public int splitsPerTableMin;
->>>>>>> 86351af5
 
     // PipelineConfiguration
     public int coreWriterThreads;
