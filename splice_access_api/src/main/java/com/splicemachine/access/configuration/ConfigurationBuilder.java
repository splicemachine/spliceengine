/*
 * Copyright (c) 2012 - 2020 Splice Machine, Inc.
 *
 * This file is part of Splice Machine.
 * Splice Machine is free software: you can redistribute it and/or modify it under the terms of the
 * GNU Affero General Public License as published by the Free Software Foundation, either
 * version 3, or (at your option) any later version.
 * Splice Machine is distributed in the hope that it will be useful, but WITHOUT ANY WARRANTY;
 * without even the implied warranty of MERCHANTABILITY or FITNESS FOR A PARTICULAR PURPOSE.
 * See the GNU Affero General Public License for more details.
 * You should have received a copy of the GNU Affero General Public License along with Splice Machine.
 * If not, see <http://www.gnu.org/licenses/>.
 */

package com.splicemachine.access.configuration;

import com.splicemachine.access.api.SConfiguration;
import com.splicemachine.db.iapi.sql.compile.CompilerContext;

import java.util.Map;

/**
 * A builder containing all Splice subsystem properties that can be used to instantiate an {@link SConfiguration}.
 * <p/>
 * When adding a new configuration property, a public field must be added here in the configuration
 * builder so that it's set in the configuration constructor:
 * {@link SConfigurationImpl#SConfigurationImpl(ConfigurationBuilder, ConfigurationSource)}
 */
public class ConfigurationBuilder {
    // SIConfigurations
    public int activeTransactionMaxCacheSize;
    public int activeTransactionInitialCacheSize;
    public int completedTxnCacheSize;
    public int completedTxnConcurrency;
    public int readResolverQueueSize;
    public int readResolverThreads;
    public int timestampClientWaitTime;
    public int timestampServerBindPort;
    public int transactionKeepAliveThreads;
    public int transactionLockStripes;
    public long transactionKeepAliveInterval;
    public long transactionTimeout;
    public boolean ignoreMissingTxns;

    // OperationConfiguration
    public int sequenceBlockSize;
    public int threadPoolMaxSize;

    // DDLConfiguration
    public long ddlDrainingInitialWait;
    public long ddlDrainingMaximumWait;
    public long ddlRefreshInterval;
    public long maxDdlWait;
    public long mergeRegionTimeout;

    // AuthenticationConfiguration
    public boolean authenticationNativeCreateCredentialsDatabase;
    public String authentication;
    public String authenticationCustomProvider;
    public String authenticationLdapSearchauthdn;
    public String authenticationLdapSearchauthpw;
    public String authenticationLdapSearchbase;
    public String authenticationLdapSearchfilter;
    public String authenticationLdapServer;
    public String authenticationMapGroupAttr;
    public String authenticationNativeAlgorithm;
    public int authenticationTokenLength;
    public int authenticationTokenMaxLifetime;
    public int authenticationTokenRenewInterval;
    public boolean authenticationTokenEnabled;
    public boolean authenticationTokenDebugConnections;
    public int authenticationTokenMaxConnections;
    public int authenticationTokenPermissionCacheSize;
    public boolean authenticationImpersonationEnabled;
    public String authenticationImpersonationUsers;

    // Authorization Configuration
    public String authorizationScheme;
    public String rangerServiceName;
    public int sentryPollingInterval;
    public String metadataRestrictionEnabled;
    public String rangerUserSyncCaseConversion;

    // StatsConfiguration
    public double fallbackNullFraction;
    public double optimizerExtraQualifierMultiplier;
    public int cardinalityPrecision;
    public int fallbackRowWidth;
    public int indexFetchSampleSize;
    public int topkSize;
    public long fallbackLocalLatency;
    public long fallbackMinimumRowCount;
    public long fallbackOpencloseLatency;
    public long fallbackRegionRowCount;
    public long fallbackRemoteLatencyRatio;
    public long partitionCacheExpiration;
    public int collectSchemaStatisticsMaximumConcurrent;

    // StorageConfiguration
    public int splitBlockSize;
    public long regionMaxFileSize;
    public long tableSplitSleepInterval;

    // HConfiguration
    public int regionServerHandlerCount;
    public int timestampBlockSize;
    public long regionLoadUpdateInterval;
    public long transactionsWatcherUpdateInterval;
    public String backupPath;
    public String replicationPath;
    public String compressionAlgorithm;
    public String namespace;
    public String spliceRootPath;
    public String hbaseSecurityAuthorization;
    public boolean hbaseSecurityAuthentication;
    public int backupParallelism;
    public long backupKeepAliveInterval;
    public long backupTimeout;
    public long backupMaxBandwidthMB;
    public boolean backupUseDistcp;
    public int backupIOBufferSize;
    public boolean replicationEnabled;
    public int replicationSnapshotInterval;
    public int replicationProgressUpdateInterval;
<<<<<<< HEAD
    public String replicationMonitorQuorum;
    public String replicationMonitorPath;
    public int replicationMonitorInterval;
    public String replicationHealthcheckScript;
=======
    public String kafkaBootstrapServers;
>>>>>>> b3651d51

    // SQLConfiguration
    public boolean debugDumpBindTree;
    public boolean debugDumpClassFile;
    public boolean debugDumpOptimizedTree;
    public boolean debugLogStatementContext;
    public boolean ignoreSavePoints;
    public boolean upgradeForced;
    public int batchOnceBatchSize;
    public int importMaxQuotedColumnLines;
    public int indexBatchSize;
    public int indexLookupBlocks;
    public int kryoPoolSize;
    public int networkBindPort;
    public int olapClientWaitTime;
    public int olapClientTickTime;
    public int olapServerBindPort;
    public String olapServerStagingDir;
    public boolean olapServerExternal;
    public int olapServerThreads;
    public int olapServerTickLimit;
    public int olapServerSubmitAttempts;
    public int olapServerMemory;
    public int olapServerMemoryOverhead;
    public int olapServerVirtualCores;
    public int partitionserverJmxPort;
    public String partitionserverJmxUser;
    public String partitionserverJmxPassword;
    public int partitionserverPort;
    public long broadcastRegionMbThreshold;
    public long broadcastRegionRowThreshold;
    public long broadcastDatasetCostThreshold;
    public int recursiveQueryIterationLimit;
    public long optimizerPlanMaximumTimeout;
    public long optimizerPlanMinimumTimeout;
    public long determineSparkRowThreshold;
    public String networkBindAddress;
    public String upgradeForcedFrom;
    public String storageFactoryHome;
    public int nestedLoopJoinBatchSize;
    public int maxCheckTableErrors;
    public int rollForwardQueueSize;
    public int rollForwardFirstWait;
    public int rollForwardSecondWait;
    public int rollForwardFirstThreads;
    public int rollForwardSecondThreads;
    public CompilerContext.NativeSparkModeType nativeSparkAggregationMode;
    public int splitsPerTableMin;

    // PipelineConfiguration
    public int coreWriterThreads;
    public int maxBufferEntries;
    public int maxDependentWrites;
    public int maxIndependentWrites;
    public int maxDependentWriteThreads;
    public int maxIndependentWriteThreads;
    public int maxRetries;
    public int maxWriterThreads;
    public int pipelineKryoPoolSize;
    public int writeMaxFlushesPerRegion;
    public long clientPause;
    public long maxBufferHeapSize;
    public long startupLockWaitPeriod;
    public long threadKeepaliveTime;
    public String sparkIoCompressionCodec;
    public int sparkResultStreamingBatchSize;
    public int sparkResultStreamingBatches;
    public int compactionReservedSlots;
    public int reservedSlotsTimeout;
    public int olapCompactionMaximumWait;
    public int olapCompactionMaximumConcurrent;
    public double olapCompactionResolutionShare;
    public double flushResolutionShare;
    public int olapCompactionResolutionBufferSize;
    public boolean olapCompactionBlocking;
    public boolean resolutionOnFlushes;
    public int olapClientRetries;
    public double bulkImportSampleFraction;
    public int bulkImportTasksPerRegion;
    public int regionToLoadPerTask;
    public long controlExecutionRowLimit;
    public int olapShufflePartitions;
    public String olapLog4jConfig;
    public Map<String,String> olapServerIsolatedRoles;
    public Map<String,String> olapServerYarnQueues;
    public boolean olapServerIsolatedCompaction;
    public String olapServerIsolatedCompactionQueueName;
    public boolean olapCompactionAutomaticallyPurgeDeletedRows;


    /**
     * Build the {@link SConfiguration} given the list of subsystem defaults and the configuration source.<br/>
     * When this method returns, this builder can be discarded.
     * @param defaultsList list of subsystem defaults
     * @param configurationSource the source of the configuration properties which may contain property values
     *                            that will override defaults.
     * @return the set of configuration property values that will persist for the life of this VM.
     */
    public SConfiguration build(ConfigurationDefaultsList defaultsList, ConfigurationSource configurationSource) {
        // Lay down the defaults, use the configuration source to overlay the defaults, if they exist,
        // and construct the SConfiguration config.
        for (ConfigurationDefault configurationDefault : defaultsList) {
            configurationDefault.setDefaults(this, configurationSource);
        }
        return new SConfigurationImpl(this, configurationSource);
    }
}<|MERGE_RESOLUTION|>--- conflicted
+++ resolved
@@ -122,14 +122,11 @@
     public boolean replicationEnabled;
     public int replicationSnapshotInterval;
     public int replicationProgressUpdateInterval;
-<<<<<<< HEAD
     public String replicationMonitorQuorum;
     public String replicationMonitorPath;
     public int replicationMonitorInterval;
     public String replicationHealthcheckScript;
-=======
     public String kafkaBootstrapServers;
->>>>>>> b3651d51
 
     // SQLConfiguration
     public boolean debugDumpBindTree;
