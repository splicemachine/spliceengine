--- conflicted
+++ resolved
@@ -163,10 +163,7 @@
     public int rollForwardSecondWait;
     public int rollForwardFirstThreads;
     public int rollForwardSecondThreads;
-<<<<<<< HEAD
-=======
     public int splitsPerTableMin;
->>>>>>> 13175e33
 
     // PipelineConfiguration
     public int coreWriterThreads;
