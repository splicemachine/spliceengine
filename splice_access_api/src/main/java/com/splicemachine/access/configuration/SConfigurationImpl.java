/*
 * Copyright (c) 2012 - 2019 Splice Machine, Inc.
 *
 * This file is part of Splice Machine.
 * Splice Machine is free software: you can redistribute it and/or modify it under the terms of the
 * GNU Affero General Public License as published by the Free Software Foundation, either
 * version 3, or (at your option) any later version.
 * Splice Machine is distributed in the hope that it will be useful, but WITHOUT ANY WARRANTY;
 * without even the implied warranty of MERCHANTABILITY or FITNESS FOR A PARTICULAR PURPOSE.
 * See the GNU Affero General Public License for more details.
 * You should have received a copy of the GNU Affero General Public License along with Splice Machine.
 * If not, see <http://www.gnu.org/licenses/>.
 */

package com.splicemachine.access.configuration;

import com.splicemachine.access.api.SConfiguration;
import com.splicemachine.db.iapi.sql.compile.CompilerContext;
import org.apache.log4j.Logger;

import java.lang.reflect.Field;
import java.util.List;
import java.util.Map;
import java.util.TreeMap;

/**
 * The implementation of SConfiguration.
 * <p/>
 * This class contains all splice configuration property values with their getters.<br/>
 * By making all configuration variables <code>final</code>, their access can be "in-lined"
 * by the HotSpot compiler resulting in negligible performance penalties for repeated access.
 * <p/>
 * We retain a reference to the source of configuration because it may contain properties
 * required by systems on which we depend.
 *
 * <h4>Adding Configuration Properties</h4>
 *
 * When adding a new configuration property, it must be added here as a <code>private final</code>
 * field along with a "getter".  Given these fields are <code>final</code>, they must be set in
 * the private {@link #SConfigurationImpl(ConfigurationBuilder, ConfigurationSource) constructor} by
 * the {@link ConfigurationBuilder}. That requires there be a <code>public</code> field of the same
 * type and name in the builder, which is set by a given subsystem {@link ConfigurationDefault} instance.
 * <p/>
 * The property getter should be exposed through the {@link SConfiguration} interface and called by
 * subsystem code to configure it.
 * @see ConfigurationBuilder
 * @see ConfigurationDefault
 */
public final class SConfigurationImpl implements SConfiguration {
    // AuthenticationConfiguration
    private final  boolean authenticationNativeCreateCredentialsDatabase;
    private final  String authentication;
    private final  String authenticationCustomProvider;
    private final  String authenticationLdapSearchauthdn;
    private final  String authenticationLdapSearchauthpw;
    private final  String authenticationLdapSearchbase;
    private final  String authenticationLdapSearchfilter;
    private final  String authenticationLdapServer;
    private final  String authenticationMapGroupAttr;
    private final  String authenticationNativeAlgorithm;
    public int authenticationTokenLength;
    public int authenticationTokenMaxLifetime;
    public int authenticationTokenRenewInterval;
    public boolean authenticationImpersonationEnabled;
    public String authenticationImpersonationUsers;
    public boolean authenticationTokenEnabled;
    public boolean authenticationTokenDebugConnections;
    public int authenticationTokenMaxConnections;
    public int authenticationTokenPermissionCacheSize;

    // Authorization Configuration
    private final String authorizationScheme;
    private final String rangerServiceName;
    private final int sentryPollingInterval;


    // DDLConfiguration
    private final  long ddlDrainingInitialWait;
    private final  long ddlDrainingMaximumWait;
    private final  long ddlRefreshInterval;
    private final  long maxDdlWait;
    private final long mergeRegionTimeout;

    // HConfiguration
    private final  int regionServerHandlerCount;
    private final  int timestampBlockSize;
    private final  long regionLoadUpdateInterval;
    private final  String backupPath;
    private final  String compressionAlgorithm;
    private final  String namespace;
    private final  String spliceRootPath;
    private final  String hbaseSecurityAuthorization;
    private final  boolean hbaseSecurityAuthentication;
    private final  int backupParallelism;
    private final  long backupKeepAliveInterval;
    private final  long backupTimeout;
    private final  long backupMaxBandwidthMB;
    private final  boolean backupUseDistcp;
    private final  int backupIOBufferSize;
    private final  int replicationSnapshotInterval;
    private final  int replicationSinkPort;
    private final int replicationProgressUpdateInterval;

    // OperationConfiguration
    private final  int sequenceBlockSize;
    private final  int threadPoolMaxSize;

    // PipelineConfiguration
    private final  int coreWriterThreads;
    private final  int maxDependentWriteThreads;
    private final  int maxIndependentWriteThreads;
    private final  int maxBufferEntries;
    private final  int maxDependentWrites;
    private final  int maxIndependentWrites;
    private final  int maxRetries;
    private final  int maxWriterThreads;
    private final  int pipelineKryoPoolSize;
    private final  int writeMaxFlushesPerRegion;
    private final  long clientPause;
    private final  long maxBufferHeapSize;
    private final  long startupLockWaitPeriod;
    private final  long threadKeepaliveTime;
    private final  String sparkIoCompressionCodec;
    private final int sparkResultStreamingBatches;
    private final int sparkResultStreamingBatchSize;
    private final int compactionReservedSlots;
    private final int olapCompactionMaximumWait;
    private final int olapCompactionMaximumConcurrent;
    private final double olapCompactionResolutionShare;
    private final double flushResolutionShare;
    private final int olapCompactionResolutionBufferSize;
    private final boolean olapCompactionBlocking;
    private final boolean resolutionOnFlushes;
    private final int reservedSlotsTimeout;
    private final double bulkImportSampleFraction;
    private final int bulkImportTasksPerRegion;
    private final int regionToLoadPerTask;
    private final int rollForwardQueueSize;
    private final int rollForwardFirstWait;
    private final int rollForwardSecondWait;
    private final int rollForwardFirstThreads;
    private final int rollForwardSecondThreads;

    // OLAP client/server configurations
    private final int olapClientWaitTime;
    private final int olapClientTickTime;
    private final int olapServerBindPort;
    private final String olapServerStagingDir;
    private final boolean olapServerExternal;
    private final int olapServerThreads;
    private final int olapServerTickLimit;
    private final int olapClientRetries;
    private final int olapShufflePartitions;
    private final int olapServerSubmitAttempts;
    private final int olapServerMemory;
    private final int olapServerMemoryOverhead;
    private final int olapServerVirtualCores;
    private final String olapLog4jConfig;
    private final Map<String, String> olapServerIsolatedRoles;
    private final Map<String, String> olapServerYarnQueues;

    // SIConfigurations
    private final  int activeTransactionCacheSize;
    private final  int completedTxnCacheSize;
    private final  int completedTxnConcurrency;
    private final  int readResolverQueueSize;
    private final  int readResolverThreads;
    private final  int timestampClientWaitTime;
    private final  int timestampServerBindPort;
    private final  int transactionKeepAliveThreads;
    private final  int transactionLockStripes;
    private final  long transactionKeepAliveInterval;
    private final  long transactionTimeout;
    private final boolean ignoreMissingTxns;

    // SQLConfiguration
    private final  boolean debugDumpBindTree;
    private final  boolean debugDumpClassFile;
    private final  boolean debugDumpOptimizedTree;
    private final  boolean debugLogStatementContext;
    private final  boolean ignoreSavePoints;
    private final  boolean upgradeForced;
    private final  int batchOnceBatchSize;
    private final  int importMaxQuotedColumnLines;
    private final  int indexBatchSize;
    private final  int indexLookupBlocks;
    private final  int kryoPoolSize;
    private final  int networkBindPort;
    private final  int partitionserverJmxPort;
    private final  String partitionserverJmxUser;
    private final  String partitionserverJmxPassword;
    private final  int partitionserverPort;
    private final  long broadcastRegionMbThreshold;
    private final  long broadcastRegionRowThreshold;
    private final  long broadcastDatasetCostThreshold;
    private final  long optimizerPlanMaximumTimeout;
    private final  long optimizerPlanMinimumTimeout;
    private final  long determineSparkRowThreshold;
    private final  String networkBindAddress;
    private final  String upgradeForcedFrom;
    private final String storageFactoryHome;
    private final int nestedLoopJoinBatchSize;
    private final long controlExecutionRowLimit;
    private final int maxCheckTableErrors;
    private final int recursiveQueryIterationLimit;
<<<<<<< HEAD
    private boolean metadataRestrictionEnabled;
    private CompilerContext.NativeSparkModeType nativeSparkAggregationMode;
=======
    private String metadataRestrictionEnabled;
>>>>>>> 86351af5

    // StatsConfiguration
    private final  double fallbackNullFraction;
    private final  double optimizerExtraQualifierMultiplier;
    private final  int cardinalityPrecision;
    private final  int fallbackRowWidth;
    private final  int indexFetchSampleSize;
    private final  int topkSize;
    private final  long fallbackLocalLatency;
    private final  long fallbackMinimumRowCount;
    private final  long fallbackOpencloseLatency;
    private final  long fallbackRegionRowCount;
    private final  long fallbackRemoteLatencyRatio;
    private final  long partitionCacheExpiration;

    // StorageConfiguration
    private final  int splitBlockSize;
    private final  long regionMaxFileSize;
    private final  long tableSplitSleepInterval;
    private final  int splitsPerTableMin;

    // Gateway to hadoop config
    private final ConfigurationSource configSource;

    public ConfigurationSource getConfigSource() {
        return configSource;
    }

    /**
     * List all keys in the configuration which are set (or have a default) and start with the specified prefix.
     *
     * @param prefix the prefix to search for. An empty String or {@code null} will return all keys.
     * @return all keys which start with {@code prefix}
     */
    @Override
    public Map<String, String> prefixMatch(String prefix) {
        return configSource.prefixMatch(prefix);
    }

    // ===========
    // AuthenticationConfiguration
    @Override
    public boolean authenticationNativeCreateCredentialsDatabase() {
        return authenticationNativeCreateCredentialsDatabase;
    }
    @Override
    public String getAuthentication() {
        return authentication;
    }
    @Override
    public String getAuthenticationCustomProvider() {
        return authenticationCustomProvider;
    }
    @Override
    public String getAuthenticationLdapSearchauthdn() {
        return authenticationLdapSearchauthdn;
    }
    @Override
    public String getAuthenticationLdapSearchauthPassword() {
        return authenticationLdapSearchauthpw;
    }
    @Override
    public String getAuthenticationLdapSearchbase() {
        return authenticationLdapSearchbase;
    }
    @Override
    public String getAuthenticationLdapSearchfilter() {
        return authenticationLdapSearchfilter;
    }
    @Override
    public String getAuthenticationLdapServer() {
        return authenticationLdapServer;
    }
    @Override
    public String getAuthenticationMapGroupAttr() { return authenticationMapGroupAttr; }
    @Override
    public String getAuthenticationNativeAlgorithm() {
        return authenticationNativeAlgorithm;
    }
    @Override
    public int getAuthenticationTokenLength() {
        return authenticationTokenLength;
    }
    @Override
    public int getAuthenticationTokenMaxLifetime() {
        return authenticationTokenMaxLifetime;
    }
    @Override
    public int getAuthenticationTokenRenewInterval() {
        return authenticationTokenRenewInterval;
    }
    @Override
    public String getAuthenticationImpersonationUsers() {
        return authenticationImpersonationUsers;
    }
    @Override
    public boolean getAuthenticationImpersonationEnabled() {
        return authenticationImpersonationEnabled;
    }
    @Override
    public boolean getAuthenticationTokenEnabled() {
        return authenticationTokenEnabled;
    }
    @Override
    public boolean getAuthenticationTokenDebugConnections() {
        return authenticationTokenDebugConnections;
    }
    @Override
    public int getAuthenticationTokenMaxConnections() {
        return authenticationTokenMaxConnections;
    }
    @Override
    public int getAuthenticationTokenPermissionCacheSize() {
        return authenticationTokenPermissionCacheSize;
    }

    // DDLConfiguration
    @Override
    public long getDdlDrainingInitialWait() {
        return ddlDrainingInitialWait;
    }
    @Override
    public long getDdlDrainingMaximumWait() {
        return ddlDrainingMaximumWait;
    }
    @Override
    public long getDdlRefreshInterval() {
        return ddlRefreshInterval;
    }
    @Override
    public long getMaxDdlWait() {
        return maxDdlWait;
    }
    @Override
    public long getMergeRegionTimeout() {
        return mergeRegionTimeout;
    }

    // HConfiguration
    @Override
    public int getRegionServerHandlerCount() {
        return regionServerHandlerCount;
    }
    @Override
    public int getTimestampBlockSize() {
        return timestampBlockSize;
    }
    @Override
    public long getRegionLoadUpdateInterval() {
        return regionLoadUpdateInterval;
    }
    @Override
    public String getBackupPath() {
        return backupPath;
    }
    @Override
    public int getBackupParallelism() {
        return backupParallelism;
    }
    @Override
    public long getBackupKeepAliveInterval() {
        return backupKeepAliveInterval;
    }
    @Override
    public long getBackupTimeout() {
        return backupTimeout;
    }
    @Override
    public long getBackupMaxBandwidthMB() {
        return backupMaxBandwidthMB;
    }
    @Override
    public boolean getBackupUseDistcp() {
        return backupUseDistcp;
    }
    @Override
    public int getBackupIOBufferSize() {
        return backupIOBufferSize;
    }
    @Override
    public int getReplicationSnapshotInterval() {
        return replicationSnapshotInterval;
    }
    @Override
    public int getReplicationSinkPort() {
        return replicationSinkPort;
    }
    @Override
    public int getReplicationProgressUpdateInterval() {
        return replicationProgressUpdateInterval;
    }
    @Override
    public String getCompressionAlgorithm() {
        return compressionAlgorithm;
    }
    @Override
    public String getNamespace() {
        return namespace;
    }
    @Override
    public String getSpliceRootPath() {
        return spliceRootPath;
    }
    @Override
    public String getHbaseSecurityAuthorization() {
        return hbaseSecurityAuthorization;
    }
    @Override
    public boolean getHbaseSecurityAuthentication() {
        return hbaseSecurityAuthentication;
    }

    // OperationConfiguration
    @Override
    public int getSequenceBlockSize() {
        return sequenceBlockSize;
    }

    @Override
    public int getThreadPoolMaxSize() {
         return threadPoolMaxSize;
    }

    // PipelineConfiguration
    @Override
    public int getCoreWriterThreads() {
        return coreWriterThreads;
    }
    @Override
    public int getMaxDependentWriteThreads() {
        return maxDependentWriteThreads;
    }
    @Override
    public int getMaxIndependentWriteThreads() {
        return maxIndependentWriteThreads;
    }

    @Override
    public int getMaxBufferEntries() {
        return maxBufferEntries;
    }
    @Override
    public int getMaxDependentWrites() {
        return maxDependentWrites;
    }
    @Override
    public int getMaxIndependentWrites() {
        return maxIndependentWrites;
    }
    @Override
    public int getMaxRetries() {
        return maxRetries;
    }
    @Override
    public int getMaxWriterThreads() {
        return maxWriterThreads;
    }
    @Override
    public int getPipelineKryoPoolSize() {
        return pipelineKryoPoolSize;
    }
    @Override
    public int getWriteMaxFlushesPerRegion() {
        return writeMaxFlushesPerRegion;
    }
    @Override
    public long getClientPause() {
        return clientPause;
    }
    @Override
    public long getMaxBufferHeapSize() {
        return maxBufferHeapSize;
    }
    @Override
    public long getStartupLockWaitPeriod() {
        return startupLockWaitPeriod;
    }
    @Override
    public long getThreadKeepaliveTime() {
        return threadKeepaliveTime;
    }
    @Override
    public String getSparkIoCompressionCodec() {
        return sparkIoCompressionCodec;
    }

    @Override
    public double getBulkImportSampleFraction() {
        return bulkImportSampleFraction;
    }

    @Override
    public int getBulkImportTasksPerRegion() {
        return bulkImportTasksPerRegion;
    }

    @Override
    public int getRegionToLoadPerTask() {
        return regionToLoadPerTask;
    }

    @Override
    public int getSparkResultStreamingBatches() {
        return sparkResultStreamingBatches;
    }

    @Override
    public int getSparkResultStreamingBatchSize() {
        return sparkResultStreamingBatchSize;
    }

    // SIConfigurations
    @Override
    public int getActiveTransactionCacheSize() {
        return activeTransactionCacheSize;
    }
    @Override
    public int getCompletedTxnCacheSize() {
        return completedTxnCacheSize;
    }
    @Override
    public int getCompletedTxnConcurrency() {
        return completedTxnConcurrency;
    }
    @Override
    public int getReadResolverQueueSize() {
        return readResolverQueueSize;
    }
    @Override
    public int getReadResolverThreads() {
        return readResolverThreads;
    }

    @Override
    public int getRollforwardQueueSize() {
        return rollForwardQueueSize;
    }

    @Override
    public int getRollforwardFirstWait() {
        return rollForwardFirstWait;
    }

    @Override
    public int getRollforwardSecondWait() {
        return rollForwardSecondWait;
    }

    @Override
    public int getRollforwardFirstThreads() {
        return rollForwardFirstThreads;
    }

    @Override
    public int getRollforwardSecondThreads() {
        return rollForwardSecondThreads;
    }

    @Override
    public int getOlapClientWaitTime() {
        return olapClientWaitTime;
    }
    @Override
    public int getOlapClientTickTime() {
        return olapClientTickTime;
    }
    @Override
    public int getOlapServerBindPort() {
        return olapServerBindPort;
    }
    @Override
    public String getOlapServerStagingDirectory() {
        return olapServerStagingDir;
    }
    @Override
    public boolean getOlapServerExternal() {
        return olapServerExternal;
    }
    @Override
    public int getOlapServerSubmitAttempts() {
        return olapServerSubmitAttempts;
    }
    @Override
    public String getAuthorizationScheme() {
        return authorizationScheme;
    }
    @Override
    public String getRangerServiceName() {
        return rangerServiceName;
    }
    @Override
    public int getSentryPollingInterval() {
        return sentryPollingInterval;
    }


    @Override
    public int getOlapServerMemory() {
        return olapServerMemory;
    }
    @Override
    public int getOlapServerMemoryOverhead() {
        return olapServerMemoryOverhead;
    }
    @Override
    public int getOlapVirtualCores() {
        return olapServerVirtualCores;
    }
    @Override
    public int getOlapServerThreads() {
        return olapServerThreads;
    }
    @Override
    public int getOlapClientRetries() {
        return olapClientRetries;
    }
    @Override
    public int getOlapShufflePartitions() {
        return olapShufflePartitions;
    }
    @Override
    public int getTimestampClientWaitTime() {
        return timestampClientWaitTime;
    }
    @Override
    public int getTimestampServerBindPort() {
        return timestampServerBindPort;
    }
    @Override
    public int getTransactionKeepAliveThreads() {
        return transactionKeepAliveThreads;
    }
    @Override
    public int getTransactionLockStripes() {
        return transactionLockStripes;
    }
    @Override
    public long getTransactionKeepAliveInterval() {
        return transactionKeepAliveInterval;
    }
    @Override
    public long getTransactionTimeout() {
        return transactionTimeout;
    }
    @Override
    public boolean getIgnoreMissingTxns() {
        return ignoreMissingTxns;
    }

    // SQLConfiguration
    @Override
    public boolean debugDumpBindTree() {
        return debugDumpBindTree;
    }
    @Override
    public boolean debugDumpClassFile() {
        return debugDumpClassFile;
    }
    @Override
    public boolean debugDumpOptimizedTree() {
        return debugDumpOptimizedTree;
    }
    @Override
    public boolean debugLogStatementContext() {
        return debugLogStatementContext;
    }
    @Override
    public boolean ignoreSavePoints() {
        return ignoreSavePoints;
    }
    @Override
    public boolean upgradeForced() {
        return upgradeForced;
    }
    @Override
    public int getBatchOnceBatchSize() {
        return batchOnceBatchSize;
    }
    @Override
    public int getImportMaxQuotedColumnLines() {
        return importMaxQuotedColumnLines;
    }
    @Override
    public int getIndexBatchSize() {
        return indexBatchSize;
    }
    @Override
    public int getIndexLookupBlocks() {
        return indexLookupBlocks;
    }
    @Override
    public int getKryoPoolSize() {
        return kryoPoolSize;
    }
    @Override
    public int getNetworkBindPort() {
        return networkBindPort;
    }
    @Override
    public int getPartitionserverJmxPort() {
        return partitionserverJmxPort;
    }
    @Override
    public String getPartitionserverJmxUser() {
        return partitionserverJmxUser;
    }    @Override
    public String getPartitionserverJmxPassword() {
        return partitionserverJmxPassword;
    }
    @Override
    public int getPartitionserverPort() {
        return partitionserverPort;
    }
    @Override
    public long getBroadcastRegionMbThreshold() {
        return broadcastRegionMbThreshold;
    }
    @Override
    public long getBroadcastRegionRowThreshold() {
        return broadcastRegionRowThreshold;
    }
    @Override
    public long getBroadcastDatasetCostThreshold() {
        return broadcastDatasetCostThreshold;
    }
    @Override
    public long getOptimizerPlanMaximumTimeout() {
        return optimizerPlanMaximumTimeout;
    }
    @Override
    public long getOptimizerPlanMinimumTimeout() {
        return optimizerPlanMinimumTimeout;
    }
    @Override
    public long getDetermineSparkRowThreshold() {  return determineSparkRowThreshold; }
    @Override
    public String getNetworkBindAddress() {
        return networkBindAddress;
    }
    @Override
    public String getUpgradeForcedFrom() {
        return upgradeForcedFrom;
    }
    @Override
    public int getNestedLoopJoinBatchSize() {
        return nestedLoopJoinBatchSize;
    }
    @Override
    public int getRecursiveQueryIterationLimit() {
        return recursiveQueryIterationLimit;
    }
    @Override
    public String getMetadataRestrictionEnabled() {
        return metadataRestrictionEnabled;
    }

    // StatsConfiguration
    @Override
    public double getFallbackNullFraction() {
        return fallbackNullFraction;
    }
    @Override
    public double getOptimizerExtraQualifierMultiplier() {
        return optimizerExtraQualifierMultiplier;
    }
    @Override
    public int getCardinalityPrecision() {
        return cardinalityPrecision;
    }
    @Override
    public int getFallbackRowWidth() {
        return fallbackRowWidth;
    }
    @Override
    public int getIndexFetchSampleSize() {
        return indexFetchSampleSize;
    }
    @Override
    public int getTopkSize() {
        return topkSize;
    }
    @Override
    public long getFallbackLocalLatency() {
        return fallbackLocalLatency;
    }
    @Override
    public long getFallbackMinimumRowCount() {
        return fallbackMinimumRowCount;
    }
    @Override
    public long getFallbackOpencloseLatency() {
        return fallbackOpencloseLatency;
    }
    @Override
    public long getFallbackRegionRowCount() {
        return fallbackRegionRowCount;
    }
    @Override
    public long getFallbackRemoteLatencyRatio() {
        return fallbackRemoteLatencyRatio;
    }
    @Override
    public long getPartitionCacheExpiration() {
        return partitionCacheExpiration;
    }
    @Override
    public String getStorageFactoryHome() { return storageFactoryHome;}

    // StorageConfiguration
    @Override
    public int getSplitBlockSize() {
        return splitBlockSize;
    }
    @Override
    public long getRegionMaxFileSize() {
        return regionMaxFileSize;
    }
    @Override
    public long getTableSplitSleepInterval() {
        return tableSplitSleepInterval;
    }
    @Override
    public int getSplitsPerTableMin() {
        return splitsPerTableMin;
    }

    // ===========

    /**
     * Constructor
     * <p/>
     * Final fields in this class require that the be set here, which requires that they exist
     * in the {@link ConfigurationBuilder builder}.
     * @param builder the set of all properties set by all {@link ConfigurationDefault}s
     * @param configurationSource the original source of configuration properties that may have
     *                            default values overridden. We keep a reference to this source
     *                            because it contains other configuration properties besides
     *                            Splice properties and it may be needed by systems on which we
     *                            depend.
     */
    SConfigurationImpl(ConfigurationBuilder builder, ConfigurationSource configurationSource) {
        configSource = configurationSource;
        activeTransactionCacheSize = builder.activeTransactionCacheSize;
        completedTxnCacheSize = builder.completedTxnCacheSize;
        completedTxnConcurrency = builder.completedTxnConcurrency;
        readResolverQueueSize = builder.readResolverQueueSize;
        readResolverThreads = builder.readResolverThreads;
        timestampClientWaitTime = builder.timestampClientWaitTime;
        timestampServerBindPort = builder.timestampServerBindPort;
        transactionKeepAliveThreads = builder.transactionKeepAliveThreads;
        transactionLockStripes = builder.transactionLockStripes;
        transactionKeepAliveInterval = builder.transactionKeepAliveInterval;
        transactionTimeout = builder.transactionTimeout;
        sequenceBlockSize = builder.sequenceBlockSize;
        threadPoolMaxSize = builder.threadPoolMaxSize;
        ddlDrainingInitialWait = builder.ddlDrainingInitialWait;
        ddlDrainingMaximumWait = builder.ddlDrainingMaximumWait;
        ddlRefreshInterval = builder.ddlRefreshInterval;
        maxDdlWait = builder.maxDdlWait;
        mergeRegionTimeout = builder.mergeRegionTimeout;
        authenticationNativeCreateCredentialsDatabase = builder.authenticationNativeCreateCredentialsDatabase;
        authentication = builder.authentication;
        authenticationCustomProvider = builder.authenticationCustomProvider;
        authenticationLdapSearchauthdn = builder.authenticationLdapSearchauthdn;
        authenticationLdapSearchauthpw = builder.authenticationLdapSearchauthpw;
        authenticationLdapSearchbase = builder.authenticationLdapSearchbase;
        authenticationLdapSearchfilter = builder.authenticationLdapSearchfilter;
        authenticationLdapServer = builder.authenticationLdapServer;
        authenticationMapGroupAttr = builder.authenticationMapGroupAttr;
        authenticationNativeAlgorithm = builder.authenticationNativeAlgorithm;
        authenticationTokenLength = builder.authenticationTokenLength;
        authenticationTokenRenewInterval = builder.authenticationTokenRenewInterval;
        authenticationTokenEnabled = builder.authenticationTokenEnabled;
        authenticationTokenDebugConnections = builder.authenticationTokenDebugConnections;
        authenticationTokenMaxConnections = builder.authenticationTokenMaxConnections;
        authenticationTokenPermissionCacheSize = builder.authenticationTokenPermissionCacheSize;
        authenticationTokenMaxLifetime = builder.authenticationTokenMaxLifetime;
        authenticationImpersonationEnabled = builder.authenticationImpersonationEnabled;
        authenticationImpersonationUsers = builder.authenticationImpersonationUsers;
        authorizationScheme = builder.authorizationScheme;
        rangerServiceName = builder.rangerServiceName;
        sentryPollingInterval = builder.sentryPollingInterval;
        fallbackNullFraction = builder.fallbackNullFraction;
        optimizerExtraQualifierMultiplier = builder.optimizerExtraQualifierMultiplier;
        cardinalityPrecision = builder.cardinalityPrecision;
        fallbackRowWidth = builder.fallbackRowWidth;
        topkSize = builder.topkSize;
        fallbackLocalLatency = builder.fallbackLocalLatency;
        fallbackMinimumRowCount = builder.fallbackMinimumRowCount;
        fallbackOpencloseLatency = builder.fallbackOpencloseLatency;
        fallbackRegionRowCount = builder.fallbackRegionRowCount;
        fallbackRemoteLatencyRatio = builder.fallbackRemoteLatencyRatio;
        partitionCacheExpiration = builder.partitionCacheExpiration;
        splitBlockSize = builder.splitBlockSize;
        regionMaxFileSize = builder.regionMaxFileSize;
        tableSplitSleepInterval = builder.tableSplitSleepInterval;
        splitsPerTableMin = builder.splitsPerTableMin;
        regionServerHandlerCount = builder.regionServerHandlerCount;
        timestampBlockSize = builder.timestampBlockSize;
        regionLoadUpdateInterval = builder.regionLoadUpdateInterval;
        backupPath = builder.backupPath;
        backupParallelism = builder.backupParallelism;
        backupKeepAliveInterval = builder.backupKeepAliveInterval;
        backupTimeout = builder.backupTimeout;
        backupMaxBandwidthMB = builder.backupMaxBandwidthMB;
        backupUseDistcp = builder.backupUseDistcp;
        backupIOBufferSize = builder.backupIOBufferSize;
        replicationSnapshotInterval = builder.replicationSnapshotInterval;
        replicationSinkPort = builder.replicationSinkPort;
        replicationProgressUpdateInterval = builder.replicationProgressUpdateInterval;
        compressionAlgorithm = builder.compressionAlgorithm;
        namespace = builder.namespace;
        spliceRootPath = builder.spliceRootPath;
        hbaseSecurityAuthorization = builder.hbaseSecurityAuthorization;
        hbaseSecurityAuthentication = builder.hbaseSecurityAuthentication;
        debugDumpBindTree = builder.debugDumpBindTree;
        debugDumpClassFile = builder.debugDumpClassFile;
        debugDumpOptimizedTree = builder.debugDumpOptimizedTree;
        debugLogStatementContext = builder.debugLogStatementContext;
        ignoreSavePoints = builder.ignoreSavePoints;
        upgradeForced = builder.upgradeForced;
        importMaxQuotedColumnLines = builder.importMaxQuotedColumnLines;
        indexBatchSize = builder.indexBatchSize;
        indexLookupBlocks = builder.indexLookupBlocks;
        kryoPoolSize = builder.kryoPoolSize;
        networkBindPort = builder.networkBindPort;
        partitionserverJmxPort = builder.partitionserverJmxPort;
        partitionserverJmxUser = builder.partitionserverJmxUser;
        partitionserverJmxPassword = builder.partitionserverJmxPassword;
        partitionserverPort = builder.partitionserverPort;
        broadcastRegionMbThreshold = builder.broadcastRegionMbThreshold;
        broadcastRegionRowThreshold = builder.broadcastRegionRowThreshold;
        broadcastDatasetCostThreshold = builder.broadcastDatasetCostThreshold;
        recursiveQueryIterationLimit = builder.recursiveQueryIterationLimit;
        optimizerPlanMaximumTimeout = builder.optimizerPlanMaximumTimeout;
        optimizerPlanMinimumTimeout = builder.optimizerPlanMinimumTimeout;
        determineSparkRowThreshold = builder.determineSparkRowThreshold;
        networkBindAddress = builder.networkBindAddress;
        upgradeForcedFrom = builder.upgradeForcedFrom;
        coreWriterThreads = builder.coreWriterThreads;
        maxDependentWriteThreads = builder.maxDependentWriteThreads;
        maxIndependentWriteThreads = builder.maxIndependentWriteThreads;
        maxBufferEntries = builder.maxBufferEntries;
        maxDependentWrites = builder.maxDependentWrites;
        maxIndependentWrites = builder.maxIndependentWrites;
        maxRetries = builder.maxRetries;
        maxWriterThreads = builder.maxWriterThreads;
        pipelineKryoPoolSize = builder.pipelineKryoPoolSize;
        writeMaxFlushesPerRegion = builder.writeMaxFlushesPerRegion;
        clientPause = builder.clientPause;
        maxBufferHeapSize = builder.maxBufferHeapSize;
        startupLockWaitPeriod = builder.startupLockWaitPeriod;
        threadKeepaliveTime = builder.threadKeepaliveTime;
        indexFetchSampleSize = builder.indexFetchSampleSize;
        batchOnceBatchSize = builder.batchOnceBatchSize;
        sparkIoCompressionCodec = builder.sparkIoCompressionCodec;
        olapClientWaitTime = builder.olapClientWaitTime;
        olapClientTickTime = builder.olapClientTickTime;
        olapServerBindPort = builder.olapServerBindPort;
        olapServerStagingDir = builder.olapServerStagingDir;
        olapServerExternal = builder.olapServerExternal;
        olapServerThreads = builder.olapServerThreads;
        olapServerTickLimit = builder.olapServerTickLimit;
        olapServerSubmitAttempts = builder.olapServerSubmitAttempts;
        olapServerMemory = builder.olapServerMemory;
        olapServerMemoryOverhead = builder.olapServerMemoryOverhead;
        olapServerVirtualCores = builder.olapServerVirtualCores;
        olapClientRetries = builder.olapClientRetries;
        olapShufflePartitions = builder.olapShufflePartitions;
        sparkResultStreamingBatches = builder.sparkResultStreamingBatches;
        sparkResultStreamingBatchSize = builder.sparkResultStreamingBatchSize;
        compactionReservedSlots = builder.compactionReservedSlots;
        olapCompactionMaximumWait = builder.olapCompactionMaximumWait;
        olapCompactionMaximumConcurrent = builder.olapCompactionMaximumConcurrent;
        olapCompactionResolutionShare = builder.olapCompactionResolutionShare;
        flushResolutionShare = builder.flushResolutionShare;
        olapCompactionResolutionBufferSize = builder.olapCompactionResolutionBufferSize;
        olapCompactionBlocking = builder.olapCompactionBlocking;
        olapLog4jConfig = builder.olapLog4jConfig;
        olapServerIsolatedRoles = builder.olapServerIsolatedRoles;
        olapServerYarnQueues = builder.olapServerYarnQueues;
        resolutionOnFlushes = builder.resolutionOnFlushes;
        reservedSlotsTimeout = builder.reservedSlotsTimeout;
        storageFactoryHome = builder.storageFactoryHome;
        nestedLoopJoinBatchSize = builder.nestedLoopJoinBatchSize;
        controlExecutionRowLimit = builder.controlExecutionRowLimit;
        bulkImportSampleFraction = builder.bulkImportSampleFraction;
        bulkImportTasksPerRegion = builder.bulkImportTasksPerRegion;
        regionToLoadPerTask = builder.regionToLoadPerTask;
        ignoreMissingTxns = builder.ignoreMissingTxns;
        maxCheckTableErrors = builder.maxCheckTableErrors;
        rollForwardQueueSize = builder.rollForwardQueueSize;
        rollForwardFirstWait = builder.rollForwardFirstWait;
        rollForwardSecondWait = builder.rollForwardSecondWait;
        rollForwardFirstThreads = builder.rollForwardFirstThreads;
        rollForwardSecondThreads = builder.rollForwardSecondThreads;
        metadataRestrictionEnabled = builder.metadataRestrictionEnabled;
<<<<<<< HEAD
        nativeSparkAggregationMode = builder.nativeSparkAggregationMode;
=======

>>>>>>> 86351af5
    }

    private static final Logger LOG = Logger.getLogger("splice.config");
    @Override
    public void traceConfig() {
        for (Map.Entry<String, Object> entry : getConfigMap().entrySet()) {
            if (entry.getKey().toLowerCase().contains("searchauthpw")
                    || entry.getKey().toLowerCase().contains("password"))
                continue;
            LOG.info(String.format(" %s = [%s]", entry.getKey(), entry.getValue()));
        }
    }

    @Override
    public Map<String,Object> getConfigMap() {
        Map<String,Object> config = new TreeMap<>();
        for (Field field : this.getClass().getDeclaredFields()) {
            field.setAccessible(true);
            Object value = null;
            try {
                value = field.get(this);
            } catch (IllegalAccessException e) {
                value = "cannot access";
            }
            config.put(field.getName(), (value == null ? "null" : value));
        }
        for (Map.Entry<String,String> hadoopEntry : getConfigSource().prefixMatch(null).entrySet()) {
            String value = hadoopEntry.getValue();
            config.put(hadoopEntry.getKey(), (value == null ? "null" : value));
        }
        return config;
    }

    @Override
    public int getCompactionReservedSlots() {
        return compactionReservedSlots;
    }

    @Override
    public int getOlapCompactionMaximumWait() {
        return olapCompactionMaximumWait;
    }

    @Override
    public int getOlapCompactionMaximumConcurrent() {
        return olapCompactionMaximumConcurrent;
    }

    @Override
    public double getOlapCompactionResolutionShare() {
        return olapCompactionResolutionShare;
    }

    @Override
    public double getFlushResolutionShare() {
        return flushResolutionShare;
    }

    @Override
    public int getOlapCompactionResolutionBufferSize() {
        return olapCompactionResolutionBufferSize;
    }

    @Override
    public boolean getOlapCompactionBlocking() {
        return olapCompactionBlocking;
    }

    @Override
    public String getOlapLog4jConfig() {
        return olapLog4jConfig;
    }

    @Override
    public Map<String, String> getOlapServerIsolatedRoles() {
        return olapServerIsolatedRoles;
    }

    @Override
    public Map<String, String> getOlapServerYarnQueues() {
        return olapServerYarnQueues;
    }

    @Override
    public boolean getResolutionOnFlushes() {
        return resolutionOnFlushes;
    }

    @Override
    public int getReservedSlotsTimeout() {
        return reservedSlotsTimeout;
    }

    @Override
    public int getOlapServerTickLimit(){
        return olapServerTickLimit;
    }

    @Override
    public long getControlExecutionRowLimit() {
        return controlExecutionRowLimit;
    }

    @Override
    public int getMaxCheckTableErrors() {
        return maxCheckTableErrors;
    }

    @Override
    public void setNativeSparkAggregationMode(CompilerContext.NativeSparkModeType newValue) {
        nativeSparkAggregationMode = newValue;
    }

    @Override
    public CompilerContext.NativeSparkModeType getNativeSparkAggregationMode() {
        return nativeSparkAggregationMode;
    }
}<|MERGE_RESOLUTION|>--- conflicted
+++ resolved
@@ -203,12 +203,8 @@
     private final long controlExecutionRowLimit;
     private final int maxCheckTableErrors;
     private final int recursiveQueryIterationLimit;
-<<<<<<< HEAD
-    private boolean metadataRestrictionEnabled;
+    private String metadataRestrictionEnabled;
     private CompilerContext.NativeSparkModeType nativeSparkAggregationMode;
-=======
-    private String metadataRestrictionEnabled;
->>>>>>> 86351af5
 
     // StatsConfiguration
     private final  double fallbackNullFraction;
@@ -1006,11 +1002,7 @@
         rollForwardFirstThreads = builder.rollForwardFirstThreads;
         rollForwardSecondThreads = builder.rollForwardSecondThreads;
         metadataRestrictionEnabled = builder.metadataRestrictionEnabled;
-<<<<<<< HEAD
         nativeSparkAggregationMode = builder.nativeSparkAggregationMode;
-=======
-
->>>>>>> 86351af5
     }
 
     private static final Logger LOG = Logger.getLogger("splice.config");
