--- conflicted
+++ resolved
@@ -222,10 +222,7 @@
     private final  int splitBlockSize;
     private final  long regionMaxFileSize;
     private final  long tableSplitSleepInterval;
-<<<<<<< HEAD
-=======
     private final  int splitsPerTableMin;
->>>>>>> 13175e33
 
     // Gateway to hadoop config
     private final ConfigurationSource configSource;
@@ -827,13 +824,10 @@
     public long getTableSplitSleepInterval() {
         return tableSplitSleepInterval;
     }
-<<<<<<< HEAD
-=======
     @Override
     public int getSplitsPerTableMin() {
         return splitsPerTableMin;
     }
->>>>>>> 13175e33
 
     // ===========
 
@@ -905,10 +899,7 @@
         splitBlockSize = builder.splitBlockSize;
         regionMaxFileSize = builder.regionMaxFileSize;
         tableSplitSleepInterval = builder.tableSplitSleepInterval;
-<<<<<<< HEAD
-=======
         splitsPerTableMin = builder.splitsPerTableMin;
->>>>>>> 13175e33
         regionServerHandlerCount = builder.regionServerHandlerCount;
         timestampBlockSize = builder.timestampBlockSize;
         regionLoadUpdateInterval = builder.regionLoadUpdateInterval;
@@ -1009,6 +1000,7 @@
         rollForwardFirstThreads = builder.rollForwardFirstThreads;
         rollForwardSecondThreads = builder.rollForwardSecondThreads;
         metadataRestrictionEnabled = builder.metadataRestrictionEnabled;
+
     }
 
     private static final Logger LOG = Logger.getLogger("splice.config");
