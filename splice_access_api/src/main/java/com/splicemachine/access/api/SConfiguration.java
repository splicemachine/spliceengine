--- conflicted
+++ resolved
@@ -396,9 +396,7 @@
 
     String getRangerUserSyncCaseConversion();
 
-<<<<<<< HEAD
     String getOlapServerMode();
-=======
+
     boolean getSparkAccumulatorsEnabled();
->>>>>>> e6375f9d
 }