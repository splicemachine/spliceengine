--- conflicted
+++ resolved
@@ -368,13 +368,10 @@
 
     int getRecursiveQueryIterationLimit();
 
-<<<<<<< HEAD
-    boolean getMetadataRestrictionEnabled();
-
     void setNativeSparkAggregationMode(CompilerContext.NativeSparkModeType newValue);
 
     CompilerContext.NativeSparkModeType getNativeSparkAggregationMode();
-=======
+
     String getMetadataRestrictionEnabled();
->>>>>>> 86351af5
+
 }