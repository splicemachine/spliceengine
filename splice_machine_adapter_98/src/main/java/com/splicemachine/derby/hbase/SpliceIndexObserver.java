package com.splicemachine.derby.hbase;

import com.splicemachine.constants.SpliceConstants;
import com.splicemachine.hbase.KVPair;
import com.splicemachine.si.api.*;
import com.splicemachine.utils.SpliceLogUtils;

import org.apache.hadoop.fs.FileSystem;
import org.apache.hadoop.fs.Path;
import org.apache.hadoop.hbase.Cell;
import org.apache.hadoop.hbase.CellUtil;
import org.apache.hadoop.hbase.HConstants;
import org.apache.hadoop.hbase.client.Delete;
import org.apache.hadoop.hbase.client.Durability;
import org.apache.hadoop.hbase.client.IsolationLevel;
import org.apache.hadoop.hbase.client.Put;
import org.apache.hadoop.hbase.client.Scan;
import org.apache.hadoop.hbase.coprocessor.ObserverContext;
import org.apache.hadoop.hbase.coprocessor.RegionCoprocessorEnvironment;
import org.apache.hadoop.hbase.io.FSDataInputStreamWrapper;
import org.apache.hadoop.hbase.io.Reference;
import org.apache.hadoop.hbase.io.hfile.CacheConfig;
import org.apache.hadoop.hbase.regionserver.HStore;
<<<<<<< HEAD
import org.apache.hadoop.hbase.regionserver.InternalScan;
=======
>>>>>>> 99ec37d7
//import org.apache.hadoop.hbase.regionserver.InternalScan;
import org.apache.hadoop.hbase.regionserver.KeyValueScanner;
import org.apache.hadoop.hbase.regionserver.RegionScanner;
import org.apache.hadoop.hbase.regionserver.Store;
import org.apache.hadoop.hbase.regionserver.StoreScanner;
import org.apache.hadoop.hbase.regionserver.StoreFile.Reader;
import org.apache.hadoop.hbase.regionserver.wal.WALEdit;
import org.apache.log4j.Logger;

import java.io.IOException;
import java.util.List;
import java.util.NavigableSet;

/**
 * Region Observer for managing indices.
 *
 * @author Scott Fines
 * Created on: 2/28/13
 */
public class SpliceIndexObserver extends AbstractSpliceIndexObserver {
    private static final Logger LOG = Logger.getLogger(SpliceIndexObserver.class);

    @Override
    public void prePut(ObserverContext<RegionCoprocessorEnvironment> e, Put put, WALEdit edit, Durability durability) throws IOException {
    	if (LOG.isTraceEnabled())
    			SpliceLogUtils.trace(LOG, "prePut %s",put);
        if(conglomId>0){
            if(put.getAttribute(SpliceConstants.SUPPRESS_INDEXING_ATTRIBUTE_NAME)!=null) return;

            //we can't update an index if the conglomerate id isn't positive--it's probably a temp table or something
            byte[] row = put.getRow();
            List<Cell> data = put.get(SpliceConstants.DEFAULT_FAMILY_BYTES,SpliceConstants.PACKED_COLUMN_BYTES);
            KVPair kv;
            if(data!=null&&data.size()>0){
                byte[] value = CellUtil.cloneValue(data.get(0));
                if(put.getAttribute(SpliceConstants.SUPPRESS_INDEXING_ATTRIBUTE_NAME)!=null){
                    kv = new KVPair(row,value, KVPair.Type.UPDATE);
                }else
                    kv = new KVPair(row,value);
            }else{
                kv = new KVPair(row, HConstants.EMPTY_BYTE_ARRAY);
            }
            mutate(e.getEnvironment(), kv, operationFactory.fromWrites(put));
        }
        super.prePut(e, put, edit, durability);
    }

    @Override
    public void preDelete(ObserverContext<RegionCoprocessorEnvironment> e,
                          Delete delete, WALEdit edit, Durability durability) throws IOException {
    	if (LOG.isTraceEnabled())
    		SpliceLogUtils.trace(LOG, "preDelete %s",delete);
        if(conglomId>0){
            if(delete.getAttribute(SpliceConstants.SUPPRESS_INDEXING_ATTRIBUTE_NAME)==null){
                KVPair deletePair = KVPair.delete(delete.getRow());
                TxnView txn = operationFactory.fromWrites(delete);
                mutate(e.getEnvironment(), deletePair,txn);
            }
        }
        super.preDelete(e, delete, edit, durability);
    }
    
    

	@Override
	public Reader preStoreFileReaderOpen(
			ObserverContext<RegionCoprocessorEnvironment> ctx, FileSystem fs,
			Path p, FSDataInputStreamWrapper in, long size,
			CacheConfig cacheConf, Reference r, Reader reader)
			throws IOException {
		// TODO Auto-generated method stub
		return super.preStoreFileReaderOpen(ctx, fs, p, in, size, cacheConf, r, reader);
	}
	
	
	@Override
	public KeyValueScanner preStoreScannerOpen(
			ObserverContext<RegionCoprocessorEnvironment> c, Store store,
			Scan scan, NavigableSet<byte[]> targetCols, KeyValueScanner s)
			throws IOException {
<<<<<<< HEAD
/*		if (scan.getAttribute("MR") != null) {
			System.out.println("booh");
			InternalScan iscan = new InternalScan(scan);
			iscan.checkOnlyMemStore();
		      return new StoreScanner(store, store.getScanInfo(), iscan, targetCols,
		    	        ((HStore)store).getHRegion().getReadpoint(IsolationLevel.READ_UNCOMMITTED));		
		} 
		*/
=======
//		if (scan.getAttribute("MR") != null) {
//			System.out.println("booh");
//			InternalScan iscan = new InternalScan(scan);
//			iscan.checkOnlyMemStore();
//		      return new StoreScanner(store, store.getScanInfo(), iscan, targetCols,
//		    	        ((HStore)store).getHRegion().getReadpoint(IsolationLevel.READ_UNCOMMITTED));		
//		} 
>>>>>>> 99ec37d7
		return super.preStoreScannerOpen(c, store, scan, targetCols, s);
	}
}<|MERGE_RESOLUTION|>--- conflicted
+++ resolved
@@ -21,11 +21,7 @@
 import org.apache.hadoop.hbase.io.Reference;
 import org.apache.hadoop.hbase.io.hfile.CacheConfig;
 import org.apache.hadoop.hbase.regionserver.HStore;
-<<<<<<< HEAD
 import org.apache.hadoop.hbase.regionserver.InternalScan;
-=======
->>>>>>> 99ec37d7
-//import org.apache.hadoop.hbase.regionserver.InternalScan;
 import org.apache.hadoop.hbase.regionserver.KeyValueScanner;
 import org.apache.hadoop.hbase.regionserver.RegionScanner;
 import org.apache.hadoop.hbase.regionserver.Store;
@@ -105,7 +101,6 @@
 			ObserverContext<RegionCoprocessorEnvironment> c, Store store,
 			Scan scan, NavigableSet<byte[]> targetCols, KeyValueScanner s)
 			throws IOException {
-<<<<<<< HEAD
 /*		if (scan.getAttribute("MR") != null) {
 			System.out.println("booh");
 			InternalScan iscan = new InternalScan(scan);
@@ -114,15 +109,6 @@
 		    	        ((HStore)store).getHRegion().getReadpoint(IsolationLevel.READ_UNCOMMITTED));		
 		} 
 		*/
-=======
-//		if (scan.getAttribute("MR") != null) {
-//			System.out.println("booh");
-//			InternalScan iscan = new InternalScan(scan);
-//			iscan.checkOnlyMemStore();
-//		      return new StoreScanner(store, store.getScanInfo(), iscan, targetCols,
-//		    	        ((HStore)store).getHRegion().getReadpoint(IsolationLevel.READ_UNCOMMITTED));		
-//		} 
->>>>>>> 99ec37d7
 		return super.preStoreScannerOpen(c, store, scan, targetCols, s);
 	}
 }