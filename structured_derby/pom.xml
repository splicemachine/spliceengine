<?xml version="1.0" encoding="UTF-8"?>
<project xmlns:xsi="http://www.w3.org/2001/XMLSchema-instance" xmlns="http://maven.apache.org/POM/4.0.0"
		 xsi:schemaLocation="http://maven.apache.org/POM/4.0.0 http://maven.apache.org/maven-v4_0_0.xsd">
	<modelVersion>4.0.0</modelVersion>
	<artifactId>splice_machine</artifactId>
	<packaging>jar</packaging>
	<name>splice_machine</name>
	<description>Splice Machine</description>
	<parent>
		<artifactId>spliceengine</artifactId>
		<groupId>com.splicemachine</groupId>
		<version>FUJI.0-SNAPSHOT</version>
	</parent>
	<dependencies>
<<<<<<< HEAD

		<dependency>
			<groupId>com.splicemachine</groupId>
			<artifactId>utilities</artifactId>
			<version>${utilities.version}</version>
		</dependency>
		<dependency>
			<groupId>org.hbase</groupId>
			<artifactId>asynchbase</artifactId>
			<version>${asynchbase.version}</version>
			<exclusions>
				<exclusion>
					<groupId>org.slf4j</groupId>
					<artifactId>slf4j-api</artifactId>
				</exclusion>
				<exclusion>
					<groupId>org.slf4j</groupId>
					<artifactId>slf4j-log4j12</artifactId>
				</exclusion>
				<exclusion>
					<groupId>org.slf4j</groupId>
					<artifactId>log4j-over-slf4j</artifactId>
				</exclusion>
				<exclusion>
					<groupId>com.google.protobuf</groupId>
					<artifactId>protobuf-java</artifactId>
				</exclusion>
				<exclusion>
					<groupId>com.stumbleupon</groupId>
					<artifactId>async</artifactId>
				</exclusion>
				<exclusion>
					<groupId>org.apache.zookeeper</groupId>
					<artifactId>zookeeper</artifactId>
				</exclusion>
			</exclusions>
		</dependency>
		<dependency>
			<groupId>com.stumbleupon</groupId>
			<artifactId>async</artifactId>
			<version>${stumbleasync.version}</version>
		</dependency>
		<dependency>
			<groupId>com.google.protobuf</groupId>
			<artifactId>protobuf-java</artifactId>
			<version>${protobuf.version}</version>
		</dependency>
		<dependency>
			<groupId>org.roaringbitmap</groupId>
			<artifactId>RoaringBitmap</artifactId>
			<version>0.1.3</version>
		</dependency>
		<dependency>
			<groupId>org.apache.derby</groupId>
			<artifactId>derby</artifactId>
			<version>${derby.version}</version>
		</dependency>
		<dependency>
			<groupId>org.apache.derby</groupId>
			<artifactId>derbyTesting</artifactId>
			<version>${derby.version}</version>
			<scope>test</scope>
		</dependency>
		<dependency>
			<groupId>org.apache.derby</groupId>
			<artifactId>derbynet</artifactId>
			<version>${derby.version}</version>
		</dependency>
		<dependency>
			<groupId>org.apache.derby</groupId>
			<artifactId>derbyclient</artifactId>
			<version>${derby.version}</version>
		</dependency>
		<dependency>
			<groupId>org.datanucleus</groupId>
			<artifactId>datanucleus-core</artifactId>
			<version>2.0.3</version>
		</dependency>
		<dependency>
			<groupId>org.apache.derby</groupId>
			<artifactId>derbytools</artifactId>
			<version>${derby.version}</version>
		</dependency>
		<dependency>
			<groupId>org.apache.derby</groupId>
			<artifactId>derbyrun</artifactId>
			<version>${derby.version}</version>
		</dependency>
		<dependency>
			<groupId>com.splicemachine</groupId>
			<artifactId>structured_si</artifactId>
			<version>FUJI.0-SNAPSHOT</version>
			<classifier>${envClassifier}${obfuscate.si}</classifier>
			<type>jar</type>
			<scope>compile</scope>
		</dependency>
		<dependency>
			<groupId>com.google.code.gson</groupId>
			<artifactId>gson</artifactId>
			<version>${gson.version}</version>
			<type>jar</type>
			<scope>compile</scope>
		</dependency>
		<dependency>
			<groupId>org.mockito</groupId>
			<artifactId>mockito-all</artifactId>
			<version>${mockito.version}</version>
			<scope>test</scope>
		</dependency>
		<dependency>
			<groupId>net.sf.opencsv</groupId>
			<artifactId>opencsv</artifactId>
			<version>2.3</version>
		</dependency>
		<dependency>
			<groupId>org.slf4j</groupId>
			<artifactId>slf4j-api</artifactId>
			<version>1.7.1</version>
		</dependency>
		<dependency>
			<groupId>org.slf4j</groupId>
			<artifactId>slf4j-log4j12</artifactId>
			<version>1.7.1</version>
		</dependency>
		<dependency>
			<groupId>commons-dbutils</groupId>
			<artifactId>commons-dbutils</artifactId>
			<version>1.5</version>
			<scope>test</scope>
		</dependency>
		<dependency>
			<groupId>net.sf.ehcache</groupId>
			<artifactId>ehcache-core</artifactId>
			<version>2.6.6</version>
		</dependency>
		<dependency>
			<groupId>org.uncommons.watchmaker</groupId>
			<artifactId>watchmaker-framework</artifactId>
			<version>0.7.1</version>
			<exclusions>
				<exclusion>
					<artifactId>google-collections</artifactId>
					<groupId>com.google.collections</groupId>
				</exclusion>
			</exclusions>
		</dependency>
		<dependency>
			<groupId>org.apache.mrunit</groupId>
			<artifactId>mrunit</artifactId>
			<version>1.0.0</version>
			<classifier>hadoop2</classifier>
		</dependency>
		<!--      <dependency>
				<groupId>joda-time</groupId>
				<artifactId>joda-time</artifactId>
				<version>2.3</version>
			</dependency>
			-->
		<dependency>
			<groupId>com.carrotsearch</groupId>
			<artifactId>java-sizeof</artifactId>
			<version>0.0.4</version>
			<exclusions>
				<exclusion>
					<groupId>com.carrotsearch</groupId>
					<artifactId>junit-benchmarks</artifactId>
				</exclusion>
				<exclusion>
					<groupId>junit</groupId>
					<artifactId>junit</artifactId>
				</exclusion>
			</exclusions>
		</dependency>
		<dependency>
			<groupId>org.codehaus.jsr166-mirror</groupId>
			<artifactId>jsr166y</artifactId>
			<version>1.7.0</version>
		</dependency>

<dependency>
  <groupId>org.apache.hive</groupId>
  <artifactId>hive-exec</artifactId>
<version>${hive.version}</version>
</dependency>


<dependency>
  <groupId>org.apache.hive</groupId>
  <artifactId>hive-serde</artifactId>
<version>${hive.version}</version>
</dependency>


<dependency>
  <groupId>org.apache.hive</groupId>
  <artifactId>hive-metastore</artifactId>
<version>${hive.version}</version>
            <exclusions>
                <exclusion>
                    <groupId>javax.jdo</groupId>
                    <artifactId>jdo2-api</artifactId>
                </exclusion>
            </exclusions>
</dependency>

<dependency>
  <groupId>org.apache.hive</groupId>
  <artifactId>hive-service</artifactId>
<version>${hive.version}</version>
</dependency>

<dependency>
  <groupId>org.apache.hive</groupId>
  <artifactId>hive-shims</artifactId>
<version>${hive.version}</version>
</dependency>

<dependency>
  <groupId>org.apache.hive</groupId>
  <artifactId>hive-cli</artifactId>
<version>${hive.version}</version>
</dependency>

<dependency>
  <groupId>org.apache.hive</groupId>
  <artifactId>hive-contrib</artifactId>
<version>${hive.version}</version>
</dependency>

<dependency>
  <groupId>org.apache.hive</groupId>
  <artifactId>hive-hbase-handler</artifactId>
<version>${hive.version}</version>
</dependency>

<!--
<dependency>
  <groupId>org.apache.hive</groupId>
  <artifactId>hive-beeline</artifactId>
<version>0.13.0.2.1.0.0-92</version>
</dependency>
-->

<dependency>
  <groupId>org.apache.hive</groupId>
  <artifactId>hive-common</artifactId>
<version>${hive.version}</version>
</dependency>

<dependency>
  <groupId>org.apache.hive</groupId>
  <artifactId>hive-hwi</artifactId>
<version>${hive.version}</version>
</dependency>

<dependency>
  <groupId>org.apache.hive</groupId>
  <artifactId>hive-jdbc</artifactId>
<version>${hive.version}</version>
</dependency>


		
=======
		<dependency> <groupId>com.carrotsearch</groupId> <artifactId>hppc</artifactId> </dependency>
		<dependency> <groupId>com.carrotsearch</groupId> <artifactId>java-sizeof</artifactId> </dependency>
		<dependency> <groupId>com.esotericsoftware.kryo</groupId> <artifactId>kryo</artifactId> </dependency>
		<dependency> <groupId>com.github.stephenc.high-scale-lib</groupId> <artifactId>high-scale-lib</artifactId> </dependency>
		<dependency> <groupId>com.google.code.findbugs</groupId> <artifactId>jsr305</artifactId> </dependency>
		<dependency> <groupId>com.google.code.gson</groupId> <artifactId>gson</artifactId> <type>jar</type> </dependency>
		<dependency> <groupId>com.google.guava</groupId> <artifactId>guava</artifactId> </dependency>
		<dependency> <groupId>com.google.protobuf</groupId> <artifactId>protobuf-java</artifactId> </dependency>
		<dependency> <groupId>com.splicemachine</groupId> <artifactId>structured_constants</artifactId> <classifier>${envClassifier}</classifier> <type>jar</type> </dependency>
		<dependency> <groupId>com.splicemachine</groupId> <artifactId>structured_si</artifactId> <classifier>${envClassifier}${obfuscate.si}</classifier> <type>jar</type> </dependency>
		<dependency> <groupId>com.splicemachine</groupId> <artifactId>utilities</artifactId> </dependency>
		<dependency> <groupId>com.stumbleupon</groupId> <artifactId>async</artifactId> </dependency>
		<dependency> <groupId>com.yammer.metrics</groupId> <artifactId>metrics-core</artifactId> </dependency>
		<dependency> <groupId>commons-cli</groupId> <artifactId>commons-cli</artifactId> </dependency>
		<dependency> <groupId>commons-dbutils</groupId> <artifactId>commons-dbutils</artifactId> </dependency>
		<dependency> <groupId>commons-io</groupId> <artifactId>commons-io</artifactId> </dependency>
		<dependency> <groupId>commons-lang</groupId> <artifactId>commons-lang</artifactId> </dependency>
		<dependency> <groupId>commons-logging</groupId> <artifactId>commons-logging</artifactId> </dependency>
		<dependency> <groupId>de.javakaffee</groupId> <artifactId>kryo-serializers</artifactId> </dependency>
		<dependency> <groupId>io.netty</groupId> <artifactId>netty</artifactId> </dependency>
		<dependency> <groupId>joda-time</groupId> <artifactId>joda-time</artifactId> </dependency>
		<dependency> <groupId>junit</groupId> <artifactId>junit</artifactId> </dependency>
		<dependency> <groupId>log4j</groupId> <artifactId>log4j</artifactId> </dependency>
		<dependency> <groupId>net.sf.ehcache</groupId> <artifactId>ehcache-core</artifactId> </dependency>
		<dependency> <groupId>net.sf.opencsv</groupId> <artifactId>opencsv</artifactId> </dependency>
		<dependency> <groupId>org.apache.commons</groupId> <artifactId>commons-math</artifactId> </dependency>
		<dependency> <groupId>org.apache.derby</groupId> <artifactId>derby</artifactId> </dependency>
		<dependency> <groupId>org.apache.derby</groupId> <artifactId>derbyclient</artifactId> </dependency>
		<dependency> <groupId>org.apache.mrunit</groupId> <artifactId>mrunit</artifactId> <classifier>hadoop2</classifier> </dependency>
		<dependency> <groupId>org.apache.zookeeper</groupId> <artifactId>zookeeper</artifactId> </dependency>
		<dependency> <groupId>org.codehaus.jsr166-mirror</groupId> <artifactId>jsr166y</artifactId> </dependency>
		<dependency> <groupId>org.hamcrest</groupId> <artifactId>hamcrest-core</artifactId> </dependency>
		<dependency> <groupId>org.hbase</groupId> <artifactId>asynchbase</artifactId> </dependency>
		<dependency> <groupId>org.mockito</groupId> <artifactId>mockito-all</artifactId> </dependency>
		<dependency> <groupId>org.uncommons.maths</groupId> <artifactId>uncommons-maths</artifactId> </dependency>
		<dependency> <groupId>org.uncommons.watchmaker</groupId> <artifactId>watchmaker-framework</artifactId> </dependency>
>>>>>>> a9e348ef
	</dependencies>
	<build>
		<resources>
			<resource>
				<directory>src/main/resources</directory>
				<filtering>true</filtering>
			</resource>
		</resources>
		<testResources>
			<testResource>
				<directory>src/test/resources</directory>
				<filtering>true</filtering>
			</testResource>
		</testResources>
		<!-- Some plugins (javadoc for example) can be used in the normal build-
		  and the site phase. These plugins inherit their options from the <reporting>
		  section below. These settings can be overwritten here. -->
		<plugins>
			<plugin>
				<groupId>org.codehaus.mojo</groupId>
				<artifactId>buildnumber-maven-plugin</artifactId>
				<version>1.2</version>
				<executions>
					<execution>
						<phase>validate</phase>
						<goals>
							<goal>create</goal>
						</goals>
					</execution>
				</executions>
				<configuration>
					<shortRevisionLength>10</shortRevisionLength>
					<doCheck>false</doCheck>
					<doUpdate>false</doUpdate>
				</configuration>
			</plugin>
		</plugins>
	</build>
	<profiles>
		<profile>
			<id>assemble</id>
			<build>
				<plugins>
					<plugin>
						<artifactId>maven-assembly-plugin</artifactId>
						<version>2.4.1</version>
						<configuration>
							<source>6</source>
							<archive>
								<manifestEntries>
									<Implementation-Version>${buildNumber}</Implementation-Version>
									<Release>${project.version}</Release>
									<Build-Time>${maven.build.timestamp}</Build-Time>
									<URL>http://www.splicemachine.com</URL>
								</manifestEntries>
							</archive>
							<descriptors>
								<descriptor>${project.basedir}/src/main/assembly/assembly.xml</descriptor>
								<descriptor>${project.basedir}/src/main/assembly/simple_assembly.xml</descriptor>
							</descriptors>
						</configuration>
						<executions>
							<execution>
								<phase>package</phase>
								<id>simple</id>
								<goals>
									<goal>single</goal>
								</goals>
							</execution>
						</executions>
					</plugin>
				</plugins>
			</build>
		</profile>
		<profile>
			<id>ITs</id>
			<properties>
				<!-- enable failsafe integration tests -->
				<skip.integration.tests>false</skip.integration.tests>
				<!-- skip server start/stop if server already running -->
				<server.start.skip>skipServerStart</server.start.skip>
				<!-- ant task start/stop server args -->
				<run.command>/bin/bash</run.command>
				<splice.start.script>start-splice-dev.sh</splice.start.script>
				<splice.stop.script>stop-splice-dev.sh</splice.stop.script>
			</properties>
			<build>
				<plugins>
					<plugin>
						<artifactId>maven-antrun-plugin</artifactId>
						<version>1.6</version>
						<executions>
							<execution>
								<id>############## start-splice ################</id>
								<phase>pre-integration-test</phase>
								<configuration>
									<target name="StartSpliceServer" unless="${server.start.skip}">
										<taskdef resource="net/sf/antcontrib/antcontrib.properties"
												 classpathref="maven.plugin.classpath"/>
										<if>
											<istrue value="${failTasksRandomly}"/>
											<!-- run with chaos monkey (default) -->
											<then>
												<exec executable="${run.command}" dir="${basedir}" spawn="false">
													<arg value="${basedir}/../${splice.start.script}"/>
													<arg value="-c"/>
													<arg value="-p ${envClassifier}${obfuscate.si}"/>
													<arg value="-b ${build.tag}"/>
												</exec>
											</then>
											<else>
												<!-- chaos monkey overridden: -DfailTasksRandomly=false -->
												<exec executable="${run.command}" dir="${basedir}" spawn="false">
													<arg value="${basedir}/../${splice.start.script}"/>
													<arg value="-p ${envClassifier}${obfuscate.si}"/>
													<arg value="-b ${build.tag}"/>
												</exec>
											</else>
										</if>
									</target>
								</configuration>
								<goals>
									<goal>run</goal>
								</goals>
							</execution>
							<execution>
								<id>############## stop-splice ################</id>
								<phase>post-integration-test</phase>
								<configuration>
									<target name="StopSpliceServer" unless="${server.start.skip}">
										<exec executable="${run.command}" dir="${basedir}" spawn="false">
											<arg value="${basedir}/../${splice.stop.script}"/>
											<arg value="-n ${build.number}"/>
										</exec>
									</target>
								</configuration>
								<goals>
									<goal>run</goal>
								</goals>
							</execution>
						</executions>
						<dependencies>
							<dependency>
								<groupId>ant-contrib</groupId>
								<artifactId>ant-contrib</artifactId>
								<version>1.0b3</version>
								<exclusions>
									<exclusion>
										<groupId>ant</groupId>
										<artifactId>ant</artifactId>
									</exclusion>
								</exclusions>
							</dependency>
							<dependency>
								<groupId>org.apache.ant</groupId>
								<artifactId>ant-nodeps</artifactId>
								<version>1.8.1</version>
							</dependency>
						</dependencies>
					</plugin>
				</plugins>
			</build>
		</profile>
		<profile>
			<id>splice</id>
			<activation>
				<property>
					<name>splice</name>
				</property>
			</activation>
			<build>
				<plugins>
					<plugin>
						<groupId>org.codehaus.mojo</groupId>
						<artifactId>exec-maven-plugin</artifactId>
						<version>1.2.1</version>
						<executions>
							<execution>
								<goals>
									<goal>exec</goal>
								</goals>
							</execution>
						</executions>
						<configuration>
							<classpathScope>compile</classpathScope>
							<executable>java</executable>
							<arguments>
								<argument>-cp</argument>
								<classpath>${maven.runtime.classpath}</classpath>
								<argument>-Xdebug</argument>
								<argument>-Djava.awt.headless=true</argument>
								<argument>-Djava.net.preferIPv4Stack=true</argument>
								<argument>
									-Dlog4j.configuration=file:${basedir}/src/main/resources/trace-log4j.properties
								</argument>
								<argument>-Xmx4g</argument>
								<argument>-Xms1g</argument>
								<argument>-Xmn128m</argument>
								<argument>-XX:+UseConcMarkSweepGC</argument>
								<argument>-XX:+UseParNewGC</argument>
								<argument>-XX:NewSize=128m</argument>
								<argument>-XX:MaxNewSize=128m</argument>
								<argument>-XX:CMSInitiatingOccupancyFraction=70</argument>
								<argument>-XX:+UseCMSInitiatingOccupancyOnly</argument>
								<argument>-XX:MaxGCPauseMillis=100</argument>
								<argument>-XX:MaxPermSize=256M</argument>
								<argument>-XX:+CMSClassUnloadingEnabled</argument>
								<argument>-XX:MaxDirectMemorySize=1g</argument>
								<argument>-enableassertions</argument>
								<argument>-Xrunjdwp:transport=dt_socket,server=y,suspend=n,address=4000</argument>
								<argument>
									-Dderby.debug.true=DumpClassFile,DumpParseTree,DumpBindTree,DumpOptimizedTree,ByteCodeGenInstr
								</argument>
								<argument>-Dderby.language.logQueryPlan=true</argument>
								<argument>-Dderby.language.logStatementText=true</argument>
								<argument>-Dderby.language.useStatistics=true</argument>
								<argument>com.splicemachine.test.SpliceTestPlatform</argument>
								<argument>${project.build.directory}/zookeeper</argument>
								<argument>file://${project.build.directory}/hbase</argument>
								<argument>${failTasksRandomly}</argument>
							</arguments>
						</configuration>
					</plugin>
				</plugins>
			</build>
		</profile>
		<profile>
			<id>spliceZoo</id>
			<activation>
				<property>
					<name>zoo</name>
				</property>
			</activation>
			<build>
				<plugins>
					<plugin>
						<artifactId>maven-clean-plugin</artifactId>
						<version>2.5</version>
						<executions>
							<execution>
								<goals>
									<goal>clean</goal>
								</goals>
							</execution>
						</executions>
						<configuration>
							<excludeDefaultDirectories>true</excludeDefaultDirectories>
							<filesets>
								<fileset>
									<directory>${project.build.directory}/hbase</directory>
									<includes>
										<include>**/*</include>
									</includes>
								</fileset>
								<fileset>
									<directory>${project.build.directory}/zookeeper</directory>
									<includes>
										<include>**/*</include>
									</includes>
								</fileset>
							</filesets>
						</configuration>
					</plugin>
					<plugin>
						<groupId>org.codehaus.mojo</groupId>
						<artifactId>exec-maven-plugin</artifactId>
						<version>1.2.1</version>
						<executions>
							<execution>
								<goals>
									<goal>exec</goal>
								</goals>
							</execution>
						</executions>
						<configuration>
							<classpathScope>compile</classpathScope>
							<executable>java</executable>
							<arguments>
								<argument>-cp</argument>
								<classpath>${maven.runtime.classpath}</classpath>
								<argument>-Djava.awt.headless=true</argument>
								<argument>
									-Dlog4j.configuration=file:${basedir}/src/main/resources/info-log4j.properties
								</argument>
								<argument>-Djava.net.preferIPv4Stack=true</argument>
								<argument>-Dzookeeper.sasl.client=false</argument>
								<argument>-Xmx2g</argument>
								<argument>-Xms1g</argument>
								<argument>-XX:MaxPermSize=256M</argument>
								<argument>-XX:+CMSClassUnloadingEnabled</argument>
								<argument>-Xrunjdwp:transport=dt_socket,server=y,suspend=n,address=4002</argument>
								<argument>org.apache.zookeeper.server.ZooKeeperServerMain</argument>
								<argument>2181</argument>
								<argument>${project.build.directory}/zookeeper</argument>
								<argument>10</argument>
								<argument>0</argument>
							</arguments>
						</configuration>
					</plugin>
				</plugins>
			</build>
		</profile>
		<profile>
			<id>spliceCI</id>
			<activation>
				<property>
					<name>spliceCI</name>
				</property>
			</activation>
			<build>
				<plugins>
					<plugin>
						<groupId>org.codehaus.mojo</groupId>
						<artifactId>exec-maven-plugin</artifactId>
						<version>1.2.1</version>
						<executions>
							<execution>
								<goals>
									<goal>exec</goal>
								</goals>
							</execution>
						</executions>
						<configuration>
							<classpathScope>compile</classpathScope>
							<executable>java</executable>
							<workingDirectory>${basedir}</workingDirectory>
							<arguments>
								<argument>-cp</argument>
								<classpath>${maven.runtime.classpath}</classpath>
								<argument>-Xdebug</argument>
								<argument>-Dcom.sun.management.jmxremote.ssl=false</argument>
								<argument>-Dcom.sun.management.jmxremote.authenticate=false</argument>
								<argument>-Dcom.sun.management.jmxremote.port=10102</argument>
								<argument>-Djava.awt.headless=true</argument>
								<argument>
									-Dlog4j.configuration=file:${basedir}/src/main/resources/hbase-log4j.properties
								</argument>
								<argument>-Djava.net.preferIPv4Stack=true</argument>
								<argument>-Xmx4g</argument>
								<argument>-Xms1g</argument>
								<argument>-Xmn128m</argument>
								<argument>-XX:+UseConcMarkSweepGC</argument>
								<argument>-XX:+UseParNewGC</argument>
								<argument>-XX:NewSize=128m</argument>
								<argument>-XX:MaxNewSize=128m</argument>
								<argument>-XX:CMSInitiatingOccupancyFraction=70</argument>
								<argument>-XX:+UseCMSInitiatingOccupancyOnly</argument>
								<argument>-XX:MaxGCPauseMillis=100</argument>
								<argument>-XX:MaxPermSize=256M</argument>
								<argument>-XX:+CMSClassUnloadingEnabled</argument>
								<argument>-XX:MaxDirectMemorySize=1g</argument>
								<argument>-enableassertions</argument>
								<argument>com.splicemachine.test.SpliceTestPlatform</argument>
								<argument>${project.build.directory}/zookeeper</argument>
								<argument>file://${project.build.directory}/hbase</argument>
								<argument>60021</argument>
								<argument>60022</argument>
								<argument>60023</argument>
								<argument>60024</argument>
								<argument>${failTasksRandomly}</argument>
							</arguments>
						</configuration>
					</plugin>
				</plugins>
			</build>
		</profile>
		<profile>
			<id>spliceClusterMember</id>
			<activation>
				<property>
					<name>spliceClusterMember</name>
				</property>
			</activation>
			<properties>
				<memberNumber>1</memberNumber>
			</properties>
			<build>
				<plugins>
					<plugin>
						<groupId>org.codehaus.mojo</groupId>
						<artifactId>exec-maven-plugin</artifactId>
						<version>1.2.1</version>
						<executions>
							<execution>
								<goals>
									<goal>exec</goal>
								</goals>
							</execution>
						</executions>
						<configuration>
							<classpathScope>compile</classpathScope>
							<executable>java</executable>
							<arguments>
								<argument>-cp</argument>
								<classpath>${maven.runtime.classpath}</classpath>
								<argument>-Djava.awt.headless=true</argument>
								<argument>-Dlog4j.configuration=${log4j.config.uri}</argument>
								<argument>-Djava.net.preferIPv4Stack=true</argument>
								<argument>-Xmx2g</argument>
								<argument>-Xmn128m</argument>
								<argument>-XX:+UseConcMarkSweepGC</argument>
								<argument>-XX:+UseParNewGC</argument>
								<argument>-XX:NewSize=128m</argument>
								<argument>-XX:MaxNewSize=128m</argument>
								<argument>-XX:CMSInitiatingOccupancyFraction=70</argument>
								<argument>-XX:+UseCMSInitiatingOccupancyOnly</argument>
								<argument>-XX:MaxGCPauseMillis=100</argument>
								<argument>-XX:MaxPermSize=256M</argument>
								<argument>-XX:+CMSClassUnloadingEnabled</argument>
								<argument>-XX:MaxDirectMemorySize=1g</argument>
								<argument>com.splicemachine.test.SpliceTestClusterParticipant</argument>
								<argument>${project.build.directory}/hbase</argument>
								<argument>${memberNumber}</argument>
							</arguments>
						</configuration>
					</plugin>
				</plugins>
			</build>
		</profile>
		<profile>
			<id>splice-java</id>
			<activation>
				<property>
					<name>splice-java</name>
				</property>
			</activation>
			<build>
				<plugins>
					<plugin>
						<groupId>org.codehaus.mojo</groupId>
						<artifactId>exec-maven-plugin</artifactId>
						<version>1.2.1</version>
						<executions>
							<execution>
								<goals>
									<goal>java</goal>
								</goals>
							</execution>
						</executions>
						<configuration>
							<mainClass>com.splicemachine.test.SpliceTestPlatform</mainClass>
							<executable>maven</executable>
							<arguments>
								<argument>${project.build.directory}/zookeeper</argument>
								<argument>file://${project.build.directory}/hbase</argument>
								<argument>${failTasksRandomly}</argument>
							</arguments>
						</configuration>
					</plugin>
				</plugins>
			</build>
		</profile>
		<profile>
			<id>spliceFast</id>
			<activation>
				<property>
					<name>spliceFast</name>
				</property>
			</activation>
			<build>
				<plugins>
					<plugin>
						<groupId>org.codehaus.mojo</groupId>
						<artifactId>exec-maven-plugin</artifactId>
						<version>1.2.1</version>
						<executions>
							<execution>
								<goals>
									<goal>exec</goal>
								</goals>
							</execution>
						</executions>
						<configuration>
							<classpathScope>compile</classpathScope>
							<executable>java</executable>
							<arguments>
								<argument>-cp</argument>
								<classpath>${maven.runtime.classpath}</classpath>
								<argument>-Xdebug</argument>
								<argument>-Dlog4j.configuration=${log4j.config.uri}</argument>
								<argument>-Djava.net.preferIPv4Stack=true</argument>
								<argument>-Djava.awt.headless=true</argument>
								<argument>-Dzookeeper.sasl.client=false</argument>
								<argument>-Dcom.sun.management.jmxremote.ssl=false</argument>
								<argument>-Dcom.sun.management.jmxremote.authenticate=false</argument>
								<argument>-Dcom.sun.management.jmxremote.port=10102</argument>
								<argument>-Xmx8g</argument>
								<argument>-Xms1g</argument>
								<argument>-Xmn128m</argument>
								<argument>-XX:+UseConcMarkSweepGC</argument>
								<argument>-XX:+UseParNewGC</argument>
								<argument>-XX:NewSize=128m</argument>
								<argument>-XX:MaxNewSize=128m</argument>
								<argument>-XX:CMSInitiatingOccupancyFraction=70</argument>
								<argument>-XX:+UseCMSInitiatingOccupancyOnly</argument>
								<argument>-XX:MaxGCPauseMillis=100</argument>
								<argument>-XX:MaxPermSize=256M</argument>
								<argument>-XX:+CMSClassUnloadingEnabled</argument>
								<argument>-XX:MaxDirectMemorySize=1g</argument>
								<argument>-enableassertions</argument>
								<argument>-Xrunjdwp:transport=dt_socket,server=y,suspend=n,address=4000</argument>
								<!-- Setting the updateSystemProcs option to true causes all of the system stored procedures to be re-created on server startup. -->
								<argument>-Dderby.language.updateSystemProcs=false</argument>
								<!-- Setting the logStatementText option to true enables logging of all statements. -->
								<argument>-Dderby.language.logStatementText=false</argument>
								<argument>com.splicemachine.test.SpliceTestPlatform</argument>
								<argument>${project.build.directory}/zookeeper</argument>
								<argument>file://${project.build.directory}/hbase</argument>
								<argument>${failTasksRandomly}</argument>
							</arguments>
						</configuration>
					</plugin>
				</plugins>
			</build>
		</profile>
		<profile>
			<id>ij</id>
			<activation>
				<property>
					<name>ij</name>
				</property>
			</activation>
			<properties>
				<!-- Override from command line with -Dij.connection.port=1528 -->
				<ij.connection.port>1527</ij.connection.port>
			</properties>
			<build>
				<plugins>
					<plugin>
						<groupId>org.codehaus.mojo</groupId>
						<artifactId>exec-maven-plugin</artifactId>
						<version>1.2.1</version>
						<executions>
							<execution>
								<goals>
									<goal>java</goal>
								</goals>
							</execution>
						</executions>
						<configuration>
							<systemProperties>
								<systemProperty>
									<key>ij.connection.splice</key>
									<value>
										jdbc:splice://localhost:${ij.connection.port}/splicedb;user=splice;password=admin
									</value>
								</systemProperty>
							</systemProperties>
							<mainClass>org.apache.derby.tools.ij</mainClass>
							<includeProjectDependencies>true</includeProjectDependencies>
							<executable>maven</executable>
						</configuration>
					</plugin>
				</plugins>
			</build>
		</profile>
		<profile>
			<id>info</id>
			<activation>
				<property>
					<name>info</name>
				</property>
			</activation>
			<properties>
				<log4j.location>${basedir}/src/main/resources/info-log4j.properties</log4j.location>
			</properties>
		</profile>
		<profile>
			<id>trace</id>
			<activation>
				<activeByDefault>true</activeByDefault>
			</activation>
			<properties>
				<log4j.location>${basedir}/src/main/resources/trace-log4j.properties</log4j.location>
			</properties>
		</profile>
		<profile>
			<id>harness</id>
			<activation>
				<property>
					<name>harness</name>
				</property>
			</activation>
			<build>
				<plugins>
					<plugin>
						<groupId>org.codehaus.mojo</groupId>
						<artifactId>exec-maven-plugin</artifactId>
						<version>1.2.1</version>
						<executions>
							<execution>
								<goals>
									<goal>exec</goal>
								</goals>
							</execution>
						</executions>
						<configuration>
							<includeProjectDependencies>true</includeProjectDependencies>
							<classpathScope>compile</classpathScope>
							<executable>java</executable>
							<arguments>
								<argument>-cp</argument>
								<classpath>${maven.runtime.classpath}</classpath>
								<argument>org.apache.derbyTesting.functionTests.harness.RunTest</argument>
								<argument>${test}</argument>
							</arguments>
						</configuration>
					</plugin>
				</plugins>
			</build>
		</profile>
	</profiles>
</project><|MERGE_RESOLUTION|>--- conflicted
+++ resolved
@@ -12,271 +12,6 @@
 		<version>FUJI.0-SNAPSHOT</version>
 	</parent>
 	<dependencies>
-<<<<<<< HEAD
-
-		<dependency>
-			<groupId>com.splicemachine</groupId>
-			<artifactId>utilities</artifactId>
-			<version>${utilities.version}</version>
-		</dependency>
-		<dependency>
-			<groupId>org.hbase</groupId>
-			<artifactId>asynchbase</artifactId>
-			<version>${asynchbase.version}</version>
-			<exclusions>
-				<exclusion>
-					<groupId>org.slf4j</groupId>
-					<artifactId>slf4j-api</artifactId>
-				</exclusion>
-				<exclusion>
-					<groupId>org.slf4j</groupId>
-					<artifactId>slf4j-log4j12</artifactId>
-				</exclusion>
-				<exclusion>
-					<groupId>org.slf4j</groupId>
-					<artifactId>log4j-over-slf4j</artifactId>
-				</exclusion>
-				<exclusion>
-					<groupId>com.google.protobuf</groupId>
-					<artifactId>protobuf-java</artifactId>
-				</exclusion>
-				<exclusion>
-					<groupId>com.stumbleupon</groupId>
-					<artifactId>async</artifactId>
-				</exclusion>
-				<exclusion>
-					<groupId>org.apache.zookeeper</groupId>
-					<artifactId>zookeeper</artifactId>
-				</exclusion>
-			</exclusions>
-		</dependency>
-		<dependency>
-			<groupId>com.stumbleupon</groupId>
-			<artifactId>async</artifactId>
-			<version>${stumbleasync.version}</version>
-		</dependency>
-		<dependency>
-			<groupId>com.google.protobuf</groupId>
-			<artifactId>protobuf-java</artifactId>
-			<version>${protobuf.version}</version>
-		</dependency>
-		<dependency>
-			<groupId>org.roaringbitmap</groupId>
-			<artifactId>RoaringBitmap</artifactId>
-			<version>0.1.3</version>
-		</dependency>
-		<dependency>
-			<groupId>org.apache.derby</groupId>
-			<artifactId>derby</artifactId>
-			<version>${derby.version}</version>
-		</dependency>
-		<dependency>
-			<groupId>org.apache.derby</groupId>
-			<artifactId>derbyTesting</artifactId>
-			<version>${derby.version}</version>
-			<scope>test</scope>
-		</dependency>
-		<dependency>
-			<groupId>org.apache.derby</groupId>
-			<artifactId>derbynet</artifactId>
-			<version>${derby.version}</version>
-		</dependency>
-		<dependency>
-			<groupId>org.apache.derby</groupId>
-			<artifactId>derbyclient</artifactId>
-			<version>${derby.version}</version>
-		</dependency>
-		<dependency>
-			<groupId>org.datanucleus</groupId>
-			<artifactId>datanucleus-core</artifactId>
-			<version>2.0.3</version>
-		</dependency>
-		<dependency>
-			<groupId>org.apache.derby</groupId>
-			<artifactId>derbytools</artifactId>
-			<version>${derby.version}</version>
-		</dependency>
-		<dependency>
-			<groupId>org.apache.derby</groupId>
-			<artifactId>derbyrun</artifactId>
-			<version>${derby.version}</version>
-		</dependency>
-		<dependency>
-			<groupId>com.splicemachine</groupId>
-			<artifactId>structured_si</artifactId>
-			<version>FUJI.0-SNAPSHOT</version>
-			<classifier>${envClassifier}${obfuscate.si}</classifier>
-			<type>jar</type>
-			<scope>compile</scope>
-		</dependency>
-		<dependency>
-			<groupId>com.google.code.gson</groupId>
-			<artifactId>gson</artifactId>
-			<version>${gson.version}</version>
-			<type>jar</type>
-			<scope>compile</scope>
-		</dependency>
-		<dependency>
-			<groupId>org.mockito</groupId>
-			<artifactId>mockito-all</artifactId>
-			<version>${mockito.version}</version>
-			<scope>test</scope>
-		</dependency>
-		<dependency>
-			<groupId>net.sf.opencsv</groupId>
-			<artifactId>opencsv</artifactId>
-			<version>2.3</version>
-		</dependency>
-		<dependency>
-			<groupId>org.slf4j</groupId>
-			<artifactId>slf4j-api</artifactId>
-			<version>1.7.1</version>
-		</dependency>
-		<dependency>
-			<groupId>org.slf4j</groupId>
-			<artifactId>slf4j-log4j12</artifactId>
-			<version>1.7.1</version>
-		</dependency>
-		<dependency>
-			<groupId>commons-dbutils</groupId>
-			<artifactId>commons-dbutils</artifactId>
-			<version>1.5</version>
-			<scope>test</scope>
-		</dependency>
-		<dependency>
-			<groupId>net.sf.ehcache</groupId>
-			<artifactId>ehcache-core</artifactId>
-			<version>2.6.6</version>
-		</dependency>
-		<dependency>
-			<groupId>org.uncommons.watchmaker</groupId>
-			<artifactId>watchmaker-framework</artifactId>
-			<version>0.7.1</version>
-			<exclusions>
-				<exclusion>
-					<artifactId>google-collections</artifactId>
-					<groupId>com.google.collections</groupId>
-				</exclusion>
-			</exclusions>
-		</dependency>
-		<dependency>
-			<groupId>org.apache.mrunit</groupId>
-			<artifactId>mrunit</artifactId>
-			<version>1.0.0</version>
-			<classifier>hadoop2</classifier>
-		</dependency>
-		<!--      <dependency>
-				<groupId>joda-time</groupId>
-				<artifactId>joda-time</artifactId>
-				<version>2.3</version>
-			</dependency>
-			-->
-		<dependency>
-			<groupId>com.carrotsearch</groupId>
-			<artifactId>java-sizeof</artifactId>
-			<version>0.0.4</version>
-			<exclusions>
-				<exclusion>
-					<groupId>com.carrotsearch</groupId>
-					<artifactId>junit-benchmarks</artifactId>
-				</exclusion>
-				<exclusion>
-					<groupId>junit</groupId>
-					<artifactId>junit</artifactId>
-				</exclusion>
-			</exclusions>
-		</dependency>
-		<dependency>
-			<groupId>org.codehaus.jsr166-mirror</groupId>
-			<artifactId>jsr166y</artifactId>
-			<version>1.7.0</version>
-		</dependency>
-
-<dependency>
-  <groupId>org.apache.hive</groupId>
-  <artifactId>hive-exec</artifactId>
-<version>${hive.version}</version>
-</dependency>
-
-
-<dependency>
-  <groupId>org.apache.hive</groupId>
-  <artifactId>hive-serde</artifactId>
-<version>${hive.version}</version>
-</dependency>
-
-
-<dependency>
-  <groupId>org.apache.hive</groupId>
-  <artifactId>hive-metastore</artifactId>
-<version>${hive.version}</version>
-            <exclusions>
-                <exclusion>
-                    <groupId>javax.jdo</groupId>
-                    <artifactId>jdo2-api</artifactId>
-                </exclusion>
-            </exclusions>
-</dependency>
-
-<dependency>
-  <groupId>org.apache.hive</groupId>
-  <artifactId>hive-service</artifactId>
-<version>${hive.version}</version>
-</dependency>
-
-<dependency>
-  <groupId>org.apache.hive</groupId>
-  <artifactId>hive-shims</artifactId>
-<version>${hive.version}</version>
-</dependency>
-
-<dependency>
-  <groupId>org.apache.hive</groupId>
-  <artifactId>hive-cli</artifactId>
-<version>${hive.version}</version>
-</dependency>
-
-<dependency>
-  <groupId>org.apache.hive</groupId>
-  <artifactId>hive-contrib</artifactId>
-<version>${hive.version}</version>
-</dependency>
-
-<dependency>
-  <groupId>org.apache.hive</groupId>
-  <artifactId>hive-hbase-handler</artifactId>
-<version>${hive.version}</version>
-</dependency>
-
-<!--
-<dependency>
-  <groupId>org.apache.hive</groupId>
-  <artifactId>hive-beeline</artifactId>
-<version>0.13.0.2.1.0.0-92</version>
-</dependency>
--->
-
-<dependency>
-  <groupId>org.apache.hive</groupId>
-  <artifactId>hive-common</artifactId>
-<version>${hive.version}</version>
-</dependency>
-
-<dependency>
-  <groupId>org.apache.hive</groupId>
-  <artifactId>hive-hwi</artifactId>
-<version>${hive.version}</version>
-</dependency>
-
-<dependency>
-  <groupId>org.apache.hive</groupId>
-  <artifactId>hive-jdbc</artifactId>
-<version>${hive.version}</version>
-</dependency>
-
-
-		
-=======
 		<dependency> <groupId>com.carrotsearch</groupId> <artifactId>hppc</artifactId> </dependency>
 		<dependency> <groupId>com.carrotsearch</groupId> <artifactId>java-sizeof</artifactId> </dependency>
 		<dependency> <groupId>com.esotericsoftware.kryo</groupId> <artifactId>kryo</artifactId> </dependency>
@@ -313,7 +48,27 @@
 		<dependency> <groupId>org.mockito</groupId> <artifactId>mockito-all</artifactId> </dependency>
 		<dependency> <groupId>org.uncommons.maths</groupId> <artifactId>uncommons-maths</artifactId> </dependency>
 		<dependency> <groupId>org.uncommons.watchmaker</groupId> <artifactId>watchmaker-framework</artifactId> </dependency>
->>>>>>> a9e348ef
+
+		<dependency> <groupId>org.apache.hive</groupId> <artifactId>hive-exec</artifactId> <version>${hive.version}</version> </dependency>
+		<dependency> <groupId>org.apache.hive</groupId> <artifactId>hive-serde</artifactId> <version>${hive.version}</version> </dependency>
+		<dependency> <groupId>org.apache.hive</groupId> <artifactId>hive-metastore</artifactId> <version>${hive.version}</version>
+            		<exclusions>
+                		<exclusion>
+                    			<groupId>javax.jdo</groupId>
+                    			<artifactId>jdo2-api</artifactId>
+                		</exclusion>
+            		</exclusions>
+		</dependency>
+
+		<dependency> <groupId>org.apache.hive</groupId> <artifactId>hive-service</artifactId> <version>${hive.version}</version> </dependency>
+		<dependency> <groupId>org.apache.hive</groupId> <artifactId>hive-shims</artifactId> <version>${hive.version}</version> </dependency>
+		<dependency> <groupId>org.apache.hive</groupId> <artifactId>hive-cli</artifactId> <version>${hive.version}</version> </dependency>
+		<dependency> <groupId>org.apache.hive</groupId> <artifactId>hive-contrib</artifactId> <version>${hive.version}</version> </dependency>
+		<dependency> <groupId>org.apache.hive</groupId> <artifactId>hive-hbase-handler</artifactId> <version>${hive.version}</version> </dependency>
+		<dependency> <groupId>org.apache.hive</groupId> <artifactId>hive-common</artifactId> <version>${hive.version}</version> </dependency>
+		<dependency> <groupId>org.apache.hive</groupId> <artifactId>hive-hwi</artifactId> <version>${hive.version}</version> </dependency>
+		<dependency> <groupId>org.apache.hive</groupId> <artifactId>hive-jdbc</artifactId> <version>${hive.version}</version> </dependency>
+
 	</dependencies>
 	<build>
 		<resources>
