--- conflicted
+++ resolved
@@ -5,7 +5,6 @@
  */
 package com.splicemachine.mrio.api;
 
-<<<<<<< HEAD
 import java.lang.reflect.Array;
 import java.sql.Connection;
 import java.sql.DatabaseMetaData;
@@ -20,10 +19,7 @@
 import java.util.Iterator;
 import java.util.List;
 import java.util.Map;
-=======
-import java.sql.*;
-import java.util.*;
->>>>>>> ff11a6f6
+
 
 
 public class SQLUtil {
@@ -153,7 +149,6 @@
 				  							+ "pattern: schemaName.tableName");
 			  DatabaseMetaData databaseMetaData = connect.getMetaData(); 
 
-<<<<<<< HEAD
 		      ResultSet result = databaseMetaData.getColumns(
 		          catalog, schemaPattern,  tableNamePattern, columnNamePattern);
 		     
@@ -250,124 +245,15 @@
 		  return trxId;
 	  }
 	  
-	  public String getChildTransactionID(Connection conn, 
-			  								String parentTxsID, 
-			  								long conglomId) throws SQLException{
-		  PreparedStatement ps = conn.prepareStatement("call SYSCS_UTIL.SYSCS_START_CHILD_TRANSACTION(?, ?)");
-		  long ptxsID = Long.parseLong(parentTxsID);
-		  ps.setLong(1, ptxsID);
-		  ps.setLong(2, conglomId);
+	  public long getChildTransactionID(Connection conn, long parentTxsID, long conglomId) throws SQLException {
+		  PreparedStatement ps = conn.prepareStatement("call SYSCS_UTIL.SYSCS_START_CHILD_TRANSACTION(?)");
+		  ps.setLong(1, parentTxsID);
+		  //ps.setLong(2, conglomId);
 		  ResultSet rs3 = ps.executeQuery();
 		  rs3.next();
 		  long childTxsID = rs3.getLong(1);
-		  return new Long(childTxsID).toString();
-	  }
-=======
-          ResultSet result = databaseMetaData.getColumns(
-                  catalog, schemaPattern,  tableNamePattern, columnNamePattern);
-
-          while(result.next()){
-              String columnName = result.getString(4);
-              int    columnType = result.getInt(5);
-
-              System.out.println("ColumnName:"+columnName+" Type:"+String.valueOf(columnType));
-              names.add(columnName);
-              types.add(columnType);
-
-          }
-          long elapsedTimeMillis = System.currentTimeMillis()-start;
-          System.out.println("Elapsed time:"+String.valueOf(elapsedTimeMillis));
-          colType.put(names, types);
-      } catch (Exception e) {
-          System.out.println(e);
-      }
-        return colType;
-    }
-
-    public Connection getStaticConnection()
-    {
-        return this.connect;
-    }
-
-    /**
-     *
-     * Get ConglomID from 'tableName'
-     * Param is Splice tableName
-     * Return ConglomID
-     * ConglomID means HBase table Name which maps to the Splice table Name
-     *
-     * */
-    public String getConglomID(String tableName)
-    {
-        String conglom_id = null;
-        String query = "select s.schemaname,t.tablename,c.conglomeratenumber "+
-                "from sys.sysschemas s, sys.systables t, sys.sysconglomerates c "+
-                "where s.schemaid = t.schemaid and "+
-                "t.tableid = c.tableid and "+
-                "s.schemaname = 'SPLICE' and "+
-                "t.tablename = '"+tableName+"'";
-        PreparedStatement statement;
-        try {
-            statement = connect.prepareStatement(query);
-            resultSet = statement.executeQuery();
-            while (resultSet.next()) {
-                conglom_id = resultSet.getString("CONGLOMERATENUMBER");
-                break;
-            }
-        } catch (SQLException e) {
-            // TODO Auto-generated catch block
-            e.printStackTrace();
-        }
-        return conglom_id;
-    }
-
-    /**
-     *
-     * Get TransactionID
-     * Each Transaction has a uniq ID
-     * For every map job, there should be a different transactionID.
-     *
-     * */
-    public long getTransactionID()
-    {
-        long trxId = -1;
-        try {
-
-            resultSet = connect.createStatement().executeQuery("call SYSCS_UTIL.SYSCS_GET_CURRENT_TRANSACTION()");
-            while(resultSet.next())
-            {
-                trxId = resultSet.getLong(1);
-            }
-
-        } catch (SQLException e) {
-            // TODO Auto-generated catch block
-            e.printStackTrace();
-        }
-        return trxId;
-    }
-
-    public String getTransactionID(Connection conn) throws SQLException
-    {
-        String trxId = null;
-        resultSet = conn.createStatement().executeQuery("call SYSCS_UTIL.SYSCS_GET_CURRENT_TRANSACTION()");
-        while(resultSet.next())
-        {
-            trxId = String.valueOf(resultSet.getInt(1));
-        }
-
-        return trxId;
-    }
-
-    public long getChildTransactionID(Connection conn, long parentTxsID, long conglomId) throws SQLException {
-        PreparedStatement ps = conn.prepareStatement("call SYSCS_UTIL.SYSCS_START_CHILD_TRANSACTION(?, ?)");
-        ps.setLong(1, parentTxsID);
-        ps.setLong(2, conglomId);
-        ResultSet rs3 = ps.executeQuery();
-        rs3.next();
-        long childTxsID = rs3.getLong(1);
-        return childTxsID;
-    }
->>>>>>> ff11a6f6
+		  return childTxsID;
+	  }
 	  
 	  public void closeConn(Connection conn) throws SQLException{
 		  conn.close();
