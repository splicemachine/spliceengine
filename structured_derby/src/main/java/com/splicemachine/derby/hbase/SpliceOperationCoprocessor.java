--- conflicted
+++ resolved
@@ -5,11 +5,7 @@
 import com.splicemachine.derby.iapi.sql.execute.SpliceOperationContext;
 import com.splicemachine.derby.stats.TaskStats;
 import com.splicemachine.derby.utils.SpliceUtils;
-<<<<<<< HEAD
 import com.splicemachine.si.api.ParentTransactionManager;
-=======
-import com.splicemachine.si2.txn.TransactionManager;
->>>>>>> a86918f8
 import com.splicemachine.utils.SpliceLogUtils;
 import java.io.IOException;
 import java.sql.Connection;
@@ -73,55 +69,31 @@
 	 * execution and then calls the SpliceOperationRegionScanner.sink method.
 	 * 
 	 */
-	@Override
-<<<<<<< HEAD
-	public SinkStats run(final Scan scan, final SpliceObserverInstructions instructions) throws IOException {
+    @Override
+    public TaskStats run(final Scan scan, final SpliceObserverInstructions instructions) throws IOException {
         threadLocalEnvironment.set(getEnvironment());
         IOException exception = null;
         final Boolean[] successHolder = new Boolean[] {false};
         final SpliceOperationContext[] contextHolder = new SpliceOperationContext[] {null};
         final HRegion region = ((RegionCoprocessorEnvironment)this.getEnvironment()).getRegion();
+        Connection runningConnection = null;
         try {
-            return ParentTransactionManager.runInParentTransaction(instructions.getTransactionId(), new Callable<SinkStats>() {
+
+            return ParentTransactionManager.runInParentTransaction(instructions.getTransactionId(), new Callable<TaskStats>() {
                 @Override
-                public SinkStats call() throws Exception {
+                public TaskStats call() throws Exception {
                     return runDirect(instructions, scan, contextHolder, region, successHolder);
                 }
             });
-=======
-	public TaskStats run(Scan scan,SpliceObserverInstructions instructions) throws IOException {
-		threadLocalEnvironment.set(getEnvironment());
-        TransactionManager.setParentTransactionId(instructions.getTransactionId());
-        Connection runningConnection = null;
-		try {
-			SpliceLogUtils.trace(LOG, "Running Statement { %s } on operation { %s } with scan { %s }",
-																			instructions.getStatement(),instructions.getTopOperation(), scan);
-			HRegion region = ((RegionCoprocessorEnvironment)this.getEnvironment()).getRegion();
-			SpliceLogUtils.trace(LOG,"Creating RegionScanner");
-            runningConnection = SpliceDriver.driver().acquireConnection();
-
-			LanguageConnectionContext lcc = runningConnection.unwrap(EmbedConnection.class).getLanguageConnection();
-			SpliceUtils.setThreadContext(lcc);
-			Activation activation = instructions.getActivation(lcc);
-
-			SpliceOperationContext context = new SpliceOperationContext(region,scan,
-                    activation, instructions.getStatement(),runningConnection);
-			SpliceOperationRegionScanner spliceScanner = new SpliceOperationRegionScanner(instructions.getTopOperation(),context);
-			SpliceLogUtils.trace(LOG,"performing sink");
-			TaskStats out = spliceScanner.sink();
-			SpliceLogUtils.trace(LOG, "Coprocessor sunk %d records",out.getWriteStats().getTotalRecords());
-			spliceScanner.close();
-			return out;
->>>>>>> a86918f8
-		} catch (InterruptedException e) {
+        } catch (InterruptedException e) {
             exception = new IOException(e);
             throw exception;
         } catch (SQLException e) {
             exception = new IOException(e);
             throw exception;
         } catch (StandardException e) {
-        	throw SpliceStandardLogUtils.generateSpliceDoNotRetryIOException(LOG, "run error", e);
-		} catch (Exception e) {
+            throw SpliceStandardLogUtils.generateSpliceDoNotRetryIOException(LOG, "run error", e);
+        } catch (Exception e) {
             throw SpliceStandardLogUtils.generateSpliceDoNotRetryIOException(LOG, "run error", e);
         } finally {
             threadLocalEnvironment.set(null);
@@ -136,29 +108,28 @@
                     throw exception;
                 }
             }
-		}
-	}
+        }
+    }
 
-    private SinkStats runDirect(SpliceObserverInstructions instructions, Scan scan,
+    private TaskStats runDirect(SpliceObserverInstructions instructions, Scan scan,
                                 SpliceOperationContext[] contextHolder, HRegion region, Boolean[] successHolder)
             throws SQLException, InterruptedException, StandardException, IOException {
         SpliceLogUtils.trace(LOG, "Running Statement { %s } on operation { %s } with scan { %s }",
-                instructions.getStatement(), instructions.getTopOperation(), scan);
+                instructions.getStatement(),instructions.getTopOperation(), scan);
         SpliceLogUtils.trace(LOG,"Creating RegionScanner");
-        final Connection runningConnection = SpliceDriver.driver().acquireConnection();
+        Connection runningConnection = SpliceDriver.driver().acquireConnection();
 
         LanguageConnectionContext lcc = runningConnection.unwrap(EmbedConnection.class).getLanguageConnection();
         SpliceUtils.setThreadContext(lcc);
         Activation activation = instructions.getActivation(lcc);
 
-        contextHolder[0] = new SpliceOperationContext(region,scan,
+        SpliceOperationContext context = new SpliceOperationContext(region,scan,
                 activation, instructions.getStatement(),runningConnection);
-        SpliceOperationRegionScanner spliceScanner = new SpliceOperationRegionScanner(instructions.getTopOperation(),contextHolder[0]);
+        SpliceOperationRegionScanner spliceScanner = new SpliceOperationRegionScanner(instructions.getTopOperation(),context);
         SpliceLogUtils.trace(LOG,"performing sink");
-        SinkStats out = spliceScanner.sink();
-        SpliceLogUtils.trace(LOG, "Coprocessor sunk %d records",out.getSinkStats().getTotalRecords());
+        TaskStats out = spliceScanner.sink();
+        SpliceLogUtils.trace(LOG, "Coprocessor sunk %d records",out.getWriteStats().getTotalRecords());
         spliceScanner.close();
-        successHolder[0] = true;
         return out;
     }
 
