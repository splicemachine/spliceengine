package com.splicemachine.derby.hbase;

import com.splicemachine.derby.error.SpliceDoNotRetryIOException;
import com.splicemachine.derby.error.SpliceStandardLogUtils;
import com.splicemachine.derby.iapi.sql.execute.SpliceOperation;
import com.splicemachine.derby.iapi.sql.execute.SpliceOperationContext;
import com.splicemachine.derby.impl.sql.execute.Serializer;
import com.splicemachine.derby.stats.SinkStats;
import com.splicemachine.derby.stats.TimeUtils;
import com.splicemachine.derby.utils.Puts;
import com.splicemachine.derby.utils.SpliceUtils;
import com.splicemachine.si2.txn.TransactionManager;
import com.splicemachine.utils.SpliceLogUtils;

import java.io.IOException;
import java.sql.Connection;
import java.sql.SQLException;
import java.util.ArrayList;
import java.util.Iterator;
import java.util.List;
import java.util.Map;

import org.apache.derby.iapi.error.StandardException;
import org.apache.derby.iapi.sql.Activation;
import org.apache.derby.iapi.sql.conn.LanguageConnectionContext;
import org.apache.derby.iapi.sql.execute.ExecRow;
import org.apache.derby.impl.jdbc.EmbedConnection;
import org.apache.derby.impl.sql.GenericStorablePreparedStatement;
import org.apache.hadoop.hbase.DoNotRetryIOException;
import org.apache.hadoop.hbase.HRegionInfo;
import org.apache.hadoop.hbase.KeyValue;
import org.apache.hadoop.hbase.client.Put;
import org.apache.hadoop.hbase.client.Scan;
import org.apache.hadoop.hbase.regionserver.HRegion;
import org.apache.hadoop.hbase.regionserver.RegionScanner;
import org.apache.log4j.Logger;

import com.splicemachine.derby.iapi.sql.execute.SpliceOperation;
import com.splicemachine.derby.iapi.sql.execute.SpliceOperationContext;
import com.splicemachine.derby.impl.sql.execute.Serializer;
import com.splicemachine.derby.impl.sql.execute.operations.SpliceBaseOperation;
import com.splicemachine.derby.stats.SinkStats;
import com.splicemachine.derby.stats.TimeUtils;
import com.splicemachine.derby.utils.Puts;
import com.splicemachine.derby.utils.SpliceUtils;
import com.splicemachine.utils.SpliceLogUtils;


public class SpliceOperationRegionScanner implements RegionScanner {
    private static Logger LOG = Logger.getLogger(SpliceOperationRegionScanner.class);
    protected GenericStorablePreparedStatement statement;
    protected SpliceOperation topOperation;
    protected RegionScanner regionScanner;
    protected Iterator<ExecRow> currentRows;
    protected List<KeyValue> currentResult;
    protected Activation activation; // has to be passed by reference... jl
    private Serializer serializer = new Serializer();

    private SinkStats.SinkAccumulator stats = SinkStats.uniformAccumulator();
    private SinkStats finalStats;
    private SpliceOperationContext context;

    public SpliceOperationRegionScanner(SpliceOperation topOperation,
                                        SpliceOperationContext context) throws IOException{
    	stats.start();
    	SpliceLogUtils.trace(LOG, ">>>>statistics starts for SpliceOperationRegionScanner at "+stats.getStartTime());
        this.topOperation = topOperation;
        this.statement = context.getPreparedStatement();
        this.context = context;
        try {
            this.regionScanner = context.getScanner();

            activation = context.getActivation();//((GenericActivationHolder) statement.getActivation(lcc, false)).ac;
            topOperation.init(context);
        }catch (Exception e) {
        	throw SpliceStandardLogUtils.generateSpliceDoNotRetryIOException(LOG, "Operation Region Scanner Init failed", e);
        }
    }

	public SpliceOperationRegionScanner(RegionScanner regionScanner, Scan scan,HRegion region) throws IOException {
		SpliceLogUtils.trace(LOG, "instantiated with "+regionScanner+", and scan "+scan);
		stats.start();
		SpliceLogUtils.trace(LOG, ">>>>statistics starts for SpliceOperationRegionScanner at "+stats.getStartTime());
		this.regionScanner = regionScanner;

        final String oldParentTransactionId = TransactionManager.getParentTransactionId();
        try {
			SpliceObserverInstructions soi = SpliceUtils.getSpliceObserverInstructions(scan);
            TransactionManager.setParentTransactionId(soi.getTransactionId());
			statement = soi.getStatement();
			topOperation = soi.getTopOperation();

            //TODO -sf- timed backoffs here?
            Connection connection = SpliceDriver.driver().acquireConnection();
			LanguageConnectionContext lcc = connection.unwrap(EmbedConnection.class).getLanguageConnection();
			SpliceUtils.setThreadContext(lcc);

			activation = soi.getActivation(lcc);

            context = new SpliceOperationContext(regionScanner,region,scan, activation, statement, connection);

			topOperation.init(context);
			List<SpliceOperation> opStack = new ArrayList<SpliceOperation>();
			topOperation.generateLeftOperationStack(opStack);
			SpliceLogUtils.trace(LOG,"Ready to execute stack %s",opStack);

		} catch (Exception e) {
			throw SpliceStandardLogUtils.generateSpliceDoNotRetryIOException(LOG, "Operation Region Scanner Init failed", e);
		} finally {
            TransactionManager.setParentTransactionId(oldParentTransactionId);
        }
	}

	@Override
	public boolean next(List<KeyValue> results) throws IOException {
		SpliceLogUtils.trace(LOG, "next ");
		try {
			ExecRow nextRow;
            long start = System.nanoTime();
			if ( (nextRow = topOperation.getNextRowCore()) != null) {
                stats.processAccumulator().tick(System.nanoTime()-start);
                start = System.nanoTime();
				Put put = Puts.buildInsert(nextRow.getRowArray(), SpliceUtils.NA_TRANSACTION_ID,serializer);
				Map<byte[],List<KeyValue>> family = put.getFamilyMap();
				for(byte[] bytes: family.keySet()){
					results.addAll(family.get(bytes));
				}
				SpliceLogUtils.trace(LOG,"next returns results: "+ nextRow);
                stats.sinkAccumulator().tick(System.nanoTime()-start);
				return true;
			}
		} catch (Exception e) {
			throw SpliceStandardLogUtils.generateSpliceDoNotRetryIOException(LOG, "next failed", e);
		}
		return false;
	}

	@Override
	public boolean next(List<KeyValue> result, int limit) throws IOException {
		throw SpliceStandardLogUtils.generateSpliceDoNotRetryIOException(LOG, "not implemented", new DoNotRetryIOException("Not Implemented"));
	}

    public void closeAndCommit() throws IOException {
        closeDirect(true);
    }

	@Override
	public void close() throws IOException {
<<<<<<< HEAD
        closeDirect(false);
	}

    private void closeDirect(boolean commit) throws IOException {
        SpliceLogUtils.trace(LOG, "close");
        boolean success = false;
        try {
            topOperation.close();
            success = true;
        } catch (StandardException e) {
            SpliceLogUtils.logAndThrowRuntime(LOG,e);
        }finally{
=======
		SpliceLogUtils.trace(LOG, "close");
		try {
			topOperation.close();
		} catch (StandardException e) {
			throw SpliceStandardLogUtils.generateSpliceDoNotRetryIOException(LOG, "next failed", e);
		}finally{
>>>>>>> f6e9342a
            if (regionScanner != null)
                regionScanner.close();
            finalStats = stats.finish();
            ((SpliceBaseOperation)topOperation).nextTime +=finalStats.getTotalTime();
            SpliceLogUtils.trace(LOG, ">>>>statistics finishes for sink for SpliceOperationRegionScanner at "+stats.getFinishTime());
            context.close(commit && success);
        }
    }

	@Override
	public HRegionInfo getRegionInfo() {
		SpliceLogUtils.trace(LOG,"getRegionInfo");
		return regionScanner.getRegionInfo();
	}

	@Override
	public boolean isFilterDone() {
		SpliceLogUtils.trace(LOG,"isFilterDone");
		return regionScanner.isFilterDone();
	}

	public SinkStats sink() throws IOException{
		SpliceLogUtils.trace(LOG,"sink");
		return topOperation.sink();
	}

    public void reportMetrics() {
        //Report statistics with the top operation logger
        Logger logger = Logger.getLogger(topOperation.getClass());

        if(!logger.isDebugEnabled()) return; //no stats should be printed

        StringBuilder summaryBuilder = new StringBuilder()
                .append("Scanner Time: ").append(TimeUtils.toSeconds(finalStats.getTotalTime()))
                .append("\t").append("Region name: ").append(regionScanner.getRegionInfo().getRegionNameAsString())
                .append("\n")
                .append("ProcessStats:\n")
                .append("\t").append(finalStats.getProcessStats())
                .append("\nWriteStats:\n")
                .append("\t").append(finalStats.getSinkStats());
        logger.debug(summaryBuilder.toString());
    }
}<|MERGE_RESOLUTION|>--- conflicted
+++ resolved
@@ -1,6 +1,5 @@
 package com.splicemachine.derby.hbase;
 
-import com.splicemachine.derby.error.SpliceDoNotRetryIOException;
 import com.splicemachine.derby.error.SpliceStandardLogUtils;
 import com.splicemachine.derby.iapi.sql.execute.SpliceOperation;
 import com.splicemachine.derby.iapi.sql.execute.SpliceOperationContext;
@@ -26,7 +25,6 @@
 import org.apache.derby.iapi.sql.execute.ExecRow;
 import org.apache.derby.impl.jdbc.EmbedConnection;
 import org.apache.derby.impl.sql.GenericStorablePreparedStatement;
-import org.apache.hadoop.hbase.DoNotRetryIOException;
 import org.apache.hadoop.hbase.HRegionInfo;
 import org.apache.hadoop.hbase.KeyValue;
 import org.apache.hadoop.hbase.client.Put;
@@ -61,7 +59,7 @@
     private SpliceOperationContext context;
 
     public SpliceOperationRegionScanner(SpliceOperation topOperation,
-                                        SpliceOperationContext context) throws IOException{
+                                        SpliceOperationContext context){
     	stats.start();
     	SpliceLogUtils.trace(LOG, ">>>>statistics starts for SpliceOperationRegionScanner at "+stats.getStartTime());
         this.topOperation = topOperation;
@@ -72,12 +70,12 @@
 
             activation = context.getActivation();//((GenericActivationHolder) statement.getActivation(lcc, false)).ac;
             topOperation.init(context);
-        }catch (Exception e) {
-        	throw SpliceStandardLogUtils.generateSpliceDoNotRetryIOException(LOG, "Operation Region Scanner Init failed", e);
+        }catch (IOException e) {
+            SpliceLogUtils.logAndThrowRuntime(LOG, e);
         }
     }
 
-	public SpliceOperationRegionScanner(RegionScanner regionScanner, Scan scan,HRegion region) throws IOException {
+	public SpliceOperationRegionScanner(RegionScanner regionScanner, Scan scan,HRegion region) {
 		SpliceLogUtils.trace(LOG, "instantiated with "+regionScanner+", and scan "+scan);
 		stats.start();
 		SpliceLogUtils.trace(LOG, ">>>>statistics starts for SpliceOperationRegionScanner at "+stats.getStartTime());
@@ -105,7 +103,7 @@
 			SpliceLogUtils.trace(LOG,"Ready to execute stack %s",opStack);
 
 		} catch (Exception e) {
-			throw SpliceStandardLogUtils.generateSpliceDoNotRetryIOException(LOG, "Operation Region Scanner Init failed", e);
+			SpliceLogUtils.logAndThrowRuntime(LOG, "Issues reading serialized data",e);
 		} finally {
             TransactionManager.setParentTransactionId(oldParentTransactionId);
         }
@@ -119,6 +117,7 @@
             long start = System.nanoTime();
 			if ( (nextRow = topOperation.getNextRowCore()) != null) {
                 stats.processAccumulator().tick(System.nanoTime()-start);
+
                 start = System.nanoTime();
 				Put put = Puts.buildInsert(nextRow.getRowArray(), SpliceUtils.NA_TRANSACTION_ID,serializer);
 				Map<byte[],List<KeyValue>> family = put.getFamilyMap();
@@ -130,14 +129,14 @@
 				return true;
 			}
 		} catch (Exception e) {
-			throw SpliceStandardLogUtils.generateSpliceDoNotRetryIOException(LOG, "next failed", e);
+			SpliceLogUtils.logAndThrowRuntime(LOG,"error during next call: ",e);
 		}
 		return false;
 	}
 
 	@Override
 	public boolean next(List<KeyValue> result, int limit) throws IOException {
-		throw SpliceStandardLogUtils.generateSpliceDoNotRetryIOException(LOG, "not implemented", new DoNotRetryIOException("Not Implemented"));
+		throw new RuntimeException("Not Implemented");
 	}
 
     public void closeAndCommit() throws IOException {
@@ -146,7 +145,6 @@
 
 	@Override
 	public void close() throws IOException {
-<<<<<<< HEAD
         closeDirect(false);
 	}
 
@@ -157,16 +155,8 @@
             topOperation.close();
             success = true;
         } catch (StandardException e) {
-            SpliceLogUtils.logAndThrowRuntime(LOG,e);
+        	SpliceStandardLogUtils.generateSpliceDoNotRetryIOException(LOG, "close direct failed", e);
         }finally{
-=======
-		SpliceLogUtils.trace(LOG, "close");
-		try {
-			topOperation.close();
-		} catch (StandardException e) {
-			throw SpliceStandardLogUtils.generateSpliceDoNotRetryIOException(LOG, "next failed", e);
-		}finally{
->>>>>>> f6e9342a
             if (regionScanner != null)
                 regionScanner.close();
             finalStats = stats.finish();
