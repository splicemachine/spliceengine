package com.splicemachine.derby.hbase;

import com.splicemachine.derby.error.SpliceStandardLogUtils;
import com.splicemachine.derby.iapi.sql.execute.SpliceOperation;
import com.splicemachine.derby.iapi.sql.execute.SpliceOperationContext;
import com.splicemachine.derby.impl.sql.execute.Serializer;
import com.splicemachine.derby.stats.TaskStats;
import com.splicemachine.derby.stats.TimeUtils;
import com.splicemachine.derby.utils.Puts;
import com.splicemachine.derby.utils.SpliceUtils;
import com.splicemachine.si.api.ParentTransactionManager;
import com.splicemachine.utils.SpliceLogUtils;

import java.io.IOException;
import java.sql.Connection;
import java.util.ArrayList;
import java.util.Iterator;
import java.util.List;
import java.util.Map;
import java.util.concurrent.Callable;

import org.apache.derby.iapi.error.StandardException;
import org.apache.derby.iapi.sql.Activation;
import org.apache.derby.iapi.sql.conn.LanguageConnectionContext;
import org.apache.derby.iapi.sql.execute.ExecRow;
import org.apache.derby.impl.jdbc.EmbedConnection;
import org.apache.derby.impl.sql.GenericStorablePreparedStatement;
import org.apache.hadoop.hbase.HRegionInfo;
import org.apache.hadoop.hbase.KeyValue;
import org.apache.hadoop.hbase.client.Put;
import org.apache.hadoop.hbase.client.Scan;
import org.apache.hadoop.hbase.regionserver.HRegion;
import org.apache.hadoop.hbase.regionserver.RegionScanner;
import org.apache.log4j.Logger;

import com.splicemachine.derby.impl.sql.execute.operations.SpliceBaseOperation;


public class SpliceOperationRegionScanner implements RegionScanner {
    private static Logger LOG = Logger.getLogger(SpliceOperationRegionScanner.class);
    protected GenericStorablePreparedStatement statement;
    protected SpliceOperation topOperation;
    protected RegionScanner regionScanner;
    protected Iterator<ExecRow> currentRows;
    protected List<KeyValue> currentResult;
    protected Activation activation; // has to be passed by reference... jl
    private String parentTransactionId;
    private Serializer serializer = new Serializer();

    private TaskStats.SinkAccumulator stats = TaskStats.uniformAccumulator();
    private TaskStats finalStats;
    private SpliceOperationContext context;

    public SpliceOperationRegionScanner(SpliceOperation topOperation,
                                        SpliceOperationContext context) throws StandardException {
    	stats.start();
    	SpliceLogUtils.trace(LOG, ">>>>statistics starts for SpliceOperationRegionScanner at "+stats.getStartTime());
        this.topOperation = topOperation;
        this.statement = context.getPreparedStatement();
        this.context = context;
        try {
            this.regionScanner = context.getScanner();

            activation = context.getActivation();//((GenericActivationHolder) statement.getActivation(lcc, false)).ac;
            topOperation.init(context);
        }catch (IOException e) {
            SpliceLogUtils.logAndThrowRuntime(LOG, e);
        }
    }

	public SpliceOperationRegionScanner(final RegionScanner regionScanner, final Scan scan, final HRegion region) {
		SpliceLogUtils.trace(LOG, "instantiated with "+regionScanner+", and scan "+scan);
		stats.start();
		SpliceLogUtils.trace(LOG, ">>>>statistics starts for SpliceOperationRegionScanner at "+stats.getStartTime());
		this.regionScanner = regionScanner;

        try {
			final SpliceObserverInstructions soi = SpliceUtils.getSpliceObserverInstructions(scan);
            ParentTransactionManager.runInParentTransaction(soi.getTransactionId(), new Callable<Object>() {
                @Override
                public Object call() throws Exception {
                    return constructScanner(soi, regionScanner, region, scan);
                }
            });
		} catch (Exception e) {
			SpliceLogUtils.logAndThrowRuntime(LOG, "Issues reading serialized data",e);
        }
	}

    private Object constructScanner(SpliceObserverInstructions soi, RegionScanner regionScanner, HRegion region, Scan scan) throws SQLException, InterruptedException, StandardException {
        statement = soi.getStatement();
        topOperation = soi.getTopOperation();

        //TODO -sf- timed backoffs here?
        Connection connection = SpliceDriver.driver().acquireConnection();
        LanguageConnectionContext lcc = connection.unwrap(EmbedConnection.class).getLanguageConnection();
        SpliceUtils.setThreadContext(lcc);

        activation = soi.getActivation(lcc);

        context = new SpliceOperationContext(regionScanner,region,scan, activation, statement, connection);

        topOperation.init(context);
        List<SpliceOperation> opStack = new ArrayList<SpliceOperation>();
        topOperation.generateLeftOperationStack(opStack);
        SpliceLogUtils.trace(LOG, "Ready to execute stack %s", opStack);
        return null;
    }

    @Override
	public boolean next(final List<KeyValue> results) throws IOException {
		SpliceLogUtils.trace(LOG, "next ");
		try {
<<<<<<< HEAD
            return ParentTransactionManager.runInParentTransaction(parentTransactionId, new Callable<Boolean>() {
                @Override
                public Boolean call() throws Exception {
                    return nextDirect(results);
                }
            });
=======
			ExecRow nextRow;
            long start = System.nanoTime();
			if ( (nextRow = topOperation.getNextRowCore()) != null) {
                stats.readAccumulator().tick(System.nanoTime()-start);

                start = System.nanoTime();
				Put put = Puts.buildInsert(nextRow.getRowArray(), null,serializer); //todo -sf- add transaction id
				Map<byte[],List<KeyValue>> family = put.getFamilyMap();
				for(byte[] bytes: family.keySet()){
					results.addAll(family.get(bytes));
				}
				SpliceLogUtils.trace(LOG,"next returns results: "+ nextRow);
                stats.writeAccumulator().tick(System.nanoTime()-start);
				return true;
			}
>>>>>>> a86918f8
		} catch (Exception e) {
			SpliceLogUtils.logAndThrowRuntime(LOG,"error during next call: ",e);
        }
        return false;
	}

    private Boolean nextDirect(List<KeyValue> results) throws StandardException, IOException {
        ExecRow nextRow;
        long start = System.nanoTime();
        if ( (nextRow = topOperation.getNextRowCore()) != null) {
            stats.processAccumulator().tick(System.nanoTime()-start);

            start = System.nanoTime();
            Put put = Puts.buildInsert(nextRow.getRowArray(), SpliceUtils.NA_TRANSACTION_ID, serializer);
            Map<byte[],List<KeyValue>> family = put.getFamilyMap();
            for(byte[] bytes: family.keySet()){
                results.addAll(family.get(bytes));
            }
            SpliceLogUtils.trace(LOG, "next returns results: " + nextRow);
            stats.sinkAccumulator().tick(System.nanoTime()-start);
            return true;
        }
        return false;
    }

    @Override
	public boolean next(List<KeyValue> result, int limit) throws IOException {
		throw new RuntimeException("Not Implemented");
	}

	@Override
	public void close() throws IOException {
        SpliceLogUtils.trace(LOG, "close");
        boolean success = false;
        try {
            topOperation.close();
            success = true;
        } catch (StandardException e) {
        	SpliceStandardLogUtils.generateSpliceDoNotRetryIOException(LOG, "close direct failed", e);
        }finally{
            if (regionScanner != null) {
                regionScanner.close();
            }
            finalStats = stats.finish();
            ((SpliceBaseOperation)topOperation).nextTime +=finalStats.getTotalTime();
            SpliceLogUtils.trace(LOG, ">>>>statistics finishes for sink for SpliceOperationRegionScanner at "+stats.getFinishTime());
            context.close(success);
        }
    }

    @Override
	public HRegionInfo getRegionInfo() {
		SpliceLogUtils.trace(LOG,"getRegionInfo");
		return regionScanner.getRegionInfo();
	}

	@Override
	public boolean isFilterDone() {
		SpliceLogUtils.trace(LOG,"isFilterDone");
		return regionScanner.isFilterDone();
	}

	public TaskStats sink() throws IOException{
		SpliceLogUtils.trace(LOG,"sink");
		return topOperation.sink();
	}

    public void reportMetrics() {
        //Report statistics with the top operation logger
        Logger logger = Logger.getLogger(topOperation.getClass());

        if(!logger.isDebugEnabled()) return; //no stats should be printed

        StringBuilder summaryBuilder = new StringBuilder()
                .append("Scanner Time: ").append(TimeUtils.toSeconds(finalStats.getTotalTime()))
                .append("\t").append("Region name: ").append(regionScanner.getRegionInfo().getRegionNameAsString())
                .append("\n")
                .append("ProcessStats:\n")
                .append("\t").append(finalStats.getReadStats())
                .append("\nWriteStats:\n")
                .append("\t").append(finalStats.getWriteStats());
        logger.debug(summaryBuilder.toString());
    }
}<|MERGE_RESOLUTION|>--- conflicted
+++ resolved
@@ -13,6 +13,7 @@
 
 import java.io.IOException;
 import java.sql.Connection;
+import java.sql.SQLException;
 import java.util.ArrayList;
 import java.util.Iterator;
 import java.util.List;
@@ -111,30 +112,12 @@
 	public boolean next(final List<KeyValue> results) throws IOException {
 		SpliceLogUtils.trace(LOG, "next ");
 		try {
-<<<<<<< HEAD
             return ParentTransactionManager.runInParentTransaction(parentTransactionId, new Callable<Boolean>() {
                 @Override
                 public Boolean call() throws Exception {
                     return nextDirect(results);
                 }
             });
-=======
-			ExecRow nextRow;
-            long start = System.nanoTime();
-			if ( (nextRow = topOperation.getNextRowCore()) != null) {
-                stats.readAccumulator().tick(System.nanoTime()-start);
-
-                start = System.nanoTime();
-				Put put = Puts.buildInsert(nextRow.getRowArray(), null,serializer); //todo -sf- add transaction id
-				Map<byte[],List<KeyValue>> family = put.getFamilyMap();
-				for(byte[] bytes: family.keySet()){
-					results.addAll(family.get(bytes));
-				}
-				SpliceLogUtils.trace(LOG,"next returns results: "+ nextRow);
-                stats.writeAccumulator().tick(System.nanoTime()-start);
-				return true;
-			}
->>>>>>> a86918f8
 		} catch (Exception e) {
 			SpliceLogUtils.logAndThrowRuntime(LOG,"error during next call: ",e);
         }
@@ -145,16 +128,16 @@
         ExecRow nextRow;
         long start = System.nanoTime();
         if ( (nextRow = topOperation.getNextRowCore()) != null) {
-            stats.processAccumulator().tick(System.nanoTime()-start);
+            stats.readAccumulator().tick(System.nanoTime()-start);
 
             start = System.nanoTime();
-            Put put = Puts.buildInsert(nextRow.getRowArray(), SpliceUtils.NA_TRANSACTION_ID, serializer);
+            Put put = Puts.buildInsert(nextRow.getRowArray(), null,serializer); //todo -sf- add transaction id
             Map<byte[],List<KeyValue>> family = put.getFamilyMap();
             for(byte[] bytes: family.keySet()){
                 results.addAll(family.get(bytes));
             }
-            SpliceLogUtils.trace(LOG, "next returns results: " + nextRow);
-            stats.sinkAccumulator().tick(System.nanoTime()-start);
+            SpliceLogUtils.trace(LOG,"next returns results: "+ nextRow);
+            stats.writeAccumulator().tick(System.nanoTime()-start);
             return true;
         }
         return false;
