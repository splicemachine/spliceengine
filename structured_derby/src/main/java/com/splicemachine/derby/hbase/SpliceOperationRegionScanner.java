--- conflicted
+++ resolved
@@ -77,14 +77,10 @@
 			activation = soi.getActivation(lcc);
 
 			topOperation.init(new SpliceOperationContext(regionScanner,region,scan, activation, statement, lcc));
-<<<<<<< HEAD
 			List<SpliceOperation> opStack = new ArrayList<SpliceOperation>();
 			topOperation.generateLeftOperationStack(opStack);
 			SpliceLogUtils.trace(LOG,"Ready to execute stack %s",opStack);
-=======
-			SpliceLogUtils.trace(LOG,"Ready to execute stack %s",topOperation);
-            stats.start();
->>>>>>> 494bab70
+
 		} catch (Exception e) {
 			SpliceLogUtils.logAndThrowRuntime(LOG, "Issues reading serialized data",e);
 		}
