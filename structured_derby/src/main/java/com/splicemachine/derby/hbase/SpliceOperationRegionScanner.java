--- conflicted
+++ resolved
@@ -7,22 +7,6 @@
 import java.util.List;
 
 import com.google.common.collect.Lists;
-import org.apache.derby.iapi.error.StandardException;
-import org.apache.derby.iapi.sql.Activation;
-import org.apache.derby.iapi.sql.execute.ExecRow;
-import org.apache.derby.iapi.types.DataValueDescriptor;
-import org.apache.derby.iapi.types.RowLocation;
-import org.apache.derby.impl.sql.GenericStorablePreparedStatement;
-import org.apache.hadoop.hbase.Cell;
-import org.apache.hadoop.hbase.HConstants;
-import org.apache.hadoop.hbase.HRegionInfo;
-import org.apache.hadoop.hbase.KeyValue;
-import org.apache.hadoop.hbase.client.Scan;
-import org.apache.hadoop.hbase.regionserver.HRegion;
-import org.apache.hadoop.hbase.regionserver.RegionScanner;
-import org.apache.hadoop.hbase.util.Pair;
-import org.apache.log4j.Logger;
-
 import com.splicemachine.constants.SpliceConstants;
 import com.splicemachine.derby.iapi.sql.execute.SpliceOperation;
 import com.splicemachine.derby.iapi.sql.execute.SpliceOperationContext;
@@ -49,7 +33,6 @@
 import org.apache.derby.iapi.error.StandardException;
 import org.apache.derby.iapi.sql.Activation;
 import org.apache.derby.iapi.sql.execute.ExecRow;
-import org.apache.derby.iapi.types.DataValueDescriptor;
 import org.apache.derby.iapi.types.RowLocation;
 import org.apache.derby.impl.sql.GenericStorablePreparedStatement;
 import org.apache.hadoop.hbase.HConstants;
@@ -61,114 +44,101 @@
 import org.apache.hadoop.hbase.util.Pair;
 import org.apache.log4j.Logger;
 
-import java.io.IOException;
-import java.net.InetAddress;
-import java.util.ArrayList;
-import java.util.Iterator;
-import java.util.List;
-
 public class SpliceOperationRegionScanner implements RegionScanner {
-		private static Logger LOG = Logger.getLogger(SpliceOperationRegionScanner.class);
-		protected GenericStorablePreparedStatement statement;
-		private SpliceTransactionResourceImpl impl;
-		protected SpliceOperation topOperation;
-		protected RegionScanner regionScanner;
-		protected Activation activation; // has to be passed by reference... jl
-		private TaskStats.SinkAccumulator stats = TaskStats.uniformAccumulator();
-		private TaskStats finalStats;
-		private SpliceOperationContext context;
-		private final List<Pair<byte[],byte[]>> additionalColumns = Lists.newArrayListWithExpectedSize(0);
-		private boolean finished = false;
-
-		private DataHash<ExecRow> rowEncoder;
-		//    private MultiFieldEncoder rowEncoder;
-		private SpliceRuntimeContext spliceRuntimeContext;
-		private byte[] rowKey = new byte[1];
-
-		public SpliceOperationRegionScanner(SpliceOperation topOperation,
-																				SpliceOperationContext context) throws StandardException {
-				stats.start();
-				SpliceLogUtils.trace(LOG, ">>>>statistics starts for SpliceOperationRegionScanner at %d",stats.getStartTime());
-				this.topOperation = topOperation;
-				this.statement = context.getPreparedStatement();
-				this.context = context;
-				this.context.setSpliceRegionScanner(this);
-				try {
-						this.regionScanner = context.getScanner();
-						activation = context.getActivation();//((GenericActivationHolder) statement.getActivation(lcc, false)).ac;
-						topOperation.init(context);
-				}catch (IOException e) {
-						ErrorReporter.get().reportError(SpliceOperationRegionScanner.class,e);
-						SpliceLogUtils.logAndThrowRuntime(LOG, e);
-				}
-		}
-
-		public SpliceOperationRegionScanner(final RegionScanner regionScanner, final Scan scan, final HRegion region) {
-				SpliceLogUtils.trace(LOG, "instantiated with %s, and scan %s",regionScanner,scan);
-				stats.start();
-				SpliceLogUtils.trace(LOG, ">>>>statistics starts for SpliceOperationRegionScanner at %d",stats.getStartTime());
-				this.regionScanner = regionScanner;
-				boolean prepared = false;
-				try {
-						impl = new SpliceTransactionResourceImpl();
-						impl.prepareContextManager();
-						prepared=true;
-						SpliceObserverInstructions soi = SpliceUtils.getSpliceObserverInstructions(scan);
-						statement = soi.getStatement();
-						topOperation = soi.getTopOperation();
-						impl.marshallTransaction(soi);
-						activation = soi.getActivation(impl.getLcc());
-						spliceRuntimeContext = soi.getSpliceRuntimeContext();
-						if(topOperation.shouldRecordStats()){
-								spliceRuntimeContext.recordTraceMetrics();
-								spliceRuntimeContext.setXplainSchema(topOperation.getXplainSchema());
-						}
-						context = new SpliceOperationContext(regionScanner,region,scan, activation, statement, impl.getLcc(),false,topOperation,spliceRuntimeContext);
-						context.setSpliceRegionScanner(this);
-
-						topOperation.init(context);
-						List<SpliceOperation> opStack = new ArrayList<SpliceOperation>();
-						topOperation.generateLeftOperationStack(opStack);
-						SpliceLogUtils.trace(LOG, "Ready to execute stack %s", opStack);
-				} catch (Exception e) {
-						ErrorReporter.get().reportError(SpliceOperationRegionScanner.class,e);
-						SpliceLogUtils.logAndThrowRuntime(LOG, "Issues reading serialized data",e);
-				}finally{
-						if(prepared)
-								impl.resetContextManager();
-				}
-		}
-
-
-
-		@Override
-<<<<<<< HEAD
-		public boolean next(final List<Cell> results) throws IOException {
-=======
-		public boolean next(final List<KeyValue> results) throws IOException {
->>>>>>> 6fdfbd18
-				SpliceLogUtils.trace(LOG, "next ");
-				if(finished)return false;
-				impl.prepareContextManager();
-				try {
-						ExecRow nextRow;
-						long start = 0l;
-
-						if(stats.readAccumulator().shouldCollectStats()){
-								start = System.nanoTime();
-						}
-
-						if ( (nextRow = topOperation.nextRow(spliceRuntimeContext)) != null) {
-
-								if(stats.readAccumulator().shouldCollectStats()){
-										stats.readAccumulator().tick(System.nanoTime()-start);
-										start = System.nanoTime();
-								}else{
-										stats.readAccumulator().tickRecords();
-								}
+    private static Logger LOG = Logger.getLogger(SpliceOperationRegionScanner.class);
+    private final List<Pair<byte[], byte[]>> additionalColumns = Lists.newArrayListWithExpectedSize(0);
+    protected GenericStorablePreparedStatement statement;
+    protected SpliceOperation topOperation;
+    protected RegionScanner regionScanner;
+    protected Activation activation; // has to be passed by reference... jl
+    private SpliceTransactionResourceImpl impl;
+    private TaskStats.SinkAccumulator stats = TaskStats.uniformAccumulator();
+    private TaskStats finalStats;
+    private SpliceOperationContext context;
+    private boolean finished = false;
+    private DataHash<ExecRow> rowEncoder;
+    //    private MultiFieldEncoder rowEncoder;
+    private SpliceRuntimeContext spliceRuntimeContext;
+    private byte[] rowKey = new byte[1];
+
+    public SpliceOperationRegionScanner(SpliceOperation topOperation,
+                                        SpliceOperationContext context) throws StandardException {
+        stats.start();
+        SpliceLogUtils.trace(LOG, ">>>>statistics starts for SpliceOperationRegionScanner at %d", stats.getStartTime());
+        this.topOperation = topOperation;
+        this.statement = context.getPreparedStatement();
+        this.context = context;
+        this.context.setSpliceRegionScanner(this);
+        try {
+            this.regionScanner = context.getScanner();
+            activation = context.getActivation();//((GenericActivationHolder) statement.getActivation(lcc, false)).ac;
+            topOperation.init(context);
+        } catch (IOException e) {
+            ErrorReporter.get().reportError(SpliceOperationRegionScanner.class, e);
+            SpliceLogUtils.logAndThrowRuntime(LOG, e);
+        }
+    }
+
+    public SpliceOperationRegionScanner(final RegionScanner regionScanner, final Scan scan, final HRegion region) {
+        SpliceLogUtils.trace(LOG, "instantiated with %s, and scan %s", regionScanner, scan);
+        stats.start();
+        SpliceLogUtils.trace(LOG, ">>>>statistics starts for SpliceOperationRegionScanner at %d", stats.getStartTime());
+        this.regionScanner = regionScanner;
+        boolean prepared = false;
+        try {
+            impl = new SpliceTransactionResourceImpl();
+            impl.prepareContextManager();
+            prepared = true;
+            SpliceObserverInstructions soi = SpliceUtils.getSpliceObserverInstructions(scan);
+            statement = soi.getStatement();
+            topOperation = soi.getTopOperation();
+            impl.marshallTransaction(soi);
+            activation = soi.getActivation(impl.getLcc());
+            spliceRuntimeContext = soi.getSpliceRuntimeContext();
+            if (topOperation.shouldRecordStats()) {
+                spliceRuntimeContext.recordTraceMetrics();
+                spliceRuntimeContext.setXplainSchema(topOperation.getXplainSchema());
+            }
+            context = new SpliceOperationContext(regionScanner, region, scan, activation, statement, impl.getLcc(), false, topOperation, spliceRuntimeContext);
+            context.setSpliceRegionScanner(this);
+
+            topOperation.init(context);
+            List<SpliceOperation> opStack = new ArrayList<SpliceOperation>();
+            topOperation.generateLeftOperationStack(opStack);
+            SpliceLogUtils.trace(LOG, "Ready to execute stack %s", opStack);
+        } catch (Exception e) {
+            ErrorReporter.get().reportError(SpliceOperationRegionScanner.class, e);
+            SpliceLogUtils.logAndThrowRuntime(LOG, "Issues reading serialized data", e);
+        } finally {
+            if (prepared)
+                impl.resetContextManager();
+        }
+    }
+
+    @Override
+    public boolean next(final List<org.apache.hadoop.hbase.Cell> results) throws IOException {
+        SpliceLogUtils.trace(LOG, "next ");
+        if (finished) return false;
+        impl.prepareContextManager();
+        try {
+            ExecRow nextRow;
+            long start = 0l;
+
+            if (stats.readAccumulator().shouldCollectStats()) {
+                start = System.nanoTime();
+            }
+
+            if ((nextRow = topOperation.nextRow(spliceRuntimeContext)) != null) {
+
+                if (stats.readAccumulator().shouldCollectStats()) {
+                    stats.readAccumulator().tick(System.nanoTime() - start);
+                    start = System.nanoTime();
+                } else {
+                    stats.readAccumulator().tickRecords();
+                }
 
 								/*
-								 * We build the rowkey as meaninglessly as possible, to avoid
+                                 * We build the rowkey as meaninglessly as possible, to avoid
 								 * moving excessive bytes over the network. However, we need to have
 								 * at least the hash bucket so that clients work correctly. In that way,
 								 * we copy over just the first byte from the location if we have a location,
@@ -177,219 +147,177 @@
 								 * If the bucket size ever grows beyond 256, we'll need to move to more
 								 * than 1 byte, which means we'll need to adjust this.
 								 */
-								RowLocation location = topOperation.getCurrentRowLocation();
-								if(location!=null){
-										ByteSlice slice = ((HBaseRowLocation) location).getSlice();
-										slice.get(rowKey,0,rowKey.length);
-								}else
-									rowKey[0] = 0x00;
+                RowLocation location = topOperation.getCurrentRowLocation();
+                if (location != null) {
+                    ByteSlice slice = ((HBaseRowLocation) location).getSlice();
+                    slice.get(rowKey, 0, rowKey.length);
+                } else
+                    rowKey[0] = 0x00;
 //								byte[] row = location!=null? location.getBytes():SpliceUtils.getUniqueKey();
 
-								if(rowEncoder==null){
-										int[] rowColumns = IntArrays.count(nextRow.nColumns());
-										DescriptorSerializer[] serializers = VersionedSerializers.latestVersion(false).getSerializers(nextRow);
-										rowEncoder = BareKeyHash.encoder(rowColumns,null,serializers);
-								}
-								rowEncoder.setRow(nextRow);
-								byte[] data = rowEncoder.encode();
-								results.add(new KeyValue(rowKey,SpliceConstants.DEFAULT_FAMILY_BYTES,SpliceConstants.PACKED_COLUMN_BYTES,data));
-
-								//add any additional columns which were specified during the run
-								Iterator<Pair<byte[],byte[]>> addColIter = additionalColumns.iterator();
-								while(addColIter.hasNext()){
-
-										Pair<byte[],byte[]> additionalCol = addColIter.next();
-										byte[] qual = additionalCol.getFirst();
-										byte[] value = additionalCol.getSecond();
-										results.add(new KeyValue(rowKey,SpliceUtils.DEFAULT_FAMILY_BYTES,qual,value));
-										addColIter.remove();
-								}
-
-								SpliceLogUtils.trace(LOG,"next returns results: %s",nextRow);
-
-								if(stats.writeAccumulator().shouldCollectStats()){
-										stats.writeAccumulator().tick(System.nanoTime()-start);
-								}else{
-										stats.writeAccumulator().tickRecords();
-								}
-
-						}else{
-								finished=true;
-								//check for additional columns
-								if(additionalColumns.size()>0){
-										//add any additional columns which were specified during the run
-										Iterator<Pair<byte[],byte[]>> addColIter = additionalColumns.iterator();
-										while(addColIter.hasNext()){
-												Pair<byte[],byte[]> additionalCol = addColIter.next();
-												KeyValue kv = new KeyValue(HConstants.EMPTY_START_ROW,
-																SpliceConstants.DEFAULT_FAMILY_BYTES,
-																additionalCol.getFirst(), System.currentTimeMillis(), KeyValue.Type.Put,
-																additionalCol.getSecond());
-												results.add(kv);
-												addColIter.remove();
-										}
-								}
-								//record statistics info
-								if(spliceRuntimeContext.shouldRecordTraceMetrics()){
-										String hostName = InetAddress.getLocalHost().getHostName(); //TODO -sf- this may not be correct
-										List<OperationRuntimeStats> stats = OperationRuntimeStats.getOperationStats(
-														topOperation,SpliceDriver.driver().getUUIDGenerator().nextUUID(),
-														topOperation.getStatementId(), WriteStats.NOOP_WRITE_STATS,
-														Metrics.noOpTimeView(),spliceRuntimeContext);
-										XplainTaskReporter reporter = SpliceDriver.driver().getTaskReporter();
-										for(OperationRuntimeStats opStats:stats){
-												opStats.setHostName(hostName);
-
-												reporter.report(spliceRuntimeContext.getXplainSchema(),opStats);
-										}
-								}
-						}
-						return !results.isEmpty();
-				}catch(Exception e){
-						ErrorReporter.get().reportError(SpliceOperationRegionScanner.class,e);
-						SpliceLogUtils.logAndThrow(LOG,"Unable to get next row",Exceptions.getIOException(e));
-						return false; //won't happen since logAndThrow will throw an exception
-				}finally{
-						impl.resetContextManager();
-				}
-		}
-
-
-
-		@Override
-<<<<<<< HEAD
-		public boolean next(List<Cell> result, int limit) throws IOException {
-=======
-		public boolean next(List<KeyValue> result, int limit) throws IOException {
->>>>>>> 6fdfbd18
-				throw new RuntimeException("Not Implemented");
-		}
-
-		@Override
-		public void close() throws IOException {
-				SpliceLogUtils.trace(LOG, "close");
+                if (rowEncoder == null) {
+                    int[] rowColumns = IntArrays.count(nextRow.nColumns());
+                    DescriptorSerializer[] serializers = VersionedSerializers.latestVersion(false).getSerializers(nextRow);
+                    rowEncoder = BareKeyHash.encoder(rowColumns, null, serializers);
+                }
+                rowEncoder.setRow(nextRow);
+                byte[] data = rowEncoder.encode();
+                results.add(new KeyValue(rowKey, SpliceConstants.DEFAULT_FAMILY_BYTES, SpliceConstants.PACKED_COLUMN_BYTES, data));
+
+                //add any additional columns which were specified during the run
+                Iterator<Pair<byte[], byte[]>> addColIter = additionalColumns.iterator();
+                while (addColIter.hasNext()) {
+
+                    Pair<byte[], byte[]> additionalCol = addColIter.next();
+                    byte[] qual = additionalCol.getFirst();
+                    byte[] value = additionalCol.getSecond();
+                    results.add(new KeyValue(rowKey, SpliceUtils.DEFAULT_FAMILY_BYTES, qual, value));
+                    addColIter.remove();
+                }
+
+                SpliceLogUtils.trace(LOG, "next returns results: %s", nextRow);
+
+                if (stats.writeAccumulator().shouldCollectStats()) {
+                    stats.writeAccumulator().tick(System.nanoTime() - start);
+                } else {
+                    stats.writeAccumulator().tickRecords();
+                }
+
+            } else {
+                finished = true;
+                //check for additional columns
+                if (additionalColumns.size() > 0) {
+                    //add any additional columns which were specified during the run
+                    Iterator<Pair<byte[], byte[]>> addColIter = additionalColumns.iterator();
+                    while (addColIter.hasNext()) {
+                        Pair<byte[], byte[]> additionalCol = addColIter.next();
+                        KeyValue kv = new KeyValue(HConstants.EMPTY_START_ROW,
+                                SpliceConstants.DEFAULT_FAMILY_BYTES,
+                                additionalCol.getFirst(), System.currentTimeMillis(), KeyValue.Type.Put,
+                                additionalCol.getSecond());
+                        results.add(kv);
+                        addColIter.remove();
+                    }
+                }
+                //record statistics info
+                if (spliceRuntimeContext.shouldRecordTraceMetrics()) {
+                    String hostName = InetAddress.getLocalHost().getHostName(); //TODO -sf- this may not be correct
+                    List<OperationRuntimeStats> stats = OperationRuntimeStats.getOperationStats(
+                            topOperation, SpliceDriver.driver().getUUIDGenerator().nextUUID(),
+                            topOperation.getStatementId(), WriteStats.NOOP_WRITE_STATS,
+                            Metrics.noOpTimeView(), spliceRuntimeContext);
+                    XplainTaskReporter reporter = SpliceDriver.driver().getTaskReporter();
+                    for (OperationRuntimeStats opStats : stats) {
+                        opStats.setHostName(hostName);
+
+                        reporter.report(spliceRuntimeContext.getXplainSchema(), opStats);
+                    }
+                }
+            }
+            return !results.isEmpty();
+        } catch (Exception e) {
+            ErrorReporter.get().reportError(SpliceOperationRegionScanner.class, e);
+            SpliceLogUtils.logAndThrow(LOG, "Unable to get next row", Exceptions.getIOException(e));
+            return false; //won't happen since logAndThrow will throw an exception
+        } finally {
+            impl.resetContextManager();
+        }
+    }
+
+    @Override
+    public boolean next(List<org.apache.hadoop.hbase.Cell> result, int limit) throws IOException {
+        throw new RuntimeException("Not Implemented");
+    }
+
+    @Override
+    public void close() throws IOException {
+        SpliceLogUtils.trace(LOG, "close");
 //				if(rowEncoder!=null)
 //						rowEncoder.close();
-				try {
-						try {
-								topOperation.close();
-						} catch (StandardException e) {
-								ErrorReporter.get().reportError(SpliceOperationRegionScanner.class,e);
-								SpliceLogUtils.logAndThrow(LOG, "close direct failed", Exceptions.getIOException(e));
-						}finally{
-								if (regionScanner != null) {
-										regionScanner.close();
-								}
-								finalStats = stats.finish();
-								((SpliceBaseOperation)topOperation).nextTime +=finalStats.getTotalTime();
-								SpliceLogUtils.trace(LOG, ">>>>statistics finishes for sink for SpliceOperationRegionScanner at %d",stats.getFinishTime());
-								try {
-										context.close();
-								} catch (StandardException e) {
-										throw Exceptions.getIOException(e);
-								}
-						}
-				} finally {
-						if (impl != null) {
-								impl.cleanup();
-						}
-				}
-		}
-
-		@Override
-		public HRegionInfo getRegionInfo() {
-				SpliceLogUtils.trace(LOG,"getRegionInfo");
-				return regionScanner.getRegionInfo();
-		}
-
-		@Override
-<<<<<<< HEAD
-		public boolean isFilterDone() throws IOException {
-=======
-		public boolean isFilterDone() {
->>>>>>> 6fdfbd18
-				SpliceLogUtils.trace(LOG,"isFilterDone");
-				return regionScanner.isFilterDone();
-		}
-
-		public TaskStats sink() throws IOException{
-				SpliceLogUtils.trace(LOG,"sink");
-				throw new UnsupportedOperationException("Wrong code path!");
+        try {
+            try {
+                topOperation.close();
+            } catch (StandardException e) {
+                ErrorReporter.get().reportError(SpliceOperationRegionScanner.class, e);
+                SpliceLogUtils.logAndThrow(LOG, "close direct failed", Exceptions.getIOException(e));
+            } finally {
+                if (regionScanner != null) {
+                    regionScanner.close();
+                }
+                finalStats = stats.finish();
+                ((SpliceBaseOperation) topOperation).nextTime += finalStats.getTotalTime();
+                SpliceLogUtils.trace(LOG, ">>>>statistics finishes for sink for SpliceOperationRegionScanner at %d", stats.getFinishTime());
+                try {
+                    context.close();
+                } catch (StandardException e) {
+                    throw Exceptions.getIOException(e);
+                }
+            }
+        } finally {
+            if (impl != null) {
+                impl.cleanup();
+            }
+        }
+    }
+
+    @Override
+    public HRegionInfo getRegionInfo() {
+        SpliceLogUtils.trace(LOG, "getRegionInfo");
+        return regionScanner.getRegionInfo();
+    }
+
+    @Override
+    public boolean isFilterDone() throws java.io.IOException {
+        SpliceLogUtils.trace(LOG, "isFilterDone");
+        return regionScanner.isFilterDone();
+    }
+
+    public TaskStats sink() throws IOException {
+        SpliceLogUtils.trace(LOG, "sink");
+        throw new UnsupportedOperationException("Wrong code path!");
 //		return topOperation.sink();
-		}
-
-		public void reportMetrics() {
-				//Report statistics with the top operation logger
-				Logger logger = Logger.getLogger(topOperation.getClass());
-
-				if(!logger.isDebugEnabled()) return; //no stats should be printed
-
-				logger.debug("Scanner Time: " + TimeUtils.toSeconds(finalStats.getTotalTime())
-								+ "\t" + "Region name: " + regionScanner.getRegionInfo().getRegionNameAsString()
-								+ "\n" + "ProcessStats:\n"
-								+ "\t" + "Total Rows Processed: "  + finalStats.getTotalRowsProcessed()
-								+ "\t" + "Total Rows Written: " + finalStats.getTotalRowsWritten()
-								+ "\t" + "Total Time(ns): " + finalStats.getTotalTime());
-		}
-
-		@Override
-<<<<<<< HEAD
-=======
-		public boolean next(List<KeyValue> results, String metric)throws IOException {
-				return next(results);
-		}
-
-		@Override
-		public boolean next(List<KeyValue> result, int limit, String metric) throws IOException {
-				throw new IOException("next with metric not supported " + metric);
-		}
-
-		@Override
->>>>>>> 6fdfbd18
-		public boolean reseek(byte[] row) throws IOException {
-				throw new IOException("reseek not supported");
-		}
-
-		public void addAdditionalColumnToReturn(byte[] qualifier, byte[] value){
-				additionalColumns.add(Pair.newPair(qualifier,value));
-		}
-		@Override
-		public long getMvccReadPoint() {
-<<<<<<< HEAD
-				return regionScanner.getMvccReadPoint();
-		}
-
-		@Override
-		public long getMaxResultSize() {
-				return regionScanner.getMaxResultSize();
-		}
-
-    @Override
-    public boolean nextRaw(List<Cell> result, int limit) throws IOException {
-        throw new RuntimeException("Not Implemented");
-    }
-
-    @Override
-	public boolean nextRaw(List<Cell> keyValues) throws IOException {
-		return next(keyValues);
-	}
-=======
-				return 0;
-		}
-
-		@Override
-		public boolean nextRaw(List<KeyValue> keyValues, String metric) throws IOException {
-				return nextRaw(keyValues);
-		}
-
-		@Override
-		public boolean nextRaw(List<KeyValue> arg0, int arg1, String arg2) throws IOException {
-				throw new IOException("Not Implemented");
-		}
-
-		public boolean nextRaw(List<KeyValue> keyValues) throws IOException {
-				return next(keyValues);
-		}
->>>>>>> 6fdfbd18
+    }
+
+    public void reportMetrics() {
+        //Report statistics with the top operation logger
+        Logger logger = Logger.getLogger(topOperation.getClass());
+
+        if (!logger.isDebugEnabled()) return; //no stats should be printed
+
+        logger.debug("Scanner Time: " + TimeUtils.toSeconds(finalStats.getTotalTime())
+                + "\t" + "Region name: " + regionScanner.getRegionInfo().getRegionNameAsString()
+                + "\n" + "ProcessStats:\n"
+                + "\t" + "Total Rows Processed: " + finalStats.getTotalRowsProcessed()
+                + "\t" + "Total Rows Written: " + finalStats.getTotalRowsWritten()
+                + "\t" + "Total Time(ns): " + finalStats.getTotalTime());
+    }
+
+    @Override
+    public boolean reseek(byte[] row) throws IOException {
+        throw new IOException("reseek not supported");
+    }
+
+    public void addAdditionalColumnToReturn(byte[] qualifier, byte[] value) {
+        additionalColumns.add(Pair.newPair(qualifier, value));
+    }
+
+    @Override
+    public long getMvccReadPoint() {
+        return regionScanner.getMvccReadPoint();
+    }
+
+    @Override
+    public long getMaxResultSize() {
+        return regionScanner.getMaxResultSize();
+    }
+
+    public boolean nextRaw(List<org.apache.hadoop.hbase.Cell> keyValues) throws IOException {
+        return next(keyValues);
+    }
+
+    @Override
+    public boolean nextRaw(List<org.apache.hadoop.hbase.Cell> results, int limit) throws IOException {
+        return next(results, limit);
+    }
 
 }