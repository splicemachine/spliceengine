package com.splicemachine.derby.hbase;

import java.io.IOException;
import java.net.InetAddress;
import java.util.ArrayList;
import java.util.Iterator;
import java.util.List;

import com.google.common.collect.Lists;
import com.splicemachine.constants.SpliceConstants;
import com.splicemachine.derby.iapi.sql.execute.SpliceOperation;
import com.splicemachine.derby.iapi.sql.execute.SpliceOperationContext;
import com.splicemachine.derby.iapi.sql.execute.SpliceRuntimeContext;
import com.splicemachine.derby.impl.sql.execute.operations.SpliceBaseOperation;
import com.splicemachine.derby.impl.store.access.hbase.HBaseRowLocation;
import com.splicemachine.derby.jdbc.SpliceTransactionResourceImpl;
import com.splicemachine.derby.management.XplainTaskReporter;
import com.splicemachine.derby.metrics.OperationRuntimeStats;
import com.splicemachine.derby.stats.TaskStats;
import com.splicemachine.derby.stats.TimeUtils;
import com.splicemachine.derby.utils.ErrorReporter;
import com.splicemachine.derby.utils.Exceptions;
import com.splicemachine.derby.utils.SpliceUtils;
import com.splicemachine.derby.utils.marshall.BareKeyHash;
import com.splicemachine.derby.utils.marshall.DataHash;
import com.splicemachine.derby.utils.marshall.dvd.DescriptorSerializer;
import com.splicemachine.derby.utils.marshall.dvd.VersionedSerializers;
import com.splicemachine.hbase.writer.WriteStats;
import com.splicemachine.stats.Metrics;
import com.splicemachine.utils.ByteSlice;
import com.splicemachine.utils.IntArrays;
import com.splicemachine.utils.SpliceLogUtils;
import org.apache.derby.iapi.error.StandardException;
import org.apache.derby.iapi.sql.Activation;
import org.apache.derby.iapi.sql.execute.ExecRow;
import org.apache.derby.iapi.types.RowLocation;
import org.apache.derby.impl.sql.GenericStorablePreparedStatement;
import org.apache.hadoop.hbase.HConstants;
import org.apache.hadoop.hbase.HRegionInfo;
import org.apache.hadoop.hbase.KeyValue;
import org.apache.hadoop.hbase.client.Scan;
import org.apache.hadoop.hbase.regionserver.HRegion;
import org.apache.hadoop.hbase.regionserver.RegionScanner;
import org.apache.hadoop.hbase.util.Pair;
import org.apache.log4j.Logger;

public class SpliceOperationRegionScanner implements RegionScanner {
<<<<<<< HEAD
    private static Logger LOG = Logger.getLogger(SpliceOperationRegionScanner.class);
    private final List<Pair<byte[], byte[]>> additionalColumns = Lists.newArrayListWithExpectedSize(0);
    protected GenericStorablePreparedStatement statement;
    protected SpliceOperation topOperation;
    protected RegionScanner regionScanner;
    protected Activation activation; // has to be passed by reference... jl
    private SpliceTransactionResourceImpl impl;
    private TaskStats.SinkAccumulator stats = TaskStats.uniformAccumulator();
    private TaskStats finalStats;
    private SpliceOperationContext context;
    private boolean finished = false;
    private DataHash<ExecRow> rowEncoder;
    //    private MultiFieldEncoder rowEncoder;
    private SpliceRuntimeContext spliceRuntimeContext;
    private byte[] rowKey = new byte[1];

    public SpliceOperationRegionScanner(SpliceOperation topOperation,
                                        SpliceOperationContext context) throws StandardException {
        stats.start();
        SpliceLogUtils.trace(LOG, ">>>>statistics starts for SpliceOperationRegionScanner at %d", stats.getStartTime());
        this.topOperation = topOperation;
        this.statement = context.getPreparedStatement();
        this.context = context;
        this.context.setSpliceRegionScanner(this);
        try {
            this.regionScanner = context.getScanner();
            activation = context.getActivation();//((GenericActivationHolder) statement.getActivation(lcc, false)).ac;
            topOperation.init(context);
        } catch (IOException e) {
            ErrorReporter.get().reportError(SpliceOperationRegionScanner.class, e);
            SpliceLogUtils.logAndThrowRuntime(LOG, e);
        }
    }

    public SpliceOperationRegionScanner(final RegionScanner regionScanner, final Scan scan, final HRegion region) {
        SpliceLogUtils.trace(LOG, "instantiated with %s, and scan %s", regionScanner, scan);
        stats.start();
        SpliceLogUtils.trace(LOG, ">>>>statistics starts for SpliceOperationRegionScanner at %d", stats.getStartTime());
        this.regionScanner = regionScanner;
        boolean prepared = false;
        try {
            impl = new SpliceTransactionResourceImpl();
            impl.prepareContextManager();
            prepared = true;
            SpliceObserverInstructions soi = SpliceUtils.getSpliceObserverInstructions(scan);
            statement = soi.getStatement();
            topOperation = soi.getTopOperation();
            impl.marshallTransaction(soi);
            activation = soi.getActivation(impl.getLcc());
            spliceRuntimeContext = soi.getSpliceRuntimeContext();
            if (topOperation.shouldRecordStats()) {
                spliceRuntimeContext.recordTraceMetrics();
                spliceRuntimeContext.setXplainSchema(topOperation.getXplainSchema());
            }
            context = new SpliceOperationContext(regionScanner, region, scan, activation, statement, impl.getLcc(), false, topOperation, spliceRuntimeContext);
            context.setSpliceRegionScanner(this);

            topOperation.init(context);
            List<SpliceOperation> opStack = new ArrayList<SpliceOperation>();
            topOperation.generateLeftOperationStack(opStack);
            SpliceLogUtils.trace(LOG, "Ready to execute stack %s", opStack);
        } catch (Exception e) {
            ErrorReporter.get().reportError(SpliceOperationRegionScanner.class, e);
            SpliceLogUtils.logAndThrowRuntime(LOG, "Issues reading serialized data", e);
        } finally {
            if (prepared)
                impl.resetContextManager();
        }
    }

    @Override
    public boolean next(final List<org.apache.hadoop.hbase.Cell> results) throws IOException {
        SpliceLogUtils.trace(LOG, "next ");
        if (finished) return false;
        impl.prepareContextManager();
        try {
            ExecRow nextRow;
            long start = 0l;

            if (stats.readAccumulator().shouldCollectStats()) {
                start = System.nanoTime();
            }

            if ((nextRow = topOperation.nextRow(spliceRuntimeContext)) != null) {

                if (stats.readAccumulator().shouldCollectStats()) {
                    stats.readAccumulator().tick(System.nanoTime() - start);
                    start = System.nanoTime();
                } else {
                    stats.readAccumulator().tickRecords();
                }
=======
		private static Logger LOG = Logger.getLogger(SpliceOperationRegionScanner.class);
		protected GenericStorablePreparedStatement statement;
		private SpliceTransactionResourceImpl impl;
		protected SpliceOperation topOperation;
		protected RegionScanner regionScanner;
		protected Activation activation; // has to be passed by reference... jl
		private TaskStats.SinkAccumulator stats = TaskStats.uniformAccumulator();
		private TaskStats finalStats;
		private SpliceOperationContext context;
		private final List<Pair<byte[],byte[]>> additionalColumns = Lists.newArrayListWithExpectedSize(0);
		private boolean finished = false;

		private DataHash<ExecRow> rowEncoder;
		//    private MultiFieldEncoder rowEncoder;
		private SpliceRuntimeContext spliceRuntimeContext;
		private byte[] rowKey = new byte[1];

		public SpliceOperationRegionScanner(SpliceOperation topOperation,
																				SpliceOperationContext context) throws StandardException {
				stats.start();
				SpliceLogUtils.trace(LOG, ">>>>statistics starts for SpliceOperationRegionScanner at %d",stats.getStartTime());
				this.topOperation = topOperation;
				this.statement = context.getPreparedStatement();
				this.context = context;
				this.context.setSpliceRegionScanner(this);
				try {
						this.regionScanner = context.getScanner();
						activation = context.getActivation();//((GenericActivationHolder) statement.getActivation(lcc, false)).ac;
						topOperation.init(context);
				}catch (IOException e) {
						ErrorReporter.get().reportError(SpliceOperationRegionScanner.class,e);
						SpliceLogUtils.logAndThrowRuntime(LOG, e);
				}
		}

		public SpliceOperationRegionScanner(final RegionScanner regionScanner, final Scan scan, final HRegion region) {
				SpliceLogUtils.trace(LOG, "instantiated with %s, and scan %s",regionScanner,scan);
				stats.start();
				SpliceLogUtils.trace(LOG, ">>>>statistics starts for SpliceOperationRegionScanner at %d",stats.getStartTime());
				this.regionScanner = regionScanner;
				boolean prepared = false;
				try {
						impl = new SpliceTransactionResourceImpl();
						impl.prepareContextManager();
						prepared=true;
						SpliceObserverInstructions soi = SpliceUtils.getSpliceObserverInstructions(scan);
						statement = soi.getStatement();
						topOperation = soi.getTopOperation();
						impl.marshallTransaction(soi);
						activation = soi.getActivation(impl.getLcc());
						spliceRuntimeContext = soi.getSpliceRuntimeContext();
						if(topOperation.shouldRecordStats()){
								spliceRuntimeContext.recordTraceMetrics();
								spliceRuntimeContext.setXplainSchema(topOperation.getXplainSchema());
						}
						context = new SpliceOperationContext(regionScanner,region,scan, activation, statement, impl.getLcc(),false,topOperation,spliceRuntimeContext);
						context.setSpliceRegionScanner(this);

						topOperation.init(context);
						List<SpliceOperation> opStack = new ArrayList<SpliceOperation>();
						topOperation.generateLeftOperationStack(opStack);
						SpliceLogUtils.trace(LOG, "Ready to execute stack %s", opStack);
				} catch (Exception e) {
						ErrorReporter.get().reportError(SpliceOperationRegionScanner.class,e);
						SpliceLogUtils.logAndThrowRuntime(LOG, "Issues reading serialized data",e);
				}finally{
						if(prepared)
								impl.resetContextManager();
				}
		}



		@Override
		public boolean next(final List<KeyValue> results) throws IOException {
				SpliceLogUtils.trace(LOG, "next ");
				if(finished)return false;
				try {
						ExecRow nextRow;
						long start = 0l;

						if(stats.readAccumulator().shouldCollectStats()){
								start = System.nanoTime();
						}

						if ( (nextRow = topOperation.nextRow(spliceRuntimeContext)) != null) {

								if(stats.readAccumulator().shouldCollectStats()){
										stats.readAccumulator().tick(System.nanoTime()-start);
										start = System.nanoTime();
								}else{
										stats.readAccumulator().tickRecords();
								}
>>>>>>> b32c3000

								/*
                                 * We build the rowkey as meaninglessly as possible, to avoid
								 * moving excessive bytes over the network. However, we need to have
								 * at least the hash bucket so that clients work correctly. In that way,
								 * we copy over just the first byte from the location if we have a location,
								 * otherwise, we just put in 0x00.
								 *
								 * If the bucket size ever grows beyond 256, we'll need to move to more
								 * than 1 byte, which means we'll need to adjust this.
								 */
                RowLocation location = topOperation.getCurrentRowLocation();
                if (location != null) {
                    ByteSlice slice = ((HBaseRowLocation) location).getSlice();
                    slice.get(rowKey, 0, rowKey.length);
                } else
                    rowKey[0] = 0x00;
//								byte[] row = location!=null? location.getBytes():SpliceUtils.getUniqueKey();

<<<<<<< HEAD
                if (rowEncoder == null) {
                    int[] rowColumns = IntArrays.count(nextRow.nColumns());
                    DescriptorSerializer[] serializers = VersionedSerializers.latestVersion(false).getSerializers(nextRow);
                    rowEncoder = BareKeyHash.encoder(rowColumns, null, serializers);
                }
                rowEncoder.setRow(nextRow);
                byte[] data = rowEncoder.encode();
                results.add(new KeyValue(rowKey, SpliceConstants.DEFAULT_FAMILY_BYTES, SpliceConstants.PACKED_COLUMN_BYTES, data));

                //add any additional columns which were specified during the run
                Iterator<Pair<byte[], byte[]>> addColIter = additionalColumns.iterator();
                while (addColIter.hasNext()) {

                    Pair<byte[], byte[]> additionalCol = addColIter.next();
                    byte[] qual = additionalCol.getFirst();
                    byte[] value = additionalCol.getSecond();
                    results.add(new KeyValue(rowKey, SpliceUtils.DEFAULT_FAMILY_BYTES, qual, value));
                    addColIter.remove();
                }

                SpliceLogUtils.trace(LOG, "next returns results: %s", nextRow);

                if (stats.writeAccumulator().shouldCollectStats()) {
                    stats.writeAccumulator().tick(System.nanoTime() - start);
                } else {
                    stats.writeAccumulator().tickRecords();
                }

            } else {
                finished = true;
                //check for additional columns
                if (additionalColumns.size() > 0) {
                    //add any additional columns which were specified during the run
                    Iterator<Pair<byte[], byte[]>> addColIter = additionalColumns.iterator();
                    while (addColIter.hasNext()) {
                        Pair<byte[], byte[]> additionalCol = addColIter.next();
                        KeyValue kv = new KeyValue(HConstants.EMPTY_START_ROW,
                                SpliceConstants.DEFAULT_FAMILY_BYTES,
                                additionalCol.getFirst(), System.currentTimeMillis(), KeyValue.Type.Put,
                                additionalCol.getSecond());
                        results.add(kv);
                        addColIter.remove();
                    }
                }
                //record statistics info
                if (spliceRuntimeContext.shouldRecordTraceMetrics()) {
                    String hostName = InetAddress.getLocalHost().getHostName(); //TODO -sf- this may not be correct
                    List<OperationRuntimeStats> stats = OperationRuntimeStats.getOperationStats(
                            topOperation, SpliceDriver.driver().getUUIDGenerator().nextUUID(),
                            topOperation.getStatementId(), WriteStats.NOOP_WRITE_STATS,
                            Metrics.noOpTimeView(), spliceRuntimeContext);
                    XplainTaskReporter reporter = SpliceDriver.driver().getTaskReporter();
                    for (OperationRuntimeStats opStats : stats) {
                        opStats.setHostName(hostName);

                        reporter.report(spliceRuntimeContext.getXplainSchema(), opStats);
                    }
                }
            }
            return !results.isEmpty();
        } catch (Exception e) {
            ErrorReporter.get().reportError(SpliceOperationRegionScanner.class, e);
            cleanupBatch(); // if an exception is thrown the .postScannerNext() hook won't be called, cleanup here
            SpliceLogUtils.logAndThrow(LOG, "Unable to get next row", Exceptions.getIOException(e));
            return false; //won't happen since logAndThrow will throw an exception
        }
    }

    @Override
    public boolean next(List<org.apache.hadoop.hbase.Cell> result, int limit) throws IOException {
        throw new RuntimeException("Not Implemented");
    }

    @Override
    public void close() throws IOException {
        SpliceLogUtils.trace(LOG, "close");
=======
								if(rowEncoder==null){
										int[] rowColumns = IntArrays.count(nextRow.nColumns());
										DescriptorSerializer[] serializers = VersionedSerializers.latestVersion(false).getSerializers(nextRow);
										rowEncoder = BareKeyHash.encoder(rowColumns,null,serializers);
								}
								rowEncoder.setRow(nextRow);
								byte[] data = rowEncoder.encode();
								results.add(new KeyValue(rowKey,SpliceConstants.DEFAULT_FAMILY_BYTES,SpliceConstants.PACKED_COLUMN_BYTES,data));

								//add any additional columns which were specified during the run
								Iterator<Pair<byte[],byte[]>> addColIter = additionalColumns.iterator();
								while(addColIter.hasNext()){

										Pair<byte[],byte[]> additionalCol = addColIter.next();
										byte[] qual = additionalCol.getFirst();
										byte[] value = additionalCol.getSecond();
										results.add(new KeyValue(rowKey,SpliceUtils.DEFAULT_FAMILY_BYTES,qual,value));
										addColIter.remove();
								}

								SpliceLogUtils.trace(LOG,"next returns results: %s",nextRow);

								if(stats.writeAccumulator().shouldCollectStats()){
										stats.writeAccumulator().tick(System.nanoTime()-start);
								}else{
										stats.writeAccumulator().tickRecords();
								}

						}else{
								finished=true;
								//check for additional columns
								if(additionalColumns.size()>0){
										//add any additional columns which were specified during the run
										Iterator<Pair<byte[],byte[]>> addColIter = additionalColumns.iterator();
										while(addColIter.hasNext()){
												Pair<byte[],byte[]> additionalCol = addColIter.next();
												KeyValue kv = new KeyValue(HConstants.EMPTY_START_ROW,
																SpliceConstants.DEFAULT_FAMILY_BYTES,
																additionalCol.getFirst(), System.currentTimeMillis(), KeyValue.Type.Put,
																additionalCol.getSecond());
												results.add(kv);
												addColIter.remove();
										}
								}
								//record statistics info
								if(spliceRuntimeContext.shouldRecordTraceMetrics()){
										String hostName = InetAddress.getLocalHost().getHostName(); //TODO -sf- this may not be correct
										List<OperationRuntimeStats> stats = OperationRuntimeStats.getOperationStats(
														topOperation,SpliceDriver.driver().getUUIDGenerator().nextUUID(),
														topOperation.getStatementId(), WriteStats.NOOP_WRITE_STATS,
														Metrics.noOpTimeView(),spliceRuntimeContext);
										XplainTaskReporter reporter = SpliceDriver.driver().getTaskReporter();
										for(OperationRuntimeStats opStats:stats){
												opStats.setHostName(hostName);

												reporter.report(spliceRuntimeContext.getXplainSchema(),opStats);
										}
								}
						}
						return !results.isEmpty();
				}catch(Exception e){
						ErrorReporter.get().reportError(SpliceOperationRegionScanner.class,e);
						cleanupBatch(); // if we throw an exception the postScanner() hook won't be called, so cleanup here
                    LOG.error(String.format("Original SpliceOperationRegionScanner error, region %s",
                                               regionScanner.getRegionInfo().getRegionNameAsString()), e);
						SpliceLogUtils.logAndThrow(LOG,"Unable to get next row",Exceptions.getIOException(e));
						return false; //won't happen since logAndThrow will throw an exception
                }
		}



		@Override
		public boolean next(List<KeyValue> result, int limit) throws IOException {
				throw new RuntimeException("Not Implemented");
		}

		@Override
		public void close() throws IOException {
				SpliceLogUtils.trace(LOG, "close");
>>>>>>> b32c3000
//				if(rowEncoder!=null)
//						rowEncoder.close();
        try {
            try {
                topOperation.close();
            } catch (StandardException e) {
                ErrorReporter.get().reportError(SpliceOperationRegionScanner.class, e);
                SpliceLogUtils.logAndThrow(LOG, "close direct failed", Exceptions.getIOException(e));
            } finally {
                if (regionScanner != null) {
                    regionScanner.close();
                }
                finalStats = stats.finish();
                ((SpliceBaseOperation) topOperation).nextTime += finalStats.getTotalTime();
                SpliceLogUtils.trace(LOG, ">>>>statistics finishes for sink for SpliceOperationRegionScanner at %d", stats.getFinishTime());
                try {
                    context.close();
                } catch (StandardException e) {
                    throw Exceptions.getIOException(e);
                }
            }
        } finally {
            if (impl != null) {
                impl.cleanup();
            }
        }
    }

    @Override
    public HRegionInfo getRegionInfo() {
        SpliceLogUtils.trace(LOG, "getRegionInfo");
        return regionScanner.getRegionInfo();
    }

    @Override
    public boolean isFilterDone() throws java.io.IOException {
        SpliceLogUtils.trace(LOG, "isFilterDone");
        return regionScanner.isFilterDone();
    }

    public TaskStats sink() throws IOException {
        SpliceLogUtils.trace(LOG, "sink");
        throw new UnsupportedOperationException("Wrong code path!");
//		return topOperation.sink();
<<<<<<< HEAD
    }

    public void reportMetrics() {
        //Report statistics with the top operation logger
        Logger logger = Logger.getLogger(topOperation.getClass());

        if (!logger.isDebugEnabled()) return; //no stats should be printed

        logger.debug("Scanner Time: " + TimeUtils.toSeconds(finalStats.getTotalTime())
                + "\t" + "Region name: " + regionScanner.getRegionInfo().getRegionNameAsString()
                + "\n" + "ProcessStats:\n"
                + "\t" + "Total Rows Processed: " + finalStats.getTotalRowsProcessed()
                + "\t" + "Total Rows Written: " + finalStats.getTotalRowsWritten()
                + "\t" + "Total Time(ns): " + finalStats.getTotalTime());
    }

    @Override
    public boolean reseek(byte[] row) throws IOException {
        throw new IOException("reseek not supported");
    }

    public void addAdditionalColumnToReturn(byte[] qualifier, byte[] value) {
        additionalColumns.add(Pair.newPair(qualifier, value));
    }

    @Override
    public long getMvccReadPoint() {
        return regionScanner.getMvccReadPoint();
    }

    @Override
    public long getMaxResultSize() {
        return regionScanner.getMaxResultSize();
    }

    public boolean nextRaw(List<org.apache.hadoop.hbase.Cell> keyValues) throws IOException {
        return next(keyValues);
    }

    @Override
    public boolean nextRaw(List<org.apache.hadoop.hbase.Cell> results, int limit) throws IOException {
        return next(results, limit);
    }

    public void setupBatch() {
        impl.prepareContextManager();
    }

    public void cleanupBatch() {
        impl.resetContextManager();
    }
=======
		}

		public void reportMetrics() {
				//Report statistics with the top operation logger
				Logger logger = Logger.getLogger(topOperation.getClass());

				if(!logger.isDebugEnabled()) return; //no stats should be printed

				logger.debug("Scanner Time: " + TimeUtils.toSeconds(finalStats.getTotalTime())
								+ "\t" + "Region name: " + regionScanner.getRegionInfo().getRegionNameAsString()
								+ "\n" + "ProcessStats:\n"
								+ "\t" + "Total Rows Processed: "  + finalStats.getTotalRowsProcessed()
								+ "\t" + "Total Rows Written: " + finalStats.getTotalRowsWritten()
								+ "\t" + "Total Time(ns): " + finalStats.getTotalTime());
		}

		@Override
		public boolean next(List<KeyValue> results, String metric)throws IOException {
				return next(results);
		}

		@Override
		public boolean next(List<KeyValue> result, int limit, String metric) throws IOException {
				throw new IOException("next with metric not supported " + metric);
		}

		@Override
		public boolean reseek(byte[] row) throws IOException {
				throw new IOException("reseek not supported");
		}

		public void addAdditionalColumnToReturn(byte[] qualifier, byte[] value){
				additionalColumns.add(Pair.newPair(qualifier,value));
		}
		@Override
		public long getMvccReadPoint() {
				return 0;
		}

		@Override
		public boolean nextRaw(List<KeyValue> keyValues, String metric) throws IOException {
				return nextRaw(keyValues);
		}

		@Override
		public boolean nextRaw(List<KeyValue> arg0, int arg1, String arg2) throws IOException {
				throw new IOException("Not Implemented");
		}

		public boolean nextRaw(List<KeyValue> keyValues) throws IOException {
				return next(keyValues);
		}

		public void setupBatch() {
			impl.prepareContextManager();
		}

		public void cleanupBatch() {
			impl.resetContextManager();
		}
>>>>>>> b32c3000
}<|MERGE_RESOLUTION|>--- conflicted
+++ resolved
@@ -35,6 +35,7 @@
 import org.apache.derby.iapi.sql.execute.ExecRow;
 import org.apache.derby.iapi.types.RowLocation;
 import org.apache.derby.impl.sql.GenericStorablePreparedStatement;
+import org.apache.hadoop.hbase.Cell;
 import org.apache.hadoop.hbase.HConstants;
 import org.apache.hadoop.hbase.HRegionInfo;
 import org.apache.hadoop.hbase.KeyValue;
@@ -45,99 +46,6 @@
 import org.apache.log4j.Logger;
 
 public class SpliceOperationRegionScanner implements RegionScanner {
-<<<<<<< HEAD
-    private static Logger LOG = Logger.getLogger(SpliceOperationRegionScanner.class);
-    private final List<Pair<byte[], byte[]>> additionalColumns = Lists.newArrayListWithExpectedSize(0);
-    protected GenericStorablePreparedStatement statement;
-    protected SpliceOperation topOperation;
-    protected RegionScanner regionScanner;
-    protected Activation activation; // has to be passed by reference... jl
-    private SpliceTransactionResourceImpl impl;
-    private TaskStats.SinkAccumulator stats = TaskStats.uniformAccumulator();
-    private TaskStats finalStats;
-    private SpliceOperationContext context;
-    private boolean finished = false;
-    private DataHash<ExecRow> rowEncoder;
-    //    private MultiFieldEncoder rowEncoder;
-    private SpliceRuntimeContext spliceRuntimeContext;
-    private byte[] rowKey = new byte[1];
-
-    public SpliceOperationRegionScanner(SpliceOperation topOperation,
-                                        SpliceOperationContext context) throws StandardException {
-        stats.start();
-        SpliceLogUtils.trace(LOG, ">>>>statistics starts for SpliceOperationRegionScanner at %d", stats.getStartTime());
-        this.topOperation = topOperation;
-        this.statement = context.getPreparedStatement();
-        this.context = context;
-        this.context.setSpliceRegionScanner(this);
-        try {
-            this.regionScanner = context.getScanner();
-            activation = context.getActivation();//((GenericActivationHolder) statement.getActivation(lcc, false)).ac;
-            topOperation.init(context);
-        } catch (IOException e) {
-            ErrorReporter.get().reportError(SpliceOperationRegionScanner.class, e);
-            SpliceLogUtils.logAndThrowRuntime(LOG, e);
-        }
-    }
-
-    public SpliceOperationRegionScanner(final RegionScanner regionScanner, final Scan scan, final HRegion region) {
-        SpliceLogUtils.trace(LOG, "instantiated with %s, and scan %s", regionScanner, scan);
-        stats.start();
-        SpliceLogUtils.trace(LOG, ">>>>statistics starts for SpliceOperationRegionScanner at %d", stats.getStartTime());
-        this.regionScanner = regionScanner;
-        boolean prepared = false;
-        try {
-            impl = new SpliceTransactionResourceImpl();
-            impl.prepareContextManager();
-            prepared = true;
-            SpliceObserverInstructions soi = SpliceUtils.getSpliceObserverInstructions(scan);
-            statement = soi.getStatement();
-            topOperation = soi.getTopOperation();
-            impl.marshallTransaction(soi);
-            activation = soi.getActivation(impl.getLcc());
-            spliceRuntimeContext = soi.getSpliceRuntimeContext();
-            if (topOperation.shouldRecordStats()) {
-                spliceRuntimeContext.recordTraceMetrics();
-                spliceRuntimeContext.setXplainSchema(topOperation.getXplainSchema());
-            }
-            context = new SpliceOperationContext(regionScanner, region, scan, activation, statement, impl.getLcc(), false, topOperation, spliceRuntimeContext);
-            context.setSpliceRegionScanner(this);
-
-            topOperation.init(context);
-            List<SpliceOperation> opStack = new ArrayList<SpliceOperation>();
-            topOperation.generateLeftOperationStack(opStack);
-            SpliceLogUtils.trace(LOG, "Ready to execute stack %s", opStack);
-        } catch (Exception e) {
-            ErrorReporter.get().reportError(SpliceOperationRegionScanner.class, e);
-            SpliceLogUtils.logAndThrowRuntime(LOG, "Issues reading serialized data", e);
-        } finally {
-            if (prepared)
-                impl.resetContextManager();
-        }
-    }
-
-    @Override
-    public boolean next(final List<org.apache.hadoop.hbase.Cell> results) throws IOException {
-        SpliceLogUtils.trace(LOG, "next ");
-        if (finished) return false;
-        impl.prepareContextManager();
-        try {
-            ExecRow nextRow;
-            long start = 0l;
-
-            if (stats.readAccumulator().shouldCollectStats()) {
-                start = System.nanoTime();
-            }
-
-            if ((nextRow = topOperation.nextRow(spliceRuntimeContext)) != null) {
-
-                if (stats.readAccumulator().shouldCollectStats()) {
-                    stats.readAccumulator().tick(System.nanoTime() - start);
-                    start = System.nanoTime();
-                } else {
-                    stats.readAccumulator().tickRecords();
-                }
-=======
 		private static Logger LOG = Logger.getLogger(SpliceOperationRegionScanner.class);
 		protected GenericStorablePreparedStatement statement;
 		private SpliceTransactionResourceImpl impl;
@@ -212,7 +120,7 @@
 
 
 		@Override
-		public boolean next(final List<KeyValue> results) throws IOException {
+		public boolean next(final List<org.apache.hadoop.hbase.Cell> results) throws IOException {
 				SpliceLogUtils.trace(LOG, "next ");
 				if(finished)return false;
 				try {
@@ -231,7 +139,6 @@
 								}else{
 										stats.readAccumulator().tickRecords();
 								}
->>>>>>> b32c3000
 
 								/*
                                  * We build the rowkey as meaninglessly as possible, to avoid
@@ -251,84 +158,6 @@
                     rowKey[0] = 0x00;
 //								byte[] row = location!=null? location.getBytes():SpliceUtils.getUniqueKey();
 
-<<<<<<< HEAD
-                if (rowEncoder == null) {
-                    int[] rowColumns = IntArrays.count(nextRow.nColumns());
-                    DescriptorSerializer[] serializers = VersionedSerializers.latestVersion(false).getSerializers(nextRow);
-                    rowEncoder = BareKeyHash.encoder(rowColumns, null, serializers);
-                }
-                rowEncoder.setRow(nextRow);
-                byte[] data = rowEncoder.encode();
-                results.add(new KeyValue(rowKey, SpliceConstants.DEFAULT_FAMILY_BYTES, SpliceConstants.PACKED_COLUMN_BYTES, data));
-
-                //add any additional columns which were specified during the run
-                Iterator<Pair<byte[], byte[]>> addColIter = additionalColumns.iterator();
-                while (addColIter.hasNext()) {
-
-                    Pair<byte[], byte[]> additionalCol = addColIter.next();
-                    byte[] qual = additionalCol.getFirst();
-                    byte[] value = additionalCol.getSecond();
-                    results.add(new KeyValue(rowKey, SpliceUtils.DEFAULT_FAMILY_BYTES, qual, value));
-                    addColIter.remove();
-                }
-
-                SpliceLogUtils.trace(LOG, "next returns results: %s", nextRow);
-
-                if (stats.writeAccumulator().shouldCollectStats()) {
-                    stats.writeAccumulator().tick(System.nanoTime() - start);
-                } else {
-                    stats.writeAccumulator().tickRecords();
-                }
-
-            } else {
-                finished = true;
-                //check for additional columns
-                if (additionalColumns.size() > 0) {
-                    //add any additional columns which were specified during the run
-                    Iterator<Pair<byte[], byte[]>> addColIter = additionalColumns.iterator();
-                    while (addColIter.hasNext()) {
-                        Pair<byte[], byte[]> additionalCol = addColIter.next();
-                        KeyValue kv = new KeyValue(HConstants.EMPTY_START_ROW,
-                                SpliceConstants.DEFAULT_FAMILY_BYTES,
-                                additionalCol.getFirst(), System.currentTimeMillis(), KeyValue.Type.Put,
-                                additionalCol.getSecond());
-                        results.add(kv);
-                        addColIter.remove();
-                    }
-                }
-                //record statistics info
-                if (spliceRuntimeContext.shouldRecordTraceMetrics()) {
-                    String hostName = InetAddress.getLocalHost().getHostName(); //TODO -sf- this may not be correct
-                    List<OperationRuntimeStats> stats = OperationRuntimeStats.getOperationStats(
-                            topOperation, SpliceDriver.driver().getUUIDGenerator().nextUUID(),
-                            topOperation.getStatementId(), WriteStats.NOOP_WRITE_STATS,
-                            Metrics.noOpTimeView(), spliceRuntimeContext);
-                    XplainTaskReporter reporter = SpliceDriver.driver().getTaskReporter();
-                    for (OperationRuntimeStats opStats : stats) {
-                        opStats.setHostName(hostName);
-
-                        reporter.report(spliceRuntimeContext.getXplainSchema(), opStats);
-                    }
-                }
-            }
-            return !results.isEmpty();
-        } catch (Exception e) {
-            ErrorReporter.get().reportError(SpliceOperationRegionScanner.class, e);
-            cleanupBatch(); // if an exception is thrown the .postScannerNext() hook won't be called, cleanup here
-            SpliceLogUtils.logAndThrow(LOG, "Unable to get next row", Exceptions.getIOException(e));
-            return false; //won't happen since logAndThrow will throw an exception
-        }
-    }
-
-    @Override
-    public boolean next(List<org.apache.hadoop.hbase.Cell> result, int limit) throws IOException {
-        throw new RuntimeException("Not Implemented");
-    }
-
-    @Override
-    public void close() throws IOException {
-        SpliceLogUtils.trace(LOG, "close");
-=======
 								if(rowEncoder==null){
 										int[] rowColumns = IntArrays.count(nextRow.nColumns());
 										DescriptorSerializer[] serializers = VersionedSerializers.latestVersion(false).getSerializers(nextRow);
@@ -402,14 +231,13 @@
 
 
 		@Override
-		public boolean next(List<KeyValue> result, int limit) throws IOException {
+		public boolean next(List<Cell> result, int limit) throws IOException {
 				throw new RuntimeException("Not Implemented");
 		}
 
 		@Override
 		public void close() throws IOException {
 				SpliceLogUtils.trace(LOG, "close");
->>>>>>> b32c3000
 //				if(rowEncoder!=null)
 //						rowEncoder.close();
         try {
@@ -454,7 +282,6 @@
         SpliceLogUtils.trace(LOG, "sink");
         throw new UnsupportedOperationException("Wrong code path!");
 //		return topOperation.sink();
-<<<<<<< HEAD
     }
 
     public void reportMetrics() {
@@ -506,66 +333,4 @@
     public void cleanupBatch() {
         impl.resetContextManager();
     }
-=======
-		}
-
-		public void reportMetrics() {
-				//Report statistics with the top operation logger
-				Logger logger = Logger.getLogger(topOperation.getClass());
-
-				if(!logger.isDebugEnabled()) return; //no stats should be printed
-
-				logger.debug("Scanner Time: " + TimeUtils.toSeconds(finalStats.getTotalTime())
-								+ "\t" + "Region name: " + regionScanner.getRegionInfo().getRegionNameAsString()
-								+ "\n" + "ProcessStats:\n"
-								+ "\t" + "Total Rows Processed: "  + finalStats.getTotalRowsProcessed()
-								+ "\t" + "Total Rows Written: " + finalStats.getTotalRowsWritten()
-								+ "\t" + "Total Time(ns): " + finalStats.getTotalTime());
-		}
-
-		@Override
-		public boolean next(List<KeyValue> results, String metric)throws IOException {
-				return next(results);
-		}
-
-		@Override
-		public boolean next(List<KeyValue> result, int limit, String metric) throws IOException {
-				throw new IOException("next with metric not supported " + metric);
-		}
-
-		@Override
-		public boolean reseek(byte[] row) throws IOException {
-				throw new IOException("reseek not supported");
-		}
-
-		public void addAdditionalColumnToReturn(byte[] qualifier, byte[] value){
-				additionalColumns.add(Pair.newPair(qualifier,value));
-		}
-		@Override
-		public long getMvccReadPoint() {
-				return 0;
-		}
-
-		@Override
-		public boolean nextRaw(List<KeyValue> keyValues, String metric) throws IOException {
-				return nextRaw(keyValues);
-		}
-
-		@Override
-		public boolean nextRaw(List<KeyValue> arg0, int arg1, String arg2) throws IOException {
-				throw new IOException("Not Implemented");
-		}
-
-		public boolean nextRaw(List<KeyValue> keyValues) throws IOException {
-				return next(keyValues);
-		}
-
-		public void setupBatch() {
-			impl.prepareContextManager();
-		}
-
-		public void cleanupBatch() {
-			impl.resetContextManager();
-		}
->>>>>>> b32c3000
 }