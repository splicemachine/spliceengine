package com.splicemachine.derby.impl.sql.execute.operations;

import com.splicemachine.constants.HBaseConstants;
import com.splicemachine.constants.bytes.BytesUtil;
import com.splicemachine.derby.hbase.SpliceDriver;
import com.splicemachine.derby.hbase.SpliceOperationCoprocessor;
import com.splicemachine.derby.iapi.sql.execute.SpliceNoPutResultSet;
import com.splicemachine.derby.iapi.sql.execute.SpliceOperation;
import com.splicemachine.derby.iapi.sql.execute.SpliceOperationContext;
import com.splicemachine.derby.iapi.storage.RowProvider;
import com.splicemachine.derby.impl.sql.execute.Serializer;
import com.splicemachine.derby.impl.storage.ClientScanProvider;
import com.splicemachine.derby.impl.storage.MergeSortRegionAwareRowProvider;
import com.splicemachine.derby.impl.store.access.hbase.HBaseRowLocation;
import com.splicemachine.derby.stats.TaskStats;
import com.splicemachine.derby.utils.*;
import com.splicemachine.hbase.CallBuffer;
import com.splicemachine.utils.SpliceLogUtils;
import org.apache.derby.iapi.error.StandardException;
import org.apache.derby.iapi.services.loader.GeneratedMethod;
import org.apache.derby.iapi.sql.Activation;
import org.apache.derby.iapi.sql.execute.ExecRow;
import org.apache.derby.iapi.sql.execute.NoPutResultSet;
import org.apache.derby.iapi.store.access.Qualifier;
import org.apache.derby.iapi.types.DataValueDescriptor;
import org.apache.derby.iapi.types.SQLInteger;
import org.apache.hadoop.hbase.client.*;
import org.apache.log4j.Logger;

import java.io.IOException;
import java.io.ObjectInput;
import java.io.ObjectOutput;
import java.lang.reflect.Field;
import java.util.ArrayList;
import java.util.Iterator;
import java.util.List;

public class MergeSortJoinOperation extends JoinOperation {
    private static final long serialVersionUID = 2l;
	private static Logger LOG = Logger.getLogger(MergeSortJoinOperation.class);
	protected String emptyRowFunMethodName;
	protected boolean wasRightOuterJoin;
	protected Qualifier[][] qualifierProbe;
	protected int leftHashKeyItem;
	protected int[] leftHashKeys;
	protected int rightHashKeyItem;
	protected int[] rightHashKeys;
	protected ExecRow rightTemplate;
	protected static List<NodeType> nodeTypes; 
	protected Scan reduceScan;
	protected enum JoinSide {RIGHT,LEFT};
	protected JoinSide joinSide;
	protected RowProvider clientProvider;
	protected MergeSortRegionAwareRowProvider serverProvider;
	protected SQLInteger rowType;
	protected byte[] priorHash;
	protected List<ExecRow> rights;
	protected byte[] rightHash;
	protected Iterator<ExecRow> rightIterator;
	protected MergeSortNextRowIterator mergeSortIterator;
	public int emptyRightRowsReturned = 0;
	
	static {
		nodeTypes = new ArrayList<NodeType>();
		nodeTypes.add(NodeType.REDUCE);
		nodeTypes.add(NodeType.SCAN);
		nodeTypes.add(NodeType.SINK);
	}
	
	public MergeSortJoinOperation() {
		super();
	}
	
	public MergeSortJoinOperation(NoPutResultSet leftResultSet,
			   int leftNumCols,
			   NoPutResultSet rightResultSet,
			   int rightNumCols,
			   int leftHashKeyItem,
			   int rightHashKeyItem,
			   Activation activation,
			   GeneratedMethod restriction,
			   int resultSetNumber,
			   boolean oneRowRightSide,
			   boolean notExistsRightSide,
			   double optimizerEstimatedRowCount,
			   double optimizerEstimatedCost,
			   String userSuppliedOptimizerOverrides) throws StandardException {		
				super(leftResultSet, leftNumCols, rightResultSet, rightNumCols,
						activation, restriction, resultSetNumber,oneRowRightSide, notExistsRightSide,
						optimizerEstimatedRowCount, optimizerEstimatedCost,userSuppliedOptimizerOverrides);
				SpliceLogUtils.trace(LOG, "instantiate");
				this.leftHashKeyItem = leftHashKeyItem;
				this.rightHashKeyItem = rightHashKeyItem;
				this.joinSide = JoinSide.LEFT;
                init(SpliceOperationContext.newContext(activation));
                recordConstructorTime(); 
	}
	
	@Override
	public void readExternal(ObjectInput in) throws IOException,ClassNotFoundException {
		SpliceLogUtils.trace(LOG, "readExternal");
		super.readExternal(in);
		leftHashKeyItem = in.readInt();
		rightHashKeyItem = in.readInt();
		joinSide = JoinSide.values()[in.readInt()];
		emptyRightRowsReturned = in.readInt();
	}

	@Override
	public void writeExternal(ObjectOutput out) throws IOException {
		SpliceLogUtils.trace(LOG, "writeExternal");
		super.writeExternal(out);
		out.writeInt(leftHashKeyItem);
		out.writeInt(rightHashKeyItem);
		out.writeInt(joinSide.ordinal());
		out.writeInt(emptyRightRowsReturned);
	}

	@Override
	public ExecRow getNextRowCore() throws StandardException {
		SpliceLogUtils.trace(LOG, "getNextRowCore");
		beginTime = getCurrentTimeMillis();
		if (mergeSortIterator == null)
			mergeSortIterator = new MergeSortNextRowIterator(false);
		if (mergeSortIterator.hasNext()) {
			ExecRow next = mergeSortIterator.next();
			nextTime += getElapsedMillis(beginTime);
			return next;
		} else {
			setCurrentRow(null);
			return null;
		}
	}

	@Override
	public RowProvider getReduceRowProvider(SpliceOperation top,ExecRow template){
        if(clientProvider==null){
            SpliceUtils.setInstructions(reduceScan,activation,top);
            clientProvider = new ClientScanProvider(SpliceOperationCoprocessor.TEMP_TABLE,reduceScan,template,null);
        }
        return clientProvider;
	}

	@Override
	public void init(SpliceOperationContext context) throws StandardException{
		SpliceLogUtils.trace(LOG, "init");
		super.init(context);
            SpliceLogUtils.trace(LOG,"leftHashkeyItem=%d,rightHashKeyItem=%d",leftHashKeyItem,rightHashKeyItem);
            emptyRightRowsReturned = 0;
			leftHashKeys = generateHashKeys(leftHashKeyItem, (SpliceBaseOperation) this.leftResultSet);
			rightHashKeys = generateHashKeys(rightHashKeyItem, (SpliceBaseOperation) this.rightResultSet);
			mergedRow = activation.getExecutionFactory().getValueRow(leftNumCols + rightNumCols);
			rightTemplate = activation.getExecutionFactory().getValueRow(rightNumCols);
			byte[] start = DerbyBytesUtil.generateBeginKeyForTemp(sequence[0]);
			byte[] finish = BytesUtil.copyAndIncrement(start);
            rowType = (SQLInteger) activation.getDataValueFactory().getNullInteger(null);
			Hasher leftHasher = new Hasher(leftRow.getRowArray(),leftHashKeys,null,sequence[0]); 
			Hasher rightHasher = new Hasher(rightRow.getRowArray(),rightHashKeys,null,sequence[0]); 
			if(regionScanner==null){
				reduceScan = Scans.newScan(start,finish, getTransactionID());
			}else{
				serverProvider = new MergeSortRegionAwareRowProvider(getTransactionID(), context.getRegion(),SpliceOperationCoprocessor.TEMP_TABLE,HBaseConstants.DEFAULT_FAMILY_BYTES,
						start,finish,leftHasher,leftRow,rightHasher,rightRow,null,rowType);		
				serverProvider.open();
			}
	}
	
	@Override
	public void executeShuffle() throws StandardException {
		SpliceLogUtils.trace(LOG, "executeShuffle");
		long start = System.currentTimeMillis();
		joinSide = JoinSide.LEFT;
		OperationBranch operationBranch = new OperationBranch(getActivation(),getOperationStack(),leftResultSet.getExecRowDefinition());
		SpliceLogUtils.trace(LOG, "merge sort shuffling left");
		operationBranch.execCoprocessor(this.getClass().getName());
		joinSide = JoinSide.RIGHT;
		SpliceLogUtils.trace(LOG, "merge sort shuffling right");
		operationBranch = new OperationBranch(getActivation(),getRightOperationStack(),rightResultSet.getExecRowDefinition());
		operationBranch.execCoprocessor(this.getClass().getName());
		nextTime += System.currentTimeMillis() - start;
		SpliceLogUtils.trace(LOG, "shuffle finished");	
	}
	
	@Override
	public NoPutResultSet executeScan() throws StandardException {
		SpliceLogUtils.trace(LOG,"executeScan");
		final List<SpliceOperation> opStack = new ArrayList<SpliceOperation>();
		this.generateLeftOperationStack(opStack);
		SpliceLogUtils.trace(LOG,"operationStack=%s",opStack);
		
		// Get the topmost value, instead of the bottommost, in case it's you
		SpliceOperation regionOperation = opStack.get(opStack.size()-1); 
		SpliceLogUtils.trace(LOG,"regionOperation=%s",opStack);
		RowProvider provider;
		if (regionOperation.getNodeTypes().contains(NodeType.REDUCE)){
			provider = regionOperation.getReduceRowProvider(this,getExecRowDefinition());
		}else {
			provider = regionOperation.getMapRowProvider(this,getExecRowDefinition());
		}
		return new SpliceNoPutResultSet(activation,this,provider);
	}

	
	@Override		
	public TaskStats sink() throws IOException {
        TaskStats.SinkAccumulator stats = TaskStats.uniformAccumulator();
        stats.start();
        SpliceLogUtils.trace(LOG, ">>>>statistics starts for sink for MergeSortJoin at "+stats.getStartTime());
		SpliceLogUtils.trace(LOG, "sink with joinSide= %s",joinSide);
		ExecRow row = null;
        CallBuffer<Mutation> writeBuffer;
		try{
			Put put;
			Hasher hasher = null;
            writeBuffer = SpliceDriver.driver().getTableWriter().writeBuffer(SpliceOperationCoprocessor.TEMP_TABLE);
			NoPutResultSet resultSet = null;
			DataValueDescriptor[] additionalDescriptors = {activation.getDataValueFactory().getDataValue(joinSide.ordinal(), null)};
			switch (joinSide) {
				case LEFT: 
					hasher = new Hasher(leftResultSet.getExecRowDefinition().getRowArray(),leftHashKeys,null,sequence[0],additionalDescriptors,null);
					resultSet = leftResultSet;					
					break;
				case RIGHT: 
					hasher = new Hasher(rightResultSet.getExecRowDefinition().getRowArray(),rightHashKeys,null,sequence[0],additionalDescriptors,null);
					resultSet = rightResultSet;
					break;
			}
            Serializer serializer = new Serializer();

            do{
                long start = System.nanoTime();

                row = resultSet.getNextRowCore();
                if(row==null)continue;
                stats.readAccumulator().tick(System.nanoTime()-start);

                start = System.nanoTime();
                SpliceLogUtils.trace(LOG, "sinking row %s",row);
                byte[] rowKey = hasher.generateSortedHashKey(row.getRowArray(),additionalDescriptors);
<<<<<<< HEAD
                put = Puts.buildInsert(rowKey, row.getRowArray(),null, SpliceUtils.NA_TRANSACTION_ID, serializer, additionalDescriptors);
                put.setWriteToWAL(false); // Seeing if this speeds stuff up a bit...
                tempTable.put(put);
                stats.sinkAccumulator().tick(System.nanoTime()-start);
=======
                put = Puts.buildInsert(rowKey, row.getRowArray(),null, null,serializer, additionalDescriptors);
//                put.setWriteToWAL(false); // Seeing if this speeds stuff up a bit...
                writeBuffer.add(put);
                stats.writeAccumulator().tick(System.nanoTime()-start);
>>>>>>> a86918f8
            }while(row!=null);
            writeBuffer.flushBuffer();
            writeBuffer.close();
		}catch (StandardException se){
			SpliceLogUtils.logAndThrowRuntime(LOG,se);
		} catch (IOException e) {
			SpliceLogUtils.logAndThrowRuntime(LOG, e);
		} catch (Exception e) {
            SpliceLogUtils.logAndThrow(LOG,Exceptions.getIOException(e));
        }
        //return stats.finish();
		TaskStats ss = stats.finish();
		SpliceLogUtils.trace(LOG, ">>>>statistics finishes for sink for MergeSortJoin at "+stats.getFinishTime());
        return ss;
	}

	private HTableInterface getBufferedTable() throws IOException {
		return makeBuffered(SpliceOperationCoprocessor.threadLocalEnvironment.get().getTable(SpliceOperationCoprocessor.TEMP_TABLE));
	}

	private HTableInterface makeBuffered(HTableInterface tableWrapper) {
		try {
			final Field tableField = tableWrapper.getClass().getDeclaredField("table");
			tableField.setAccessible(true);
			final HTable htable = (HTable) tableField.get(tableWrapper);
			htable.setAutoFlush(false);
		} catch (NoSuchFieldException e) {
			throw new RuntimeException(e);
		} catch (IllegalAccessException e) {
			throw new RuntimeException(e);
		}
		return tableWrapper;
	}

	@Override
	public ExecRow getExecRowDefinition() throws StandardException {
		SpliceLogUtils.trace(LOG, "getExecRowDefinition");
		JoinUtils.getMergedRow((this.leftResultSet).getExecRowDefinition(),(this.rightResultSet).getExecRowDefinition(),
                wasRightOuterJoin,rightNumCols,leftNumCols,mergedRow);
		return mergedRow;
	}
 
   @Override
    public int[] getRootAccessedCols() {
        return leftResultSet.getRootAccessedCols();
    }

	@Override
	public List<NodeType> getNodeTypes() {
		SpliceLogUtils.trace(LOG, "getNodeTypes");
		return nodeTypes;
	}
	
	@Override
	public SpliceOperation getLeftOperation() {
		SpliceLogUtils.trace(LOG,"getLeftOperation");
		return leftResultSet;
	}

	protected void resetRightSide() {
		this.rights = new ArrayList<ExecRow>();
		this.rightIterator = null;
	}

    @Override
    public String toString(){
        return "Merge"+super.toString();
    }
	
	protected class MergeSortNextRowIterator implements Iterator<ExecRow> {
		protected JoinSideExecRow joinRow;
		protected boolean outerJoin;
		public MergeSortNextRowIterator(boolean outerJoin) {
			this.outerJoin = outerJoin;
		}

		@Override
		public boolean hasNext() {
			if (rightIterator!= null && rightIterator.hasNext()) {
				currentRow = JoinUtils.getMergedRow(leftRow, rightIterator.next(), wasRightOuterJoin, rightNumCols, leftNumCols, mergedRow);
				setCurrentRow(currentRow);
				rowsReturned++;
				currentRowLocation = new HBaseRowLocation(SpliceUtils.getUniqueKey());
				SpliceLogUtils.trace(LOG, "current row returned %s",currentRow);
				return true;
			}
			if (!serverProvider.hasNext()) {
				SpliceLogUtils.trace(LOG, "serverProvider exhausted");
				return false;
			}
			while ( serverProvider.hasNext() && (joinRow = serverProvider.nextJoinRow()) != null) {
				if (joinRow.getJoinSide().ordinal() == JoinSide.RIGHT.ordinal()) { // Right Side
					rightHash = joinRow.getHash();
					if (joinRow.sameHash(priorHash)) {
						SpliceLogUtils.trace(LOG, "adding additional right=%s",joinRow);
						rights.add(joinRow.getRow().getClone());
					} else {
						resetRightSide();
						rowsSeenRight++;
						SpliceLogUtils.trace(LOG, "adding initial right=%s",joinRow);
						rights.add(joinRow.getRow().getClone());
						priorHash = joinRow.getHash();
					}
					continue;
				} 
				else { // Left Side
					leftRow = joinRow.getRow();
					rowsSeenLeft++;
					if (joinRow.sameHash(priorHash)) {
						if (joinRow.sameHash(rightHash)) {
							SpliceLogUtils.trace(LOG, "initializing iterator with rights for left=%s",joinRow);
							rightIterator = rights.iterator();
							currentRow = JoinUtils.getMergedRow(leftRow, rightIterator.next(), wasRightOuterJoin, rightNumCols,leftNumCols, mergedRow);
							setCurrentRow(currentRow);
							rowsReturned++;
							currentRowLocation = new HBaseRowLocation(SpliceUtils.getUniqueKey());					
							SpliceLogUtils.trace(LOG, "current row returned %s",currentRow);
							return true;
						} else {
							if (outerJoin) {
								SpliceLogUtils.trace(LOG, "simple left emit=%s",joinRow);
								resetRightSide();
								priorHash = joinRow.getHash();
								currentRow = JoinUtils.getMergedRow(leftRow, getEmptyRow(), wasRightOuterJoin, rightNumCols, leftNumCols, mergedRow);
								setCurrentRow(currentRow);
								rowsReturned++;
								emptyRightRowsReturned++;
								return true;					
							} else {
								SpliceLogUtils.trace(LOG, "right hash miss left=%s",joinRow);
								resetRightSide();	
								priorHash = joinRow.getHash();
								continue;				
								
							}
						}
					} 
					else {
						if (outerJoin) {
							SpliceLogUtils.trace(LOG, "simple left with no right=%s",joinRow);
							resetRightSide();
							priorHash = joinRow.getHash();
							currentRow = JoinUtils.getMergedRow(leftRow, getEmptyRow(), wasRightOuterJoin, rightNumCols, leftNumCols, mergedRow);
							setCurrentRow(currentRow);
							emptyRightRowsReturned++;
							rowsReturned++;
							return true;	
						} else {
							resetRightSide();
							priorHash = joinRow.getHash();
							SpliceLogUtils.trace(LOG, "current row returned %s",currentRow);
							continue;
						}
					}			
				}
			}
			SpliceLogUtils.trace(LOG, "serverProvider returned null rows");
			return false;
		}

		@Override
		public ExecRow next() {
			return currentRow;
		}

		@Override
		public void remove() {
			throw new RuntimeException("Cannot Be Removed - Not Implemented!");			
		}			
	}
	protected ExecRow getEmptyRow () {
		throw new RuntimeException("Should only be called on outer joins");
	}
	@Override
	public void	close() throws StandardException
	{
		SpliceLogUtils.trace(LOG, "close in MergeSortJoin");
		beginTime = getCurrentTimeMillis();

		if ( isOpen )
		{
			clearCurrentRow();
			super.close();
		}

		closeTime += getElapsedMillis(beginTime);
	}
}<|MERGE_RESOLUTION|>--- conflicted
+++ resolved
@@ -237,17 +237,10 @@
                 start = System.nanoTime();
                 SpliceLogUtils.trace(LOG, "sinking row %s",row);
                 byte[] rowKey = hasher.generateSortedHashKey(row.getRowArray(),additionalDescriptors);
-<<<<<<< HEAD
                 put = Puts.buildInsert(rowKey, row.getRowArray(),null, SpliceUtils.NA_TRANSACTION_ID, serializer, additionalDescriptors);
-                put.setWriteToWAL(false); // Seeing if this speeds stuff up a bit...
-                tempTable.put(put);
-                stats.sinkAccumulator().tick(System.nanoTime()-start);
-=======
-                put = Puts.buildInsert(rowKey, row.getRowArray(),null, null,serializer, additionalDescriptors);
 //                put.setWriteToWAL(false); // Seeing if this speeds stuff up a bit...
                 writeBuffer.add(put);
                 stats.writeAccumulator().tick(System.nanoTime()-start);
->>>>>>> a86918f8
             }while(row!=null);
             writeBuffer.flushBuffer();
             writeBuffer.close();
