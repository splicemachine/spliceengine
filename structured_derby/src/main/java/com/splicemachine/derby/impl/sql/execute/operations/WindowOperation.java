--- conflicted
+++ resolved
@@ -6,14 +6,8 @@
 import java.util.ArrayList;
 import java.util.Arrays;
 import java.util.List;
-import java.util.Properties;
-
-<<<<<<< HEAD
+
 import com.google.common.base.Strings;
-=======
-import com.splicemachine.hash.Hash32;
-import com.splicemachine.hash.HashFunctions;
->>>>>>> bdf4c130
 import org.apache.derby.iapi.error.StandardException;
 import org.apache.derby.iapi.services.loader.GeneratedMethod;
 import org.apache.derby.iapi.sql.Activation;
@@ -72,13 +66,6 @@
 import com.splicemachine.derby.utils.marshall.dvd.VersionedSerializers;
 import com.splicemachine.encoding.MultiFieldDecoder;
 import com.splicemachine.job.JobResults;
-<<<<<<< HEAD
-import com.splicemachine.utils.IntArrays;
-import com.splicemachine.utils.SpliceLogUtils;
-
-public class WindowOperation extends SpliceBaseOperation implements SinkingOperation {
-=======
-import com.splicemachine.metrics.TimeView;
 import com.splicemachine.utils.IntArrays;
 import com.splicemachine.utils.SpliceLogUtils;
 
@@ -108,8 +95,7 @@
  *
  *
  */
-public class WindowOperation extends GenericAggregateOperation {
->>>>>>> bdf4c130
+public class WindowOperation extends SpliceBaseOperation implements SinkingOperation {
     private static final long serialVersionUID = 1l;
     private static Logger LOG = Logger.getLogger(WindowOperation.class);
     protected boolean isInSortedOrder;
@@ -146,7 +132,6 @@
         int maxRowSize,
         int resultSetNumber,
         double optimizerEstimatedRowCount,
-
         double optimizerEstimatedCost) throws StandardException  {
 
 
@@ -271,7 +256,6 @@
 
     }
 
-
     @Override
     public KeyEncoder getKeyEncoder(final SpliceRuntimeContext spliceRuntimeContext) throws StandardException {
 
@@ -294,47 +278,7 @@
         HashPrefix prefix = new FixedBucketPrefix(spliceRuntimeContext.getHashBucket(),
                 new FixedPrefix(spliceRuntimeContext.isFirstStepInMultistep()?extraUniqueSequenceID:uniqueSequenceID));
 
-<<<<<<< HEAD
         return new KeyEncoder(prefix, hash, keyPostfix);
-=======
-    private HashPrefix getHashPrefix() {
-        return new AggregateBucketingPrefix(new FixedPrefix(uniqueSequenceID),
-                                            HashFunctions.murmur3(0),
-                                            SpliceDriver.driver().getTempTable().getCurrentSpread());
-    }
-
-    private class AggregateBucketingPrefix extends BucketingPrefix {
-        private MultiFieldDecoder decoder;
-        private final int[] groupingKeys = groupedAggregateContext.getGroupingKeys();
-        private final DataValueDescriptor[] fields = sortTemplateRow.getRowArray();
-
-        public AggregateBucketingPrefix(HashPrefix delegate, Hash32 hashFunction, SpreadBucket spreadBucket) {
-            super(delegate, hashFunction, spreadBucket);
-        }
-
-        @Override
-        protected byte bucket(byte[] hashBytes) {
-            if(!isCurrentDistinct)
-                return super.bucket(hashBytes);
-
-            /*
-             * If the row is distinct, then the grouping key is a combination of <actual grouping keys> <distinct column>
-             * So to get the proper bucket, we need to hash only the grouping keys, so we have to first
-             * strip out
-             * the excess grouping keys
-             */
-            if(decoder==null)
-                decoder = MultiFieldDecoder.create();
-
-            decoder.set(hashBytes);
-            int offset = decoder.offset();
-            int length = DerbyBytesUtil.skip(decoder, groupingKeys, fields);
-
-            if(offset+length>hashBytes.length)
-                length = hashBytes.length-offset;
-            return spreadBucket.bucket(hashFunction.hash(hashBytes,offset,length));
-        }
->>>>>>> bdf4c130
     }
 
     @Override
@@ -505,13 +449,6 @@
         source.close();
     }
 
-    public Properties getSortProperties() {
-        Properties sortProperties = new Properties();
-        sortProperties.setProperty("numRowsInput", ""+getRowsInput());
-        sortProperties.setProperty("numRowsOutput", ""+getRowsOutput());
-        return sortProperties;
-    }
-
     @Override
     public String prettyPrint(int indentLevel) {
         String indent = "\n"+ Strings.repeat("\t", indentLevel);
@@ -542,13 +479,6 @@
         return operations;
     }
 
-    public long getRowsInput() {
-        return getRegionStats() == null ? 0l : getRegionStats().getTotalProcessedRecords();
-    }
-
-    public long getRowsOutput() {
-        return getRegionStats() == null ? 0l : getRegionStats().getTotalSunkRecords();
-    }
     @Override
     public byte[] getUniqueSequenceId() {
         return uniqueSequenceID;
