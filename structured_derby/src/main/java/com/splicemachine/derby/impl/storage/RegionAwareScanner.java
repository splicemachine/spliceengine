package com.splicemachine.derby.impl.storage;

import java.io.IOException;
import java.util.Arrays;
import java.util.Iterator;
import java.util.List;

import com.google.common.collect.Lists;
import org.apache.derby.iapi.error.StandardException;
import org.apache.hadoop.hbase.Cell;
import org.apache.hadoop.hbase.client.HTableInterface;
import org.apache.hadoop.hbase.client.Result;
import org.apache.hadoop.hbase.client.ResultScanner;
import org.apache.hadoop.hbase.client.Scan;
import org.apache.hadoop.hbase.filter.Filter;
import org.apache.hadoop.hbase.filter.FilterList;
import org.apache.hadoop.hbase.regionserver.HRegion;
import org.apache.hadoop.hbase.regionserver.RegionScanner;
import org.apache.hadoop.hbase.util.Bytes;
import org.apache.log4j.Logger;

import com.splicemachine.constants.SpliceConstants;
import com.splicemachine.constants.bytes.BytesUtil;
import com.splicemachine.derby.iapi.storage.ScanBoundary;
import com.splicemachine.derby.impl.store.access.SpliceAccessManager;
import com.splicemachine.derby.utils.Exceptions;
import com.splicemachine.derby.utils.SpliceUtils;
import com.splicemachine.hbase.BufferedRegionScanner;
import com.splicemachine.hbase.MeasuredRegionScanner;
import com.splicemachine.si.coprocessors.SIFilter;
import com.splicemachine.stats.Counter;
import com.splicemachine.stats.MetricFactory;
import com.splicemachine.stats.TimeView;
import com.splicemachine.stats.Timer;
import com.splicemachine.utils.SpliceLogUtils;

/**
 * RowProvider which uses Key-matching to ensure safe execution
 * in the face of multiple RowProviders being used in Parallel.
 *
 * It handles cases were part of the rows needed for an aggregation /
 * merge sort are on different sides of a split. One alternative would
 * be to make sure splits always happen on the right places (aggregation
 * boundaries...) but this has problems of its own:
 *  - regions could get very big if the aggregation cardinality is low
 *  (group by <field with few values>)
 *  - region splitter would need to know where splits can happen
 *  - it could create uneven splits 
 *
 * @author Scott Fines
 *         Created: 1/17/13 2:49 PM
 */
public class RegionAwareScanner extends ReopenableScanner implements SpliceResultScanner {
    private static final Logger LOG = Logger.getLogger(RegionAwareScanner.class);
    private final ScanBoundary boundary;
    private final HRegion region;
    private final HTableInterface table;
    private MeasuredRegionScanner localScanner;
    private ResultScanner lookBehindScanner;
    private ResultScanner lookAheadScanner;
    private boolean lookBehindExhausted = false;
    private boolean localExhausted = false;
    private boolean lookAheadExhausted = false;
    private List<Cell> keyValues = Lists.newArrayList();
    private byte[] remoteFinish;
    private byte[] remoteStart;
    private byte[] localStart;
    private byte[] localFinish;
    private byte[] regionFinish;
    private byte[] regionStart;
    private final String transactionId;
    private final Scan scan;
    private Scan localScan;

		//statistics stuff
		private final MetricFactory metricFactory;
		private final Timer remoteReadTimer;
		private final Counter remoteBytesRead;

		private RegionAwareScanner(String transactionId,
															 HTableInterface table,
															 HRegion region,
															 Scan scan,
															 ScanBoundary scanBoundary, MetricFactory metricFactory){
        this.table = table;
        this.region = region;
        this.boundary = scanBoundary;
        this.scan =scan;
				this.metricFactory = metricFactory;
				if(region!=null){
            this.regionFinish = region.getEndKey();
            this.regionStart = region.getStartKey();
        }else{
            this.regionFinish = scan.getStartRow();
            this.regionStart = scan.getStopRow();
        }
        this.transactionId = transactionId;
				this.remoteReadTimer = metricFactory.newTimer();
				this.remoteBytesRead = metricFactory.newCounter();
    }

    private RegionAwareScanner(String transactionId,
															 HTableInterface table,
															 HRegion region,
															 byte[] scanStart,
															 byte[] scanFinish,
															 ScanBoundary scanBoundary, MetricFactory metricFactory){
				this(transactionId,table,region,new Scan(scanStart,scanFinish),scanBoundary,metricFactory);
//        this.table = table;
//        this.region = region;
//				this.metricFactory = metricFactory;
//				this.scan = new Scan(scanStart,scanFinish);
//        this.boundary = scanBoundary;
//        if(region!=null){
//	        this.regionFinish = region.getEndKey();
//	        this.regionStart = region.getStartKey();
//        }else{
//            this.regionFinish = scanFinish;
//            this.regionStart = scanStart;
//        }
//        this.transactionId = transactionId;
    }

		@Override public TimeView getRemoteReadTime() { return remoteReadTimer.getTime(); }
		@Override public long getRemoteBytesRead() { return remoteBytesRead.getTotal(); }
		@Override public long getRemoteRowsRead() { return remoteReadTimer.getNumEvents(); }

		@Override public TimeView getLocalReadTime() { return localScanner.getReadTime(); }
		@Override public long getLocalBytesRead() { return localScanner.getBytesOutput(); }
		@Override public long getLocalRowsRead() { return localScanner.getRowsOutput(); }

		/**
     * @return the new RowResult in the scan, or {@code null} if no more rows are to be returned.
     */
    public Result getNextResult() throws IOException {
        Result currentResult = null;
        //get next row from scanner
        if(!lookBehindExhausted){
            remoteReadTimer.startTiming();
            try {
                currentResult = lookBehindScanner.next();
            } catch (IOException e) {
                if (Exceptions.isScannerTimeoutException(e) && getNumRetries() < MAX_RETIRES) {
                    SpliceLogUtils.trace(LOG, "Re-create lookBehindScanner scanner with startRow = %s", BytesUtil.toHex(getLastRow()));
                    incrementNumRetries();
                    lookBehindScanner = reopenResultScanner(lookBehindScanner, scan, table);
                    currentResult = getNextResult();
                }
                else {
                    SpliceLogUtils.logAndThrowRuntime(LOG, e);
                }
            }
            if(currentResult!=null&&!currentResult.isEmpty()) {
                remoteReadTimer.tick(1);
                if(remoteBytesRead.isActive()){
                    measureResult(currentResult);
                }
                setLastRow(currentResult.getRow());
                return currentResult;
            }else{
                remoteReadTimer.tick(0);
                lookBehindExhausted=true;
            }
        }

        if(!localExhausted){
            if(keyValues==null)
                keyValues = Lists.newArrayList();
            keyValues.clear();
<<<<<<< HEAD
            localExhausted = !localScanner.next(keyValues);
						if(keyValues.size()>0){
								return Result.create(keyValues);
						}else
								localExhausted=true;
=======
            try {
                localExhausted = !localScanner.next(keyValues);
            } catch (IOException e) {
                if (Exceptions.isScannerTimeoutException(e) && getNumRetries() < MAX_RETIRES) {
                    SpliceLogUtils.trace(LOG, "Re-create localScanner scanner with startRow = %s", BytesUtil.toHex(getLastRow()));
                    incrementNumRetries();
                    localScanner = reopenRegionScanner(localScanner, region, localScan, metricFactory);
                    currentResult = getNextResult();
                }
                else {
                    SpliceLogUtils.logAndThrowRuntime(LOG, e);
                }
            }
            if(keyValues.size()>0){
                setLastRow(keyValues.get(keyValues.size()-1).getRow());
                return new Result(keyValues);
            }else
                localExhausted=true;
>>>>>>> 2260c73c
        }

        if(!lookAheadExhausted){
            remoteReadTimer.startTiming();
            try {
                currentResult = lookAheadScanner.next();
            } catch (IOException e) {
                if (Exceptions.isScannerTimeoutException(e) && getNumRetries() < MAX_RETIRES) {
                    SpliceLogUtils.trace(LOG, "Re-create lookAheadScanner scanner with startRow = %s", BytesUtil.toHex(getLastRow()));
                    incrementNumRetries();
                    lookAheadScanner = reopenResultScanner(lookAheadScanner, scan, table);
                    currentResult = getNextResult();
                }
                else {
                    SpliceLogUtils.logAndThrowRuntime(LOG, e);
                }
            }

            if(currentResult!=null&&!currentResult.isEmpty()){
                remoteReadTimer.tick(1);
                if(remoteBytesRead.isActive()){
                    measureResult(currentResult);
                }
                setLastRow(currentResult.getRow());
                return currentResult;
            }else{
                remoteReadTimer.tick(0);
                lookAheadExhausted = true;
            }
        }
        return null;
    }

		protected void measureResult(Result currentResult) {
				long byteSize = 0;
				for (Cell aRaw : currentResult.rawCells()) {
						byteSize += aRaw.getRowArray().length;
				}
				remoteBytesRead.add(byteSize);
		}

		/**
     * Create a new RegionAwareScanner from the region and tableName.
     *
     * @param region the region to scan over
     * @param boundary the boundary strategy to use
     * @param tableName the name of the table to scan over
     * @param scanStart the global start of the scan
     * @param scanFinish the global end to the scan
     * @return a RegionAwareScanner which can complete the portions of the global scan which
     * {@code region} is responsible for.
     */
    public static RegionAwareScanner create(String transactionId, HRegion region, ScanBoundary boundary,
                                            byte[] tableName,
                                            byte[] scanStart,
                                            byte[] scanFinish,
																						MetricFactory metricFactory){
        HTableInterface table = SpliceAccessManager.getHTable(tableName);
        return new RegionAwareScanner(transactionId,table,region,scanStart,scanFinish,boundary, metricFactory);
    }

    public static RegionAwareScanner create(String txnId, HRegion region, Scan localScan,
                                            byte[] tableName,ScanBoundary boundary, MetricFactory metricFactory){
        HTableInterface table = SpliceAccessManager.getHTable(tableName);
        return new RegionAwareScanner(txnId,table,region,localScan,boundary, metricFactory);
    }

    public void open() throws StandardException {
        try{
            buildScans();
        }catch(Exception ioe){
        	SpliceLogUtils.error(LOG, ioe);
        	throw Exceptions.parseException(ioe);
        }
    }

    @Override
    public Result next() throws IOException {
        return getNextResult();
    }

    @Override
    public Result[] next(int nbRows) throws IOException {
        List<Result> results = Lists.newArrayListWithExpectedSize(nbRows);
        for(int i=0;i<nbRows;i++){
            Result r = next();
            if(r==null) break;
            results.add(r);
        }

        return results.toArray(new Result[results.size()]);
    }

    @Override
    public void close() {
//				if(LOG.isDebugEnabled()){
//						LOG.debug(String.format("Saw %d rows from lookBehind scanner", lookBehindRowsSeen));
//						LOG.debug(String.format("Saw %d rows from local scanner",localRowsSeen));
//						LOG.debug(String.format("Saw %d rows from lookAhead scanner",lookAheadRowsSeen));
//				}
        if(lookBehindScanner !=null) lookBehindScanner.close();
        if(lookAheadScanner!=null) lookAheadScanner.close();
        try{
            if(localScanner!=null) localScanner.close();
            if(table!=null) table.close();
        }catch(IOException ioe){
            throw new RuntimeException(ioe);
        }
    }

    private void buildScans() throws IOException {
        byte[] scanStart = scan.getStartRow();
        byte[] scanFinish = scan.getStopRow();
        if(Arrays.equals(scanStart,scanFinish)){
            //empty scan, so it's not going to do anything anyway
            localStart = scanStart;
            localFinish=scanFinish;
            lookBehindExhausted=true;
            lookAheadExhausted=true;
        }else{
            //deal with the end of the region
        	handleEndOfRegion();
            //deal with the start of the region
        	handleStartOfRegion();
        }
        localScan = boundary.buildScan(transactionId,localStart,localFinish);
        localScan.setFilter(scan.getFilter());
				localScan.setCaching(SpliceConstants.DEFAULT_CACHE_SIZE);
        localScanner = new BufferedRegionScanner(region,
								region.getScanner(localScan),
								localScan,
								SpliceConstants.DEFAULT_CACHE_SIZE, metricFactory );
				if(remoteStart!=null){
            Scan lookBehindScan = boundary.buildScan(transactionId,remoteStart,regionFinish);
            lookBehindScan.setFilter(scan.getFilter());
            lookBehindScanner = table.getScanner(lookBehindScan);
        }if(remoteFinish!=null){
            Scan lookAheadScan = boundary.buildScan(transactionId,regionFinish,remoteFinish);
            lookAheadScan.setFilter(scan.getFilter());
            lookAheadScanner = table.getScanner(lookAheadScan);
        }
    }
    
    private void handleEndOfRegion() throws IOException {
        byte[] scanFinish = scan.getStopRow();
    	//deal with the end of the region
        if(Bytes.compareTo(regionFinish,scanFinish)>=0 || regionFinish.length<=0){
            //cool, no remote ends!
            localFinish = scanFinish;
            lookAheadExhausted = true;
        }else{
            //have to determine whether to lookahead or stop early.
            Scan aheadScan = boundary.buildScan(transactionId,regionFinish,scanFinish);
            aheadScan.setCaching(1);
            aheadScan.setBatch(1);
            //carry over filters from localscan
            aheadScan.setFilter(getCorrectFilter(scan.getFilter(),transactionId));
            ResultScanner aheadScanner = null;
            try{
                aheadScanner = table.getScanner(aheadScan);
                Result firstNotInRegion = aheadScanner.next();
                if (firstNotInRegion == null|| firstNotInRegion.isEmpty()) { // No values, exhaust
                    localFinish = regionFinish;
                    lookAheadExhausted=true;
                }else{
	                byte[] finalKeyStart = boundary.getStartKey(firstNotInRegion);
	                if (finalKeyStart == null) {
	                    localFinish = regionFinish;
	                    lookAheadExhausted=true;
	                    return;
	                }
	                
	                if(Bytes.compareTo(finalKeyStart,regionFinish)>=0){
	                    //that key is contained in the other region, so we are good to
	                    //just scan to the end of the region without lookaheads or
	                    //terminating early
	                    localFinish = regionFinish;
	                    lookAheadExhausted=true;
	                }else if(boundary.shouldLookAhead(finalKeyStart)){
	                    remoteFinish = boundary.getStopKey(firstNotInRegion);
	                    localFinish = regionFinish;
	                }else if(boundary.shouldStopEarly(finalKeyStart)){
	                    localFinish = finalKeyStart;
	                    lookAheadExhausted=true;
	                }
                }
            }finally{
                if(aheadScanner!=null)aheadScanner.close();
            }
        }

    }
    private void handleStartOfRegion() throws IOException {
        byte[] scanStart = scan.getStartRow();
        byte[] scanStop = scan.getStopRow();
        //deal with the start of the region
        if(Bytes.compareTo(scanStart,regionStart)>=0||regionStart.length<=0||BytesUtil.intersect(scanStart, scanStop, regionStart, regionFinish) == null){
            //cool, no remoteStarts!
            localStart = scanStart;
            lookBehindExhausted=true;
        }else{
            //have to determine whether or not to lookbehind or skip the first local elements
            Scan startScan = boundary.buildScan(transactionId,regionStart,regionFinish);
            startScan.setCaching(1);
            startScan.setBatch(1);
            //carry over scan filters
            startScan.setFilter(getCorrectFilter(scan.getFilter(), transactionId));
            RegionScanner localScanner = null;
            try{
            	localScanner = new BufferedRegionScanner(region,region.getScanner(startScan),startScan,startScan.getCaching(),metricFactory);
                List<Cell> keyValues = Lists.newArrayList();
                localScanner.next(keyValues);
                if (keyValues.isEmpty()) {
                	// need to do something here...
                    localStart = regionStart;
                    lookBehindExhausted=true;
                    return;
                }
                Result behindResult = Result.create(keyValues);
                byte[] startKey = boundary.getStartKey(behindResult);
                if (startKey == null) {
                    localStart = regionStart;
                    lookBehindExhausted=true;
                    return;
                }
                	
                if(Bytes.compareTo(startKey,regionStart)>=0){
                    //the key starts entirely in this region, so we don't need
                    //to worry about lookbehinds or skipping ahead
                    localStart = regionStart;
                    lookBehindExhausted=true;
                }else if(boundary.shouldLookBehind(startKey)){
                    localStart = regionStart;
                    remoteStart = startKey;
                }else if(boundary.shouldStartLate(startKey)){
                    localStart = boundary.getStopKey(behindResult);
                    lookBehindExhausted=true;
                }
            }finally{
                if(localScanner!=null)localScanner.close();
            }
        }
    }

    private Filter getCorrectFilter(Filter filter, String transactionId) {
        if(!SpliceUtils.NA_TRANSACTION_ID.equals(transactionId)|| filter==null){
           return filter;
        }
        /*
         * If we have no transaction id, we need to make sure and remove the SI Filter from the list,
         * because otherwise it'll break
         */
        if(filter instanceof SIFilter) return null;
        else if(filter instanceof FilterList){
            FilterList list = (FilterList)filter;
            FilterList copy = new FilterList();
            boolean added = false;
            for(Filter listedFilter:list.getFilters()){
                if(!(listedFilter instanceof SIFilter)){
                    added=true;
                    copy.addFilter(listedFilter);
                }
            }
            if(added)
                return copy;
            else
                return null;
        }else return filter;
    }

    public Scan toScan() {
        //this is naive--we should probably pay attention to look-behinds and look-aheads here
        Scan retScan = boundary.buildScan(transactionId,scan.getStartRow(),scan.getStopRow());
        retScan.setFilter(scan.getFilter());
        return retScan;
    }

    public byte[] getTableName() {
        return region.getTableDesc().getName();
    }

    @Override
    public Iterator<Result> iterator() {
        return null;
    }

}<|MERGE_RESOLUTION|>--- conflicted
+++ resolved
@@ -8,6 +8,7 @@
 import com.google.common.collect.Lists;
 import org.apache.derby.iapi.error.StandardException;
 import org.apache.hadoop.hbase.Cell;
+import org.apache.hadoop.hbase.CellUtil;
 import org.apache.hadoop.hbase.client.HTableInterface;
 import org.apache.hadoop.hbase.client.Result;
 import org.apache.hadoop.hbase.client.ResultScanner;
@@ -162,18 +163,10 @@
                 lookBehindExhausted=true;
             }
         }
-
         if(!localExhausted){
             if(keyValues==null)
                 keyValues = Lists.newArrayList();
             keyValues.clear();
-<<<<<<< HEAD
-            localExhausted = !localScanner.next(keyValues);
-						if(keyValues.size()>0){
-								return Result.create(keyValues);
-						}else
-								localExhausted=true;
-=======
             try {
                 localExhausted = !localScanner.next(keyValues);
             } catch (IOException e) {
@@ -188,13 +181,11 @@
                 }
             }
             if(keyValues.size()>0){
-                setLastRow(keyValues.get(keyValues.size()-1).getRow());
-                return new Result(keyValues);
+                setLastRow(CellUtil.cloneRow(keyValues.get(keyValues.size()-1)));
+                return Result.create(keyValues);
             }else
                 localExhausted=true;
->>>>>>> 2260c73c
-        }
-
+        }
         if(!lookAheadExhausted){
             remoteReadTimer.startTiming();
             try {
@@ -465,7 +456,7 @@
 
     public Scan toScan() {
         //this is naive--we should probably pay attention to look-behinds and look-aheads here
-        Scan retScan = boundary.buildScan(transactionId,scan.getStartRow(),scan.getStopRow());
+        Scan retScan = boundary.buildScan(transactionId, scan.getStartRow(), scan.getStopRow());
         retScan.setFilter(scan.getFilter());
         return retScan;
     }
@@ -478,5 +469,4 @@
     public Iterator<Result> iterator() {
         return null;
     }
-
 }