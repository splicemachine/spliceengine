--- conflicted
+++ resolved
@@ -1,12 +1,28 @@
 package com.splicemachine.derby.impl.store.access.base;
 
+import java.io.IOException;
+
 import com.google.common.io.Closeables;
+import org.apache.derby.iapi.error.StandardException;
+import org.apache.derby.iapi.services.io.FormatableBitSet;
+import org.apache.derby.iapi.sql.execute.ExecRow;
+import org.apache.derby.iapi.store.access.BackingStoreHashtable;
+import org.apache.derby.iapi.store.access.Qualifier;
+import org.apache.derby.iapi.store.access.RowUtil;
+import org.apache.derby.iapi.store.access.ScanInfo;
+import org.apache.derby.iapi.store.access.conglomerate.ScanManager;
+import org.apache.derby.iapi.store.raw.Transaction;
+import org.apache.derby.iapi.types.DataValueDescriptor;
+import org.apache.derby.iapi.types.RowLocation;
+import org.apache.hadoop.hbase.Cell;
+import org.apache.hadoop.hbase.client.HTableInterface;
+import org.apache.hadoop.hbase.client.Put;
+import org.apache.hadoop.hbase.client.Result;
+import org.apache.hadoop.hbase.client.ResultScanner;
+import org.apache.hadoop.hbase.client.Scan;
+import org.apache.log4j.Logger;
+
 import com.splicemachine.constants.SpliceConstants;
-<<<<<<< HEAD
-import com.splicemachine.derby.hbase.SpliceDriver;
-=======
-import com.splicemachine.derby.hbase.SpliceOperationCoprocessor;
->>>>>>> 50872827
 import com.splicemachine.derby.impl.sql.execute.LazyScan;
 import com.splicemachine.derby.impl.sql.execute.ParallelScan;
 import com.splicemachine.derby.impl.sql.execute.ValueRow;
@@ -23,521 +39,518 @@
 import com.splicemachine.hbase.CellUtils;
 import com.splicemachine.storage.EntryDecoder;
 import com.splicemachine.utils.SpliceLogUtils;
-import org.apache.derby.iapi.error.StandardException;
-import org.apache.derby.iapi.services.io.FormatableBitSet;
-import org.apache.derby.iapi.sql.execute.ExecRow;
-import org.apache.derby.iapi.store.access.BackingStoreHashtable;
-import org.apache.derby.iapi.store.access.Qualifier;
-import org.apache.derby.iapi.store.access.RowUtil;
-import org.apache.derby.iapi.store.access.ScanInfo;
-import org.apache.derby.iapi.store.access.conglomerate.ScanManager;
-import org.apache.derby.iapi.store.raw.Transaction;
-import org.apache.derby.iapi.types.DataValueDescriptor;
-import org.apache.derby.iapi.types.RowLocation;
-import org.apache.hadoop.hbase.Cell;
-import org.apache.hadoop.hbase.CellUtil;
-import org.apache.hadoop.hbase.client.*;
-import org.apache.hadoop.hbase.util.Bytes;
-import org.apache.log4j.Logger;
-
-import java.io.IOException;
 
 public class SpliceScan implements ScanManager, ParallelScan, LazyScan {
-		protected static Logger LOG = Logger.getLogger(SpliceScan.class);
-		protected OpenSpliceConglomerate spliceConglomerate;
-		protected Transaction trans;
-		protected String transID;
-		protected Scan scan;
-		protected FormatableBitSet scanColumnList;
-		//    protected RowDecoder rowDecoder;
-		protected DataValueDescriptor[] startKeyValue;
-		protected int startSearchOperator;
-		protected Qualifier[][] qualifier;
-		protected DataValueDescriptor[] stopKeyValue;
-		protected int stopSearchOperator;
-		protected ResultScanner scanner;
-		protected HTableInterface table;
-		protected boolean currentRowDeleted = false;
-		protected HBaseRowLocation currentRowLocation;
-		protected DataValueDescriptor[] currentRow;
-		protected Result currentResult;
-		protected long estimatedRowCount = 0;
-		protected boolean isKeyed;
-		protected boolean scannerInitialized = false;
-		protected String tableName;
-		private int[] rowColumns;
-//		private EntryEncoder entryEncoder;
-		private EntryDataHash entryEncoder;
-		private EntryDecoder entryDecoder;
-
-		public SpliceScan() {
-				if (LOG.isTraceEnabled())
-						LOG.trace("Instantiate Splice Scan for conglomerate ");
-		}
-
-		public SpliceScan(FormatableBitSet scanColumnList,
-											DataValueDescriptor[] startKeyValue,
-											int startSearchOperator,
-											Qualifier[][] qualifier,
-											DataValueDescriptor[] stopKeyValue,
-											int stopSearchOperator,
-											Transaction trans,
-											boolean isKeyed) {
-				this.isKeyed = isKeyed;
-				this.scanColumnList = scanColumnList;
-				this.startKeyValue = startKeyValue;
-				this.startSearchOperator = startSearchOperator;
-				this.qualifier = qualifier;
-				this.stopKeyValue = stopKeyValue;
-				this.stopSearchOperator = stopSearchOperator;
-				this.trans = trans;
-				try {
-						((SpliceTransaction)trans).setActiveState(false, false, false, null);
-				} catch (Exception e) {
-						e.printStackTrace();
-				}
-				this.transID = SpliceUtils.getTransID(trans);
-				setupScan();
-				attachFilter();
-				tableName = SpliceConstants.TEMP_TABLE;
-				setupRowColumns();
+    protected static Logger LOG = Logger.getLogger(SpliceScan.class);
+    protected OpenSpliceConglomerate spliceConglomerate;
+    protected Transaction trans;
+    protected String transID;
+    protected Scan scan;
+    protected FormatableBitSet scanColumnList;
+    //    protected RowDecoder rowDecoder;
+    protected DataValueDescriptor[] startKeyValue;
+    protected int startSearchOperator;
+    protected Qualifier[][] qualifier;
+    protected DataValueDescriptor[] stopKeyValue;
+    protected int stopSearchOperator;
+    protected ResultScanner scanner;
+    protected HTableInterface table;
+    protected boolean currentRowDeleted = false;
+    protected HBaseRowLocation currentRowLocation;
+    protected DataValueDescriptor[] currentRow;
+    protected Result currentResult;
+    protected long estimatedRowCount = 0;
+    protected boolean isKeyed;
+    protected boolean scannerInitialized = false;
+    protected String tableName;
+    private int[] rowColumns;
+    //		private EntryEncoder entryEncoder;
+    private EntryDataHash entryEncoder;
+    private EntryDecoder entryDecoder;
+
+    public SpliceScan() {
+        if (LOG.isTraceEnabled())
+            LOG.trace("Instantiate Splice Scan for conglomerate ");
+    }
+
+    public SpliceScan(FormatableBitSet scanColumnList,
+                      DataValueDescriptor[] startKeyValue,
+                      int startSearchOperator,
+                      Qualifier[][] qualifier,
+                      DataValueDescriptor[] stopKeyValue,
+                      int stopSearchOperator,
+                      Transaction trans,
+                      boolean isKeyed) {
+        this.isKeyed = isKeyed;
+        this.scanColumnList = scanColumnList;
+        this.startKeyValue = startKeyValue;
+        this.startSearchOperator = startSearchOperator;
+        this.qualifier = qualifier;
+        this.stopKeyValue = stopKeyValue;
+        this.stopSearchOperator = stopSearchOperator;
+        this.trans = trans;
+        try {
+            ((SpliceTransaction) trans).setActiveState(false, false, false, null);
+        } catch (Exception e) {
+            e.printStackTrace();
+        }
+        this.transID = SpliceUtils.getTransID(trans);
+        setupScan();
+        attachFilter();
+        tableName = SpliceConstants.TEMP_TABLE;
+        setupRowColumns();
 //		table = SpliceAccessManager.getHTable(SpliceOperationCoprocessor.TEMP_TABLE);
-		}
-
-		public SpliceScan(OpenSpliceConglomerate spliceConglomerate,
-											FormatableBitSet scanColumnList,
-											DataValueDescriptor[] startKeyValue,
-											int startSearchOperator,
-											Qualifier[][] qualifier,
-											DataValueDescriptor[] stopKeyValue,
-											int stopSearchOperator,
-											Transaction trans,
-											boolean isKeyed) {
-				this.spliceConglomerate = spliceConglomerate;
-				this.isKeyed = isKeyed;
-				this.scanColumnList = scanColumnList;
-				this.startKeyValue = startKeyValue;
-				this.startSearchOperator = startSearchOperator;
-				this.qualifier = qualifier;
-				this.stopKeyValue = stopKeyValue;
-				this.stopSearchOperator = stopSearchOperator;
-				this.trans = trans;
-				this.transID = SpliceUtils.getTransID(trans);
-				setupScan();
-				attachFilter();
-				tableName = spliceConglomerate.getConglomerate().getContainerid() + "";
-				setupRowColumns();
-		}
-
-		/**
-		 * Initialize the row columns for this scanner.  The index of the array is the position of the field in the HBase "record".
-		 * The value of the array element is the position in the returned row (ExecRow).  If the field is not present in the returned row,
-		 * -1 is set as the value.
-		 */
-		private void setupRowColumns() {
-				if (scanColumnList != null) {
-						int size = scanColumnList.size();
-						rowColumns = new int[size];
-						for (int i=0; i<size; i++) {
-								rowColumns[i] = (scanColumnList.isSet(i) ? i : -1);
-						}
-				}
-		}
-
-		public void close() throws StandardException {
-				if(entryDecoder!=null)
-						entryDecoder.close();
-
-				Closeables.closeQuietly(scanner);
-				Closeables.closeQuietly(table);
-		}
-
-		protected void attachFilter() {
-				try {
-						Scans.buildPredicateFilter(
-										qualifier,
-										null,
-										spliceConglomerate.getColumnOrdering(),
-										spliceConglomerate.getFormatIds(),
-										scan,"1.0");
-				} catch (Exception e) {
-						throw new RuntimeException("error attaching Filter",e);
-				}
-		}
-
-		protected void setupScan() {
-				try {
-						boolean[] sortOrder = spliceConglomerate==null?null:
-										((SpliceConglomerate)this.spliceConglomerate.getConglomerate()).getAscDescInfo();
-						boolean sameStartStop = isSameStartStop(startKeyValue,startSearchOperator,stopKeyValue,stopSearchOperator);
-						scan = Scans.setupScan(startKeyValue, startSearchOperator, stopKeyValue, stopSearchOperator, qualifier,
-										sortOrder, scanColumnList, transID,sameStartStop,
-										((SpliceConglomerate)this.spliceConglomerate.getConglomerate()).format_ids,
-										((SpliceConglomerate)this.spliceConglomerate.getConglomerate()).columnOrdering,
-										((SpliceConglomerate)this.spliceConglomerate.getConglomerate()).columnOrdering,
-										null, "1.0");
-				} catch (Exception e) {
-						LOG.error("Exception creating start key");
-						throw new RuntimeException(e);
-				}
-		}
-
-		private boolean isSameStartStop(DataValueDescriptor[] startKeyValue, int startSearchOperator, DataValueDescriptor[] stopKeyValue, int stopSearchOperator) throws StandardException {
-				/*
+    }
+
+    public SpliceScan(OpenSpliceConglomerate spliceConglomerate,
+                      FormatableBitSet scanColumnList,
+                      DataValueDescriptor[] startKeyValue,
+                      int startSearchOperator,
+                      Qualifier[][] qualifier,
+                      DataValueDescriptor[] stopKeyValue,
+                      int stopSearchOperator,
+                      Transaction trans,
+                      boolean isKeyed) {
+        this.spliceConglomerate = spliceConglomerate;
+        this.isKeyed = isKeyed;
+        this.scanColumnList = scanColumnList;
+        this.startKeyValue = startKeyValue;
+        this.startSearchOperator = startSearchOperator;
+        this.qualifier = qualifier;
+        this.stopKeyValue = stopKeyValue;
+        this.stopSearchOperator = stopSearchOperator;
+        this.trans = trans;
+        this.transID = SpliceUtils.getTransID(trans);
+        setupScan();
+        attachFilter();
+        tableName = spliceConglomerate.getConglomerate().getContainerid() + "";
+        setupRowColumns();
+    }
+
+    /**
+     * Initialize the row columns for this scanner.  The index of the array is the position of the field in the
+     * HBase "record".
+     * The value of the array element is the position in the returned row (ExecRow).  If the field is not present
+     * in the returned row,
+     * -1 is set as the value.
+     */
+    private void setupRowColumns() {
+        if (scanColumnList != null) {
+            int size = scanColumnList.size();
+            rowColumns = new int[size];
+            for (int i = 0; i < size; i++) {
+                rowColumns[i] = (scanColumnList.isSet(i) ? i : -1);
+            }
+        }
+    }
+
+    public void close() throws StandardException {
+        if (entryDecoder != null)
+            entryDecoder.close();
+
+        Closeables.closeQuietly(scanner);
+        Closeables.closeQuietly(table);
+    }
+
+    public ScanInfo getScanInfo() throws StandardException {
+        return new SpliceScanInfo(this);
+    }
+
+    public boolean isKeyed() {
+        if (LOG.isTraceEnabled())
+            LOG.trace("isKeyed");
+        return isKeyed;
+    }
+
+    public boolean isTableLocked() {
+        if (LOG.isTraceEnabled())
+            LOG.trace("isTableLocked");
+        return false;
+    }
+
+    public RowLocation newRowLocationTemplate() throws StandardException {
+        if (LOG.isTraceEnabled())
+            LOG.trace("newRowLocationTemplate");
+        return new HBaseRowLocation();
+    }
+
+    public void reopenScan(DataValueDescriptor[] startKeyValue, int startSearchOperator, Qualifier[][] qualifier,
+                           DataValueDescriptor[] stopKeyValue, int stopSearchOperator) throws StandardException {
+        this.startKeyValue = startKeyValue;
+        this.startSearchOperator = startSearchOperator;
+        this.qualifier = qualifier;
+        this.stopKeyValue = stopKeyValue;
+        this.stopSearchOperator = stopSearchOperator;
+        setupScan();
+        attachFilter();
+        if (table == null)
+            table = SpliceAccessManager.getHTable(spliceConglomerate.getConglomerate().getContainerid());
+        try {
+            scanner = table.getScanner(scan);
+        } catch (IOException e) {
+            e.printStackTrace();
+        }
+    }
+
+    public void reopenScanByRowLocation(RowLocation startRowLocation, Qualifier[][] qualifier) throws
+        StandardException {
+        SpliceLogUtils.trace(LOG, "reopenScanByRowLocation %s  for qualifier ", startRowLocation, qualifier);
+        this.qualifier = qualifier;
+        setupScan();
+        scan.setStartRow(startRowLocation.getBytes());
+        attachFilter();
+        try {
+            scanner = table.getScanner(scan);
+        } catch (IOException e) {
+            e.printStackTrace();
+        }
+    }
+
+    protected void attachFilter() {
+        try {
+            Scans.buildPredicateFilter(
+                qualifier,
+                null,
+                spliceConglomerate.getColumnOrdering(),
+                spliceConglomerate.getFormatIds(),
+                scan, "1.0");
+        } catch (Exception e) {
+            throw new RuntimeException("error attaching Filter", e);
+        }
+    }
+
+    protected void setupScan() {
+        try {
+            boolean[] sortOrder = spliceConglomerate == null ? null :
+                ((SpliceConglomerate) this.spliceConglomerate.getConglomerate()).getAscDescInfo();
+            boolean sameStartStop = isSameStartStop(startKeyValue, startSearchOperator, stopKeyValue,
+                                                    stopSearchOperator);
+            scan = Scans.setupScan(startKeyValue, startSearchOperator, stopKeyValue, stopSearchOperator, qualifier,
+                                   sortOrder, scanColumnList, transID, sameStartStop,
+                                   ((SpliceConglomerate) this.spliceConglomerate.getConglomerate()).format_ids,
+                                   ((SpliceConglomerate) this.spliceConglomerate.getConglomerate()).columnOrdering,
+                                   ((SpliceConglomerate) this.spliceConglomerate.getConglomerate()).columnOrdering,
+                                   null, "1.0");
+        } catch (Exception e) {
+            LOG.error("Exception creating start key");
+            throw new RuntimeException(e);
+        }
+    }
+
+    private boolean isSameStartStop(DataValueDescriptor[] startKeyValue, int startSearchOperator,
+                                    DataValueDescriptor[] stopKeyValue, int stopSearchOperator) throws
+        StandardException {
+                /*
 				 * Determine if the start and stop operators are actually, in fact the same.
 				 *
 				 * This assumes that the start and stop key operators are actually of the same type. While
 				 * I don't think that this is a bad assumption, I suppose it could be in some circumstances.
 				 */
-				if(startSearchOperator!=stopSearchOperator) return false;
-
-				if(startKeyValue==null){
-						return stopKeyValue == null;
-				}else if(stopKeyValue==null) return false;
-				for(int i=0;i<startKeyValue.length;i++){
-						if(i>=stopKeyValue.length) return false;
-						DataValueDescriptor startDvd = startKeyValue[i];
-						DataValueDescriptor stopDvd = stopKeyValue[i];
-						if(startDvd.getTypeFormatId()!=stopDvd.getTypeFormatId()) return false;
-						if(startDvd.compare(stopDvd)!=0) return false;
-				}
-				return true;
-		}
-
-		public OpenSpliceConglomerate getOpenConglom() {
-				return spliceConglomerate;
-		}
-
-		public boolean delete() throws StandardException {
-				if (currentResult == null)
-						throw StandardException.newException("Attempting to delete with a null current result");
-				try {
-						SpliceUtils.doDelete(table, transID, this.currentResult.getRow());
-						currentRowDeleted = true;
-						return true;
-				} catch (Exception e) {
-						LOG.error(e.getMessage(), e);
-						return false;
-				}
-		}
-
-		public boolean next() throws StandardException {
-				if (!scannerInitialized)
-						initialize();
-				currentRowDeleted = false;
-				try {
-						currentResult = scanner.next();
-						if (currentResult != null)
-								this.currentRowLocation = new HBaseRowLocation(currentResult.getRow());
-						return currentResult != null;
-				} catch (IOException e) {
-						throw StandardException.newException("Error calling next() on scan " + e);
-				}
-		}
-
-		public void fetch(DataValueDescriptor[] destRow) throws StandardException {
-				if (this.currentResult == null)
-						return;
-				fetchWithoutQualify(destRow);
-		}
-
-		public void didNotQualify() throws StandardException {
-		}
-
-		public boolean doesCurrentPositionQualify() throws StandardException {
-				throw new RuntimeException("Not Implemented");
-		}
-
-		public boolean isHeldAfterCommit() throws StandardException {
-				// TODO Auto-generated method stub
-				return false;
-		}
-
-		public boolean closeForEndTransaction(boolean closeHeldScan) throws StandardException {
-				return false;
-		}
-
-		public boolean fetchNext(DataValueDescriptor[] destRow) throws StandardException {
-				next();
-				if (currentResult != null) {
-						fetch(destRow);
-						return true;
-				} else
-						return false;
-		}
-
-		public boolean isKeyed() {
-				if (LOG.isTraceEnabled())
-						LOG.trace("isKeyed");
-				return isKeyed;
-		}
-
-		public boolean isTableLocked() {
-				if (LOG.isTraceEnabled())
-						LOG.trace("isTableLocked");
-				return false;
-		}
-
-		public ScanInfo getScanInfo() throws StandardException {
-				return new SpliceScanInfo(this);
-		}
-
-		public RowLocation newRowLocationTemplate() throws StandardException {
-				if (LOG.isTraceEnabled())
-						LOG.trace("newRowLocationTemplate");
-				return new HBaseRowLocation();
-		}
-
-		public boolean isCurrentPositionDeleted() throws StandardException {
-				if (LOG.isTraceEnabled())
-						LOG.trace("isCurrentPositionDeleted");
-				return currentRowDeleted;
-		}
-
-		public void fetchLocation(RowLocation destRowLocation) throws StandardException {
-				if (currentResult == null)
-						throw StandardException.newException("currentResult is null ");
-				SpliceLogUtils.trace(LOG, "fetchLocation %s", currentResult.getRow());
-				destRowLocation.setValue(this.currentResult.getRow());
-		}
-
-		public void fetchWithoutQualify(DataValueDescriptor[] destRow) throws StandardException {
+        if (startSearchOperator != stopSearchOperator) return false;
+
+        if (startKeyValue == null) {
+            return stopKeyValue == null;
+        } else if (stopKeyValue == null) return false;
+        for (int i = 0; i < startKeyValue.length; i++) {
+            if (i >= stopKeyValue.length) return false;
+            DataValueDescriptor startDvd = startKeyValue[i];
+            DataValueDescriptor stopDvd = stopKeyValue[i];
+            if (startDvd.getTypeFormatId() != stopDvd.getTypeFormatId()) return false;
+            if (startDvd.compare(stopDvd) != 0) return false;
+        }
+        return true;
+    }
+
+    public OpenSpliceConglomerate getOpenConglom() {
+        return spliceConglomerate;
+    }
+
+    public boolean delete() throws StandardException {
+        if (currentResult == null)
+            throw StandardException.newException("Attempting to delete with a null current result");
+        try {
+            SpliceUtils.doDelete(table, transID, this.currentResult.getRow());
+            currentRowDeleted = true;
+            return true;
+        } catch (Exception e) {
+            LOG.error(e.getMessage(), e);
+            return false;
+        }
+    }
+
+    public void didNotQualify() throws StandardException {
+    }
+
+    public boolean doesCurrentPositionQualify() throws StandardException {
+        throw new RuntimeException("Not Implemented");
+    }
+
+    public boolean isHeldAfterCommit() throws StandardException {
+        // TODO Auto-generated method stub
+        return false;
+    }
+
+    public void fetch(DataValueDescriptor[] destRow) throws StandardException {
+        if (this.currentResult == null)
+            return;
+        fetchWithoutQualify(destRow);
+    }
+
+    public void fetchWithoutQualify(DataValueDescriptor[] destRow) throws StandardException {
 //				if(entryDecoder==null)
 //						entryDecoder = new EntryDecoder(SpliceDriver.getKryoPool());
-				try{
-						if(destRow!=null){
-								ExecRow row = new ValueRow(destRow.length);
-								row.setRowArray(destRow);
-								DescriptorSerializer[] serializers = VersionedSerializers.forVersion("1.0",true).getSerializers(destRow);
-								EntryDataDecoder decoder = new EntryDataDecoder(null,null,serializers);
-								try{
-                                    Cell kv = CellUtils.matchDataColumn(currentResult.rawCells());
-										decoder.set(kv.getValueArray(),kv.getValueOffset(),kv.getValueLength());
-										decoder.decode(row);
-										this.currentRow = destRow;
-								}finally{
-										Closeables.closeQuietly(decoder);
-								}
-						}
-						this.currentRowLocation = new HBaseRowLocation(currentResult.getRow());
-				} catch (Exception e) {
-						throw StandardException.newException("Error occurred during fetch", e);
-				}
-		}
-		/**
-		 * This is the right way to do it unfortunately some of the data in OpenSpliceConglomerate are not set
-		 * Need to fix it. SO temporarily use the next method to do clone
-		 * @return
-		 * @throws StandardException
-		 */
-		protected DataValueDescriptor[] cloneRowTemplate() throws StandardException {
-				return spliceConglomerate.cloneRowTemplate();
-		}
-
-		protected DataValueDescriptor[] cloneRowTemplate(DataValueDescriptor[] original) {
-				DataValueDescriptor[] columnClones = new DataValueDescriptor[original.length];
-				for (int i = 0; i < original.length; i++) {
-						if (original[i] != null) {
-								columnClones[i] = original[i].cloneValue(false);
-						}
-				}
-				return columnClones;
-		}
-
-		public long getEstimatedRowCount() throws StandardException {
-				return estimatedRowCount;
-		}
-
-		public void setEstimatedRowCount(long estimatedRowCount) throws StandardException {
-				this.estimatedRowCount = estimatedRowCount;
-		}
-		public void fetchSet(long max_rowcnt, int[] key_column_numbers,BackingStoreHashtable hashTable) throws StandardException {
-				SpliceLogUtils.trace(LOG, "IndexScan fetchSet for number of rows %d", max_rowcnt);
-				if (!scannerInitialized)
-						initialize();
-				if (max_rowcnt == 0)
-						return;
-				if (max_rowcnt == -1)
-						max_rowcnt = Long.MAX_VALUE;
-				int rowCount = 0;
-				DataValueDescriptor[] fetchedRow = null;
-				try {
-						while ((currentResult = scanner.next()) != null) {
-								SpliceLogUtils.trace(LOG,"fetch set iterator %s",currentResult);
-								if(entryDecoder==null)
-										entryDecoder = new EntryDecoder();
-
-								fetchedRow = RowUtil.newTemplate(
-												spliceConglomerate.getTransaction().getDataValueFactory(),
-												null, spliceConglomerate.getFormatIds(), spliceConglomerate.getCollationIds());
-								DescriptorSerializer[] serializers = VersionedSerializers.forVersion("1.0",true).getSerializers(fetchedRow);
-								EntryDataDecoder decoder = new EntryDataDecoder(null,null,serializers);
-								try{
-										ExecRow row = new ValueRow(fetchedRow.length);
-										row.setRowArray(fetchedRow);
-										Cell kv = CellUtils.matchDataColumn(currentResult.raw());
-										decoder.set(kv.getValueArray(),kv.getValueOffset(),kv.getValueLength());
-										decoder.decode(row);
-								}finally{
-										Closeables.closeQuietly(decoder);
-								}
-								hashTable.putRow(false, fetchedRow);
-								this.currentRowLocation = new HBaseRowLocation(currentResult.getRow());
-								rowCount++;
-								if (rowCount == max_rowcnt)
-										break;
-						}
-						this.currentRow = fetchedRow;
-				} catch (Exception e) {
-						LOG.error(e.getMessage(), e);
-						throw StandardException.newException("Error during fetchSet " + e);
-				}
-		}
-
-		public int fetchNextGroup(DataValueDescriptor[][] row_array,RowLocation[] oldrowloc_array, RowLocation[] newrowloc_array) throws StandardException {
-				throw new RuntimeException("Not Implemented");
-				//	return 0;
-		}
-
-		public void reopenScan(DataValueDescriptor[] startKeyValue,int startSearchOperator, Qualifier[][] qualifier,DataValueDescriptor[] stopKeyValue, int stopSearchOperator) throws StandardException {
-				this.startKeyValue = startKeyValue;
-				this.startSearchOperator = startSearchOperator;
-				this.qualifier = qualifier;
-				this.stopKeyValue = stopKeyValue;
-				this.stopSearchOperator = stopSearchOperator;
-				setupScan();
-				attachFilter();
-				if(table==null)
-						table = SpliceAccessManager.getHTable(spliceConglomerate.getConglomerate().getContainerid());
-				try {
-						scanner = table.getScanner(scan);
-				} catch (IOException e) {
-						e.printStackTrace();
-				}
-		}
-
-		public void reopenScanByRowLocation(RowLocation startRowLocation, Qualifier[][] qualifier) throws StandardException {
-				SpliceLogUtils.trace(LOG,"reopenScanByRowLocation %s  for qualifier ",startRowLocation,qualifier);
-				this.qualifier = qualifier;
-				setupScan();
-				scan.setStartRow(startRowLocation.getBytes());
-				attachFilter();
-				try {
-						scanner = table.getScanner(scan);
-				} catch (IOException e) {
-						e.printStackTrace();
-				}
-		}
-
-		public boolean positionAtRowLocation(RowLocation rl) throws StandardException {
-				SpliceLogUtils.trace(LOG, "positionAtRowLocation %s", rl);
-				if (this.currentRowLocation != null)
-						return this.currentRowLocation.equals(rl);
-				return false;
-		}
-
-		public int fetchNextGroup(DataValueDescriptor[][] row_array, RowLocation[] rowloc_array) throws StandardException {
-				try {
-						if (!scannerInitialized)
-								initialize();
-						if (scanner == null)
-								return 0;
-						if (row_array == null || row_array.length == 0)
-								return 0;
-						Result[] results = scanner.next(row_array.length);
-						// Have To generate template
-						if (results != null && results.length > 0) {
-								SpliceLogUtils.trace(LOG,"HBaseScan fetchNextGroup total number of results=%d",results.length);
-								for (int i = 0; i < results.length; i++) {
-										DataValueDescriptor[] kdvds = row_array[i];
-										ExecRow row = new ValueRow(kdvds.length);
-										row.setRowArray(kdvds);
-										DescriptorSerializer[] serializers = VersionedSerializers.forVersion("1.0", true).getSerializers(kdvds);
-										KeyHashDecoder decoder = new EntryDataDecoder(null,null,serializers);
-										try{
-												if (results[i] != null) {
-														Cell kv = CellUtils.matchDataColumn(results[i].raw());
-														decoder.set(kv.getValueArray(),kv.getValueOffset(),kv.getValueLength());
-														decoder.decode(row);
-												}
-										}finally{
-												Closeables.closeQuietly(decoder);
-										}
-								}
-								this.currentRowLocation = new HBaseRowLocation(results[results.length-1].getRow());
-								this.currentRow = row_array[results.length-1];
-								this.currentResult = results[results.length -1];
-								return results.length;
-						}
-						return 0;
-				} catch (Exception e) {
-						LOG.error(e.getMessage(), e);
-						throw StandardException.newException("Error during fetchNextGroup " + e);
-				}
-		}
-
-		public boolean replace(DataValueDescriptor[] row, FormatableBitSet validColumns) throws StandardException {
-				SpliceLogUtils.trace(LOG, "replace values for these valid Columns %s",validColumns);
-				try {
-						int[] validCols = SpliceUtils.bitSetToMap(validColumns);
-						Put put = SpliceUtils.createPut(currentRowLocation.getBytes(),transID);
-
-						DescriptorSerializer[] serializers = VersionedSerializers.forVersion("1.0",true).getSerializers(row);
-						entryEncoder = new EntryDataHash(validCols,null,serializers);
-						ExecRow execRow = new ValueRow(row.length);
-						execRow.setRowArray(row);
-						entryEncoder.setRow(execRow);
-						byte[] data = entryEncoder.encode();
-						put.add(SpliceConstants.DEFAULT_FAMILY_BYTES,SpliceConstants.PACKED_COLUMN_BYTES,data);
-
-						table.put(put);
+        try {
+            if (destRow != null) {
+                ExecRow row = new ValueRow(destRow.length);
+                row.setRowArray(destRow);
+                DescriptorSerializer[] serializers = VersionedSerializers.forVersion("1.0",
+                                                                                     true).getSerializers(destRow);
+                EntryDataDecoder decoder = new EntryDataDecoder(null, null, serializers);
+                try {
+                    Cell kv = CellUtils.matchDataColumn(currentResult.rawCells());
+                    decoder.set(kv.getValueArray(), kv.getValueOffset(), kv.getValueLength());
+                    decoder.decode(row);
+                    this.currentRow = destRow;
+                } finally {
+                    Closeables.closeQuietly(decoder);
+                }
+            }
+            this.currentRowLocation = new HBaseRowLocation(currentResult.getRow());
+        } catch (Exception e) {
+            throw StandardException.newException("Error occurred during fetch", e);
+        }
+    }
+
+    public boolean fetchNext(DataValueDescriptor[] destRow) throws StandardException {
+        next();
+        if (currentResult != null) {
+            fetch(destRow);
+            return true;
+        } else
+            return false;
+    }
+
+    public void fetchLocation(RowLocation destRowLocation) throws StandardException {
+        if (currentResult == null)
+            throw StandardException.newException("currentResult is null ");
+        SpliceLogUtils.trace(LOG, "fetchLocation %s", currentResult.getRow());
+        destRowLocation.setValue(this.currentResult.getRow());
+    }
+
+    public boolean isCurrentPositionDeleted() throws StandardException {
+        if (LOG.isTraceEnabled())
+            LOG.trace("isCurrentPositionDeleted");
+        return currentRowDeleted;
+    }
+
+    public boolean next() throws StandardException {
+        if (!scannerInitialized)
+            initialize();
+        currentRowDeleted = false;
+        try {
+            currentResult = scanner.next();
+            if (currentResult != null)
+                this.currentRowLocation = new HBaseRowLocation(currentResult.getRow());
+            return currentResult != null;
+        } catch (IOException e) {
+            throw StandardException.newException("Error calling next() on scan " + e);
+        }
+    }
+
+    public boolean positionAtRowLocation(RowLocation rl) throws StandardException {
+        SpliceLogUtils.trace(LOG, "positionAtRowLocation %s", rl);
+        if (this.currentRowLocation != null)
+            return this.currentRowLocation.equals(rl);
+        return false;
+    }
+
+    public boolean replace(DataValueDescriptor[] row, FormatableBitSet validColumns) throws StandardException {
+        SpliceLogUtils.trace(LOG, "replace values for these valid Columns %s", validColumns);
+        try {
+            int[] validCols = SpliceUtils.bitSetToMap(validColumns);
+            Put put = SpliceUtils.createPut(currentRowLocation.getBytes(), transID);
+
+            DescriptorSerializer[] serializers = VersionedSerializers.forVersion("1.0", true).getSerializers(row);
+            entryEncoder = new EntryDataHash(validCols, null, serializers);
+            ExecRow execRow = new ValueRow(row.length);
+            execRow.setRowArray(row);
+            entryEncoder.setRow(execRow);
+            byte[] data = entryEncoder.encode();
+            put.add(SpliceConstants.DEFAULT_FAMILY_BYTES, SpliceConstants.PACKED_COLUMN_BYTES, data);
+
+            table.put(put);
 
 //			table.put(Puts.buildInsert(currentRowLocation.getByteCopy(), row, validColumns, transID));
-						return true;
-				} catch (Exception e) {
-						throw StandardException.newException("Error during replace " + e);
-				}
-		}
-		private void logIndexKeys() {
-				try {
-						if (startKeyValue != null) {
-								for (int i =0;i<startKeyValue.length;i++)
-										LOG.trace("startkey - "+startKeyValue[i].getTypeName() + " : " + startKeyValue[i].getTraceString());
-						}
-						if (stopKeyValue != null) {
-								for (int i =0;i<stopKeyValue.length;i++)
-										LOG.trace("stopKey - "+stopKeyValue[i].getTypeName() + " : " + stopKeyValue[i].getTraceString());
-						}
-				} catch (Exception e) {
-						LOG.error("Exception Logging");
-				}
-		}
-
-		@Override
-		public Scan getScan() {
-				if (LOG.isTraceEnabled())
-						LOG.trace("getScan called from ParallelScan Interface");
-				return scan;
-		}
-
-		public String getTableName() {
-				return this.tableName;
-		}
-
-		@Override
-		public void initialize() {
+            return true;
+        } catch (Exception e) {
+            throw StandardException.newException("Error during replace " + e);
+        }
+    }
+
+    public boolean closeForEndTransaction(boolean closeHeldScan) throws StandardException {
+        return false;
+    }
+
+    public void fetchSet(long max_rowcnt, int[] key_column_numbers, BackingStoreHashtable hashTable) throws
+        StandardException {
+        SpliceLogUtils.trace(LOG, "IndexScan fetchSet for number of rows %d", max_rowcnt);
+        if (!scannerInitialized)
+            initialize();
+        if (max_rowcnt == 0)
+            return;
+        if (max_rowcnt == -1)
+            max_rowcnt = Long.MAX_VALUE;
+        int rowCount = 0;
+        DataValueDescriptor[] fetchedRow = null;
+        try {
+            while ((currentResult = scanner.next()) != null) {
+                SpliceLogUtils.trace(LOG, "fetch set iterator %s", currentResult);
+                if (entryDecoder == null)
+                    entryDecoder = new EntryDecoder();
+
+                fetchedRow = RowUtil.newTemplate(
+                    spliceConglomerate.getTransaction().getDataValueFactory(),
+                    null, spliceConglomerate.getFormatIds(), spliceConglomerate.getCollationIds());
+                DescriptorSerializer[] serializers = VersionedSerializers.forVersion("1.0",
+                                                                                     true).getSerializers(fetchedRow);
+                EntryDataDecoder decoder = new EntryDataDecoder(null, null, serializers);
+                try {
+                    ExecRow row = new ValueRow(fetchedRow.length);
+                    row.setRowArray(fetchedRow);
+                    Cell kv = CellUtils.matchDataColumn(currentResult.raw());
+                    decoder.set(kv.getValueArray(), kv.getValueOffset(), kv.getValueLength());
+                    decoder.decode(row);
+                } finally {
+                    Closeables.closeQuietly(decoder);
+                }
+                hashTable.putRow(false, fetchedRow);
+                this.currentRowLocation = new HBaseRowLocation(currentResult.getRow());
+                rowCount++;
+                if (rowCount == max_rowcnt)
+                    break;
+            }
+            this.currentRow = fetchedRow;
+        } catch (Exception e) {
+            LOG.error(e.getMessage(), e);
+            throw StandardException.newException("Error during fetchSet " + e);
+        }
+    }
+
+    /**
+     * This is the right way to do it unfortunately some of the data in OpenSpliceConglomerate are not set
+     * Need to fix it. SO temporarily use the next method to do clone
+     *
+     * @return
+     * @throws StandardException
+     */
+    protected DataValueDescriptor[] cloneRowTemplate() throws StandardException {
+        return spliceConglomerate.cloneRowTemplate();
+    }
+
+    protected DataValueDescriptor[] cloneRowTemplate(DataValueDescriptor[] original) {
+        DataValueDescriptor[] columnClones = new DataValueDescriptor[original.length];
+        for (int i = 0; i < original.length; i++) {
+            if (original[i] != null) {
+                columnClones[i] = original[i].cloneValue(false);
+            }
+        }
+        return columnClones;
+    }
+
+    public long getEstimatedRowCount() throws StandardException {
+        return estimatedRowCount;
+    }
+
+    public void setEstimatedRowCount(long estimatedRowCount) throws StandardException {
+        this.estimatedRowCount = estimatedRowCount;
+    }
+
+    public int fetchNextGroup(DataValueDescriptor[][] row_array, RowLocation[] rowloc_array) throws StandardException {
+        try {
+            if (!scannerInitialized)
+                initialize();
+            if (scanner == null)
+                return 0;
+            if (row_array == null || row_array.length == 0)
+                return 0;
+            Result[] results = scanner.next(row_array.length);
+            // Have To generate template
+            if (results != null && results.length > 0) {
+                SpliceLogUtils.trace(LOG, "HBaseScan fetchNextGroup total number of results=%d", results.length);
+                for (int i = 0; i < results.length; i++) {
+                    DataValueDescriptor[] kdvds = row_array[i];
+                    ExecRow row = new ValueRow(kdvds.length);
+                    row.setRowArray(kdvds);
+                    DescriptorSerializer[] serializers = VersionedSerializers.forVersion("1.0",
+                                                                                         true).getSerializers(kdvds);
+                    KeyHashDecoder decoder = new EntryDataDecoder(null, null, serializers);
+                    try {
+                        if (results[i] != null) {
+                            Cell kv = CellUtils.matchDataColumn(results[i].raw());
+                            decoder.set(kv.getRowArray(), kv.getValueOffset(), kv.getValueLength());
+                            decoder.decode(row);
+                        }
+                    } finally {
+                        Closeables.closeQuietly(decoder);
+                    }
+                }
+                this.currentRowLocation = new HBaseRowLocation(results[results.length - 1].getRow());
+                this.currentRow = row_array[results.length - 1];
+                this.currentResult = results[results.length - 1];
+                return results.length;
+            }
+            return 0;
+        } catch (Exception e) {
+            LOG.error(e.getMessage(), e);
+            throw StandardException.newException("Error during fetchNextGroup " + e);
+        }
+    }
+
+    public int fetchNextGroup(DataValueDescriptor[][] row_array, RowLocation[] oldrowloc_array, RowLocation[] newrowloc_array) throws StandardException {
+        throw new RuntimeException("Not Implemented");
+        //	return 0;
+    }
+
+    private void logIndexKeys() {
+        try {
+            if (startKeyValue != null) {
+                for (int i = 0; i < startKeyValue.length; i++)
+                    LOG.trace("startkey - " + startKeyValue[i].getTypeName() + " : " + startKeyValue[i].getTraceString());
+            }
+            if (stopKeyValue != null) {
+                for (int i = 0; i < stopKeyValue.length; i++)
+                    LOG.trace("stopKey - " + stopKeyValue[i].getTypeName() + " : " + stopKeyValue[i].getTraceString());
+            }
+        } catch (Exception e) {
+            LOG.error("Exception Logging");
+        }
+    }
+
+    @Override
+    public Scan getScan() {
+        if (LOG.isTraceEnabled())
+            LOG.trace("getScan called from ParallelScan Interface");
+        return scan;
+    }
+
+    public String getTableName() {
+        return this.tableName;
+    }
+
+    @Override
+    public void initialize() {
 //		if (LOG.isTraceEnabled())
 //			LOG.trace("initialize on the LazyScan interface");
-				if(table==null)
-						table = SpliceAccessManager.getHTable(spliceConglomerate.getConglomerate().getContainerid());
-				try {
-						scanner = table.getScanner(scan);
-						this.scannerInitialized = true;
-				} catch (IOException e) {
-						LOG.error("Initializing scanner failed");
-						throw new RuntimeException(e);
-				}
-		}
+        if (table == null)
+            table = SpliceAccessManager.getHTable(spliceConglomerate.getConglomerate().getContainerid());
+        try {
+            scanner = table.getScanner(scan);
+            this.scannerInitialized = true;
+        } catch (IOException e) {
+            LOG.error("Initializing scanner failed");
+            throw new RuntimeException(e);
+        }
+    }
 
 
 }