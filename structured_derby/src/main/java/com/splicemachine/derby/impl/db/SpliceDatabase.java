package com.splicemachine.derby.impl.db;

import java.util.Properties;
import org.apache.derby.iapi.error.StandardException;
import org.apache.derby.iapi.services.context.ContextManager;
import org.apache.derby.iapi.services.monitor.Monitor;
import org.apache.derby.iapi.services.property.PropertyFactory;
import org.apache.derby.iapi.sql.conn.LanguageConnectionContext;
import org.apache.derby.iapi.sql.execute.ExecutionFactory;
import org.apache.derby.iapi.store.access.AccessFactory;
import org.apache.derby.iapi.store.access.TransactionController;
import org.apache.derby.impl.db.BasicDatabase;
import org.apache.derby.shared.common.sanity.SanityManager;
import org.apache.log4j.Logger;
import com.splicemachine.derby.error.SpliceStandardLogUtils;
import com.splicemachine.derby.impl.store.access.SpliceAccessManager;
import com.splicemachine.utils.SpliceLogUtils;
import com.splicemachine.utils.ZkUtils;

public class SpliceDatabase extends BasicDatabase {
	private static Logger LOG = Logger.getLogger(SpliceDatabase.class);
<<<<<<< HEAD

    public void boot(boolean create, Properties startParams) throws StandardException {
		System.setProperty("derby.language.logQueryPlan", "true");
=======
	public void boot(boolean create, Properties startParams) throws StandardException {
		System.setProperty("derby.language.logQueryPlan", Boolean.toString(true));
        System.setProperty("derby.language.logStatementText", Boolean.toString(true));
>>>>>>> e84b166b
        System.setProperty("derby.connection.requireAuthentication","false");
        /*
         * This value is set to ensure that result sets are not materialized into memory, because
         * they may be materialized over the wire and it won't work right. DO NOT CHANGE THIS SETTING.
         * See Bug #292 for more information.
         */
        System.setProperty("derby.language.maxMemoryPerTable",Integer.toString(-1));
//	    SanityManager.DEBUG_SET("ByteCodeGenInstr");
	    SanityManager.DEBUG_SET("DumpClassFile");
      SanityManager.DEBUG_SET("DumpOptimizedTree");
		try {
			create = !ZkUtils.isSpliceLoaded();
		} catch (Exception e) {
			throw SpliceStandardLogUtils.logAndReturnStandardException(LOG, "isSpliceLoadedOnBoot failure", e);
		}
		
		if (create)
			SpliceLogUtils.info(LOG,"Creating the Splice Machine");
		else {  
			SpliceLogUtils.info(LOG,"Booting the Splice Machine");
		}
		super.boot(create, startParams);
        TransactionKeepAlive.start();
    }

		@Override
		protected void bootValidation(boolean create, Properties startParams) throws StandardException {
			SpliceLogUtils.trace(LOG,"bootValidation create %s, startParams %s",create,startParams);
			pf = (PropertyFactory) Monitor.bootServiceModule(create, this,org.apache.derby.iapi.reference.Module.PropertyFactory, startParams);
		}

		protected void bootStore(boolean create, Properties startParams) throws StandardException {
			SpliceLogUtils.trace(LOG,"bootStore create %s, startParams %s",create,startParams);
			af = (AccessFactory) Monitor.bootServiceModule(create, this, AccessFactory.MODULE, startParams);
		}
		
		public LanguageConnectionContext generateLanguageConnectionContext(String transactionID, ContextManager cm, String user, String drdaID, String dbname) throws StandardException {
			TransactionController tc = ((SpliceAccessManager) af).marshallTransaction(cm, transactionID);
			cm.setLocaleFinder(this);
			pushDbContext(cm);
			LanguageConnectionContext lctx = lcf.newLanguageConnectionContext(cm, tc, lf, this, user, drdaID, dbname);
			pushClassFactoryContext(cm, lcf.getClassFactory());
			ExecutionFactory ef = lcf.getExecutionFactory();
			ef.newExecutionContext(cm);
			lctx.initialize();		
			return lctx;
		}
		
		
}<|MERGE_RESOLUTION|>--- conflicted
+++ resolved
@@ -19,15 +19,9 @@
 
 public class SpliceDatabase extends BasicDatabase {
 	private static Logger LOG = Logger.getLogger(SpliceDatabase.class);
-<<<<<<< HEAD
-
-    public void boot(boolean create, Properties startParams) throws StandardException {
-		System.setProperty("derby.language.logQueryPlan", "true");
-=======
 	public void boot(boolean create, Properties startParams) throws StandardException {
 		System.setProperty("derby.language.logQueryPlan", Boolean.toString(true));
         System.setProperty("derby.language.logStatementText", Boolean.toString(true));
->>>>>>> e84b166b
         System.setProperty("derby.connection.requireAuthentication","false");
         /*
          * This value is set to ensure that result sets are not materialized into memory, because
@@ -51,8 +45,7 @@
 		}
 		super.boot(create, startParams);
         TransactionKeepAlive.start();
-    }
-
+	}
 		@Override
 		protected void bootValidation(boolean create, Properties startParams) throws StandardException {
 			SpliceLogUtils.trace(LOG,"bootValidation create %s, startParams %s",create,startParams);
