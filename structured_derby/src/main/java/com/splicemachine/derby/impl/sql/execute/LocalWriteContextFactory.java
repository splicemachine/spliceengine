--- conflicted
+++ resolved
@@ -437,7 +437,6 @@
         }
 
         public static IndexFactory create(long conglomerateNumber,int[] indexColsToMainColMap,boolean isUnique,BitSet descColumns){
-<<<<<<< HEAD
             BitSet indexedCols = getIndexedCols(indexColsToMainColMap);
             int[] mainColToIndexPosMap = getMainColToIndexPosMap(indexColsToMainColMap, indexedCols);
 
@@ -456,14 +455,7 @@
         }
 
         private static int[] getMainColToIndexPosMap(int[] indexColsToMainColMap, BitSet indexedCols) {
-            int[] mainColToIndexPosMap = new int[indexedCols.length()];
-=======
-            BitSet indexedCols = new BitSet();
-            for(int indexCol:indexColsToMainColMap){
-                indexedCols.set(indexCol-1);
-            }
             int[] mainColToIndexPosMap = new int[(int)indexedCols.length()];
->>>>>>> 66eb8cca
             for(int indexCol=0;indexCol<indexColsToMainColMap.length;indexCol++){
                 int mainCol = indexColsToMainColMap[indexCol];
                 mainColToIndexPosMap[mainCol-1] = indexCol;
