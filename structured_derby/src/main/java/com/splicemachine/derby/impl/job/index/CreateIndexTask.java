--- conflicted
+++ resolved
@@ -14,11 +14,7 @@
 import com.splicemachine.derby.impl.sql.execute.index.IndexTransformer;
 import com.splicemachine.derby.utils.SpliceUtils;
 import com.splicemachine.derby.utils.marshall.RowMarshaller;
-<<<<<<< HEAD
-import com.splicemachine.encoding.MultiFieldEncoder;
-=======
 import com.splicemachine.hbase.BufferedRegionScanner;
->>>>>>> 211659bc
 import com.splicemachine.hbase.writer.CallBuffer;
 import com.splicemachine.hbase.writer.KVPair;
 import com.splicemachine.storage.EntryPredicateFilter;
@@ -89,58 +85,9 @@
     public void doExecute() throws ExecutionException, InterruptedException {
         try{
             //add index to table watcher
-<<<<<<< HEAD
             TentativeIndexDesc tentativeIndexDesc = ddlChange.getTentativeIndexDesc();
             LocalWriteContextFactory contextFactory = SpliceIndexEndpoint.getContextFactory(tentativeIndexDesc.getBaseConglomerateNumber());
             contextFactory.addIndex(ddlChange);
-=======
-            LocalWriteContextFactory contextFactory = SpliceIndexEndpoint.getContextFactory(baseConglomId);
-            contextFactory.addIndex(indexConglomId, indexedColumns,mainColToIndexPosMap, isUnique,descColumns);
-
-            //backfill the index with previously committed data
-            RegionScanner sourceScanner = region.getCoprocessorHost().preScannerOpen(regionScan);
-            if(sourceScanner==null)
-                sourceScanner = region.getScanner(regionScan);
-            BufferedRegionScanner brs = new BufferedRegionScanner(region,sourceScanner,DEFAULT_CACHE_SIZE);            
-            try{
-                List<KeyValue> nextRow = Lists.newArrayListWithExpectedSize(mainColToIndexPosMap.length);
-                IndexTransformer transformer = IndexTransformer.newTransformer(indexedColumns,mainColToIndexPosMap,descColumns,isUnique);
-                byte[] indexTableLocation = Bytes.toBytes(Long.toString(indexConglomId));
-                CallBuffer<KVPair> writeBuffer = SpliceDriver.driver().getTableWriter().writeBuffer(indexTableLocation,getTaskStatus().getTransactionId());
-                try{
-										boolean shouldContinue;
-										do{
-                        nextRow.clear();
-                        long start = System.nanoTime();
-                        shouldContinue  = brs.nextRaw(nextRow,null);
-                        long stop = System.nanoTime();
-                        totalReadTime+=(stop-start);
-                        numRecordsRead++;
-                        translateResult(nextRow, transformer,writeBuffer);
-										}while(shouldContinue);
-                } 
-                finally{
-                    writeBuffer.flushBuffer();
-                    writeBuffer.close();
-
-                    if(LOG.isInfoEnabled()){
-                        SpliceLogUtils.info(LOG,"Total time to read %d records: %d ns",numRecordsRead,totalReadTime);
-                        SpliceLogUtils.info(LOG,"Average time to read 1 record: %f ns",(double)totalReadTime/numRecordsRead);
-                        SpliceLogUtils.info(LOG,"Total time to transform %d records: %d ns",numRecordsRead,totalTransformTime);
-                        SpliceLogUtils.info(LOG, "Average time to transform 1 record: %f ns", (double) totalTransformTime / numRecordsRead);
-                        SpliceLogUtils.info(LOG,"Total time to write %d records: %d ns",numRecordsRead,totalWriteTime);
-                        SpliceLogUtils.info(LOG,"Average time to write 1 record: %f ns",(double)totalWriteTime/numRecordsRead);
-                    }
-                }
-            } 
-            finally{
-                brs.close();
-            }
-
-        } catch (IOException e) {
-        	SpliceLogUtils.error(LOG, e);
-            throw new ExecutionException(e);
->>>>>>> 211659bc
         } catch (Exception e) {
         	SpliceLogUtils.error(LOG, e);
             throw new ExecutionException(Throwables.getRootCause(e));
