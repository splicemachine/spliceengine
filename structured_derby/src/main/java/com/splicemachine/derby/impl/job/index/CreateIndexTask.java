package com.splicemachine.derby.impl.job.index;

import com.google.common.collect.Lists;
import com.splicemachine.constants.SIConstants;
import com.splicemachine.constants.SpliceConstants;
import com.google.common.collect.Maps;
import com.splicemachine.derby.hbase.SpliceDriver;
import com.splicemachine.derby.impl.job.ZkTask;
import com.splicemachine.derby.impl.job.operation.OperationJob;
import com.splicemachine.derby.impl.sql.execute.index.WriteContextFactoryPool;
import com.splicemachine.derby.utils.SpliceUtils;
import com.splicemachine.utils.SpliceZooKeeperManager;
import com.splicemachine.hbase.CallBuffer;
import com.splicemachine.hbase.MutationRequest;
import com.splicemachine.hbase.MutationResponse;
import com.splicemachine.hbase.TableWriter;
import com.splicemachine.hbase.batch.WriteContextFactory;
import org.apache.derby.iapi.services.io.ArrayUtil;
import org.apache.hadoop.hbase.KeyValue;
import org.apache.hadoop.hbase.NotServingRegionException;
import org.apache.hadoop.hbase.client.Mutation;
import org.apache.hadoop.hbase.client.Put;
import org.apache.hadoop.hbase.client.Scan;
import org.apache.hadoop.hbase.regionserver.HRegion;
import org.apache.hadoop.hbase.regionserver.RegionScanner;
import org.apache.hadoop.hbase.regionserver.WrongRegionException;
import org.apache.hadoop.hbase.util.Bytes;

import java.io.IOException;
import java.io.ObjectInput;
import java.io.ObjectOutput;
import java.util.List;
import java.util.Map;
import java.util.concurrent.ExecutionException;

/**
 * @author Scott Fines
 * Created on: 4/5/13
 */
public class CreateIndexTask extends ZkTask {
    private static final long serialVersionUID = 2l;
    private String transactionId;
    private long indexConglomId;
    private long baseConglomId;
    private int[] indexColsToBaseColMap;
    private boolean isUnique;

    private HRegion region;

    public CreateIndexTask() {
    }

    public CreateIndexTask(String transactionId,
                           long indexConglomId,
                           long baseConglomId,
                           int[] indexColsToBaseColMap,
<<<<<<< HEAD
                           boolean unique,String jobId ) {
        super(jobId, operationTaskPriority);
=======
                           boolean unique,
                           String jobId ) {
        super(jobId, OperationJob.operationTaskPriority,transactionId,false);
>>>>>>> ff46a5a7
        this.transactionId = transactionId;
        this.indexConglomId = indexConglomId;
        this.baseConglomId = baseConglomId;
        this.indexColsToBaseColMap = indexColsToBaseColMap;
        isUnique = unique;
    }

    @Override
    public void prepareTask(HRegion region, SpliceZooKeeperManager zooKeeper) throws ExecutionException {
        this.region = region;
        super.prepareTask(region, zooKeeper);
    }

    @Override
    protected String getTaskType() {
        return "createIndexTask";
    }

    @Override
    public void writeExternal(ObjectOutput out) throws IOException {
        super.writeExternal(out);
        out.writeUTF(transactionId);
        out.writeLong(indexConglomId);
        out.writeLong(baseConglomId);
        ArrayUtil.writeIntArray(out, indexColsToBaseColMap);
        out.writeBoolean(isUnique);
    }

    @Override
    public void readExternal(ObjectInput in) throws IOException, ClassNotFoundException {
        super.readExternal(in);
        transactionId = in.readUTF();
        indexConglomId = in.readLong();
        baseConglomId = in.readLong();
        indexColsToBaseColMap = ArrayUtil.readIntArray(in);
        isUnique = in.readBoolean();
    }

    @Override
    public boolean invalidateOnClose() {
        return true;
    }

    @Override
    public void execute() throws ExecutionException, InterruptedException {
        Scan regionScan = SpliceUtils.createScan(transactionId);
        regionScan.setCaching(100);
        regionScan.setStartRow(region.getStartKey());
        regionScan.setStopRow(region.getEndKey());

        for(int mainTablePos:indexColsToBaseColMap){
            regionScan.addColumn(SpliceConstants.DEFAULT_FAMILY_BYTES,Integer.toString(mainTablePos-1).getBytes());
        }

        try{
            //add index to table watcher
            WriteContextFactory contextFactory = WriteContextFactoryPool.getContextFactory(baseConglomId);
            contextFactory.addIndex(indexConglomId, indexColsToBaseColMap, isUnique);

            //backfill the index with previously committed data
            RegionScanner sourceScanner = region.getScanner(regionScan);

            byte[] indexBytes = Long.toString(indexConglomId).getBytes();
            CallBuffer<Mutation> writeBuffer =
                    SpliceDriver.driver().getTableWriter().writeBuffer(indexBytes, new TableWriter.FlushWatcher() {
                        @Override
                        public List<Mutation> preFlush(List<Mutation> mutations) throws Exception {
                            return mutations;
                        }

                        @Override
                        public Response globalError(Throwable t) throws Exception {
                            if(t instanceof NotServingRegionException) return Response.RETRY;
                            else if(t instanceof WrongRegionException) return Response.RETRY;
                            else
                                return Response.THROW_ERROR;
                        }

                        @Override
                        public Response partialFailure(MutationRequest request, MutationResponse response) throws Exception {
                            for(String failureMessage:response.getFailedRows().values()){
                                if(failureMessage.contains("NotServingRegion")||failureMessage.contains("WrongRegion"))
                                    return Response.RETRY;
                            }
                            return  Response.THROW_ERROR;
                        }
                    });

            List < KeyValue > nextRow = Lists.newArrayListWithExpectedSize(indexColsToBaseColMap.length);
            //translate down to zero-indexed
            int[] indexColMap = new int[indexColsToBaseColMap.length];
            for(int pos=0;pos<indexColsToBaseColMap.length;pos++){
                indexColMap[pos] = indexColsToBaseColMap[pos]-1;
            }
            boolean shouldContinue = true;
            while(shouldContinue){
                nextRow.clear();
                shouldContinue  = sourceScanner.next(nextRow);
                List<Put> indexPuts = translateResult(nextRow,indexColMap);

                writeBuffer.addAll(indexPuts);
            }
            writeBuffer.flushBuffer();
            writeBuffer.close();

        } catch (IOException e) {
            throw new ExecutionException(e);
        } catch (Exception e) {
            throw new ExecutionException(e);
        }
    }

    private List<Put> translateResult(List<KeyValue> result,int[] indexColsToMainColMap) throws IOException{
        Map<byte[],List<KeyValue>> putConstructors = Maps.newHashMapWithExpectedSize(1);
        for(KeyValue keyValue:result){
            List<KeyValue> cols = putConstructors.get(keyValue.getRow());
            if(cols==null){
                cols = Lists.newArrayListWithExpectedSize(indexColsToMainColMap.length);
                putConstructors.put(keyValue.getRow(),cols);
            }
            cols.add(keyValue);
        }
        //build Puts for each row
        List<Put> indexPuts = Lists.newArrayListWithExpectedSize(putConstructors.size());
        for(byte[] mainRow: putConstructors.keySet()){
            List<KeyValue> rowData = putConstructors.get(mainRow);
            byte[][] indexRowData = getDataArray();
            int rowSize=0;
            for(KeyValue kv:rowData){
                int colPos = Integer.parseInt(Bytes.toString(kv.getQualifier()));
                for(int indexPos=0;indexPos<indexColsToMainColMap.length;indexPos++){
                    if(colPos == indexColsToMainColMap[indexPos]){
                        byte[] val = kv.getValue();
                        indexRowData[indexPos] = val;
                        rowSize+=val.length;
                        break;
                    }
                }
            }
            if(!isUnique){
                byte[] postfix = SpliceUtils.getUniqueKey();
                indexRowData[indexRowData.length-1] = postfix;
                rowSize+=postfix.length;
            }

            byte[] finalIndexRow = new byte[rowSize];
            int offset =0;
            for(byte[] indexCol:indexRowData){
                System.arraycopy(indexCol,0,finalIndexRow,offset,indexCol.length);
                offset+=indexCol.length;
            }
            Put indexPut = SpliceUtils.createPut(finalIndexRow, transactionId);
            for(int dataPos=0;dataPos<indexRowData.length;dataPos++){
                byte[] putPos = Integer.toString(dataPos).getBytes();
                indexPut.add(DEFAULT_FAMILY_BYTES,putPos,indexRowData[dataPos]);
            }

            indexPut.add(DEFAULT_FAMILY_BYTES,
                    Integer.toString(rowData.size()).getBytes(),mainRow);
            indexPuts.add(indexPut);
        }

        return indexPuts;
    }

    private byte[][] getDataArray() {
        if(isUnique)
            return new byte[indexColsToBaseColMap.length][];
        else
            return new byte[indexColsToBaseColMap.length+1][];
    }
}<|MERGE_RESOLUTION|>--- conflicted
+++ resolved
@@ -1,20 +1,19 @@
 package com.splicemachine.derby.impl.job.index;
 
 import com.google.common.collect.Lists;
-import com.splicemachine.constants.SIConstants;
+import com.google.common.collect.Maps;
 import com.splicemachine.constants.SpliceConstants;
-import com.google.common.collect.Maps;
 import com.splicemachine.derby.hbase.SpliceDriver;
 import com.splicemachine.derby.impl.job.ZkTask;
 import com.splicemachine.derby.impl.job.operation.OperationJob;
 import com.splicemachine.derby.impl.sql.execute.index.WriteContextFactoryPool;
 import com.splicemachine.derby.utils.SpliceUtils;
-import com.splicemachine.utils.SpliceZooKeeperManager;
 import com.splicemachine.hbase.CallBuffer;
 import com.splicemachine.hbase.MutationRequest;
 import com.splicemachine.hbase.MutationResponse;
 import com.splicemachine.hbase.TableWriter;
 import com.splicemachine.hbase.batch.WriteContextFactory;
+import com.splicemachine.utils.SpliceZooKeeperManager;
 import org.apache.derby.iapi.services.io.ArrayUtil;
 import org.apache.hadoop.hbase.KeyValue;
 import org.apache.hadoop.hbase.NotServingRegionException;
@@ -54,14 +53,9 @@
                            long indexConglomId,
                            long baseConglomId,
                            int[] indexColsToBaseColMap,
-<<<<<<< HEAD
-                           boolean unique,String jobId ) {
-        super(jobId, operationTaskPriority);
-=======
                            boolean unique,
                            String jobId ) {
         super(jobId, OperationJob.operationTaskPriority,transactionId,false);
->>>>>>> ff46a5a7
         this.transactionId = transactionId;
         this.indexConglomId = indexConglomId;
         this.baseConglomId = baseConglomId;
@@ -216,10 +210,10 @@
             Put indexPut = SpliceUtils.createPut(finalIndexRow, transactionId);
             for(int dataPos=0;dataPos<indexRowData.length;dataPos++){
                 byte[] putPos = Integer.toString(dataPos).getBytes();
-                indexPut.add(DEFAULT_FAMILY_BYTES,putPos,indexRowData[dataPos]);
-            }
-
-            indexPut.add(DEFAULT_FAMILY_BYTES,
+                indexPut.add(SpliceConstants.DEFAULT_FAMILY_BYTES,putPos,indexRowData[dataPos]);
+            }
+
+            indexPut.add(SpliceConstants.DEFAULT_FAMILY_BYTES,
                     Integer.toString(rowData.size()).getBytes(),mainRow);
             indexPuts.add(indexPut);
         }
