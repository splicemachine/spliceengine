--- conflicted
+++ resolved
@@ -1,12 +1,11 @@
 package com.splicemachine.derby.impl.store.access.base;
+
+import java.io.IOException;
+import java.util.Properties;
 
 import com.google.common.io.Closeables;
 import com.splicemachine.constants.SpliceConstants;
 import com.splicemachine.derby.impl.sql.execute.ValueRow;
-<<<<<<< HEAD
-=======
-import com.splicemachine.derby.impl.storage.KeyValueUtils;
->>>>>>> 6fdfbd18
 import com.splicemachine.derby.impl.store.access.SpliceAccessManager;
 import com.splicemachine.derby.impl.store.access.SpliceTransaction;
 import com.splicemachine.derby.impl.store.access.hbase.HBaseRowLocation;
@@ -18,10 +17,7 @@
 import com.splicemachine.derby.utils.marshall.KeyHashDecoder;
 import com.splicemachine.derby.utils.marshall.dvd.DescriptorSerializer;
 import com.splicemachine.derby.utils.marshall.dvd.VersionedSerializers;
-<<<<<<< HEAD
 import com.splicemachine.hbase.CellUtils;
-=======
->>>>>>> 6fdfbd18
 import com.splicemachine.utils.SpliceLogUtils;
 import org.apache.derby.iapi.error.StandardException;
 import org.apache.derby.iapi.services.io.FormatableBitSet;
@@ -39,192 +35,172 @@
 import org.apache.hadoop.hbase.client.Result;
 import org.apache.log4j.Logger;
 
-import java.io.IOException;
-import java.util.Arrays;
-import java.util.Properties;
-
 public abstract class SpliceController implements ConglomerateController {
-		protected static Logger LOG = Logger.getLogger(SpliceController.class);
-		protected OpenSpliceConglomerate openSpliceConglomerate;
-		protected Transaction trans;
-		protected String transID;
-
-//		protected EntryEncoder entryEncoder;
-		protected EntryDataHash entryEncoder;
-		private String tableVersion;
-
-		public SpliceController() {}
-
-		public SpliceController(OpenSpliceConglomerate openSpliceConglomerate, Transaction trans) {
-				this.openSpliceConglomerate = openSpliceConglomerate;
-				try {
-						((SpliceTransaction)trans).setActiveState(false, false, false, null);
-				} catch (Exception e) {
-						e.printStackTrace();
-				}
-				this.trans = trans;
-				this.transID = SpliceUtils.getTransID(trans);
-				this.tableVersion = "1.0";	//TODO -sf- move this to non-1.0
-		}
-
-		public void close() throws StandardException {
-				Closeables.closeQuietly(entryEncoder);
-				try {
-						if ((openSpliceConglomerate != null) && (openSpliceConglomerate.getTransactionManager() != null))
-								openSpliceConglomerate.getTransactionManager().closeMe(this);
-				} catch (Exception e) {
-						throw StandardException.newException("error on close" + e);
-				}
-		}
-
-		public void getTableProperties(Properties prop) throws StandardException {
-				SpliceLogUtils.trace(LOG, "getTableProperties: %s", prop);
-		}
-
-
-		public Properties getInternalTablePropertySet(Properties prop) throws StandardException {
-				SpliceLogUtils.trace(LOG, "getInternalTablePropertySet: %s", prop);
-				return prop;
-		}
-
-		public boolean closeForEndTransaction(boolean closeHeldScan) throws StandardException {
-				SpliceLogUtils.trace(LOG,"closeForEndTransaction:");
-				return false;
-		}
-
-
-		public void checkConsistency() throws StandardException {
-				if (LOG.isTraceEnabled())
-						LOG.trace("checkConsistency: (Not Implemented)");
-		}
-
-
-		public boolean delete(RowLocation loc) throws StandardException {
-				HTableInterface htable = SpliceAccessManager.getHTable(openSpliceConglomerate.getConglomerate().getContainerid());
-				try {
-						SpliceUtils.doDelete(htable, transID, loc.getBytes());
-						return true;
-				} catch (Exception e) {
-						throw StandardException.newException("delete Failed", e);
-				}finally{
-						try {
-								htable.close();
-						} catch (IOException e) {
-								SpliceLogUtils.warn(LOG,"Unable to close HTable");
-						}
-				}
-		}
-
-		public boolean fetch(RowLocation loc, DataValueDescriptor[] destRow, FormatableBitSet validColumns) throws StandardException {
-				return fetch(loc,destRow,validColumns,false);
-		}
-
-
-		public boolean lockRow(RowLocation loc, int lock_oper, boolean wait, int lock_duration) throws StandardException {
-				if (LOG.isTraceEnabled())
-						LOG.trace("lock row: (Not Enabled)");
-				return true;
-		}
-
-
-		public boolean lockRow(long page_num, int record_id, int lock_oper, boolean wait, int lock_duration) throws StandardException {
-				if (LOG.isTraceEnabled())
-						LOG.trace("lock row: (Not Enabled)");
-				return true;
-		}
-
-
-		public void unlockRowAfterRead(RowLocation loc, boolean forUpdate,boolean row_qualified) throws StandardException {
-				if (LOG.isTraceEnabled())
-						LOG.trace("unlockRowAfterReady: (Not Enabled)");
-		}
-
-
-		public RowLocation newRowLocationTemplate() throws StandardException {
+    protected static Logger LOG = Logger.getLogger(SpliceController.class);
+    protected OpenSpliceConglomerate openSpliceConglomerate;
+    protected Transaction trans;
+    protected String transID;
+    //		protected EntryEncoder entryEncoder;
+    protected EntryDataHash entryEncoder;
+    private String tableVersion;
+
+    public SpliceController() {
+    }
+
+    public SpliceController(OpenSpliceConglomerate openSpliceConglomerate, Transaction trans) {
+        this.openSpliceConglomerate = openSpliceConglomerate;
+        try {
+            ((SpliceTransaction) trans).setActiveState(false, false, false, null);
+        } catch (Exception e) {
+            e.printStackTrace();
+        }
+        this.trans = trans;
+        this.transID = SpliceUtils.getTransID(trans);
+        this.tableVersion = "1.0";    //TODO -sf- move this to non-1.0
+    }
+
+    public void close() throws StandardException {
+        Closeables.closeQuietly(entryEncoder);
+        try {
+            if ((openSpliceConglomerate != null) && (openSpliceConglomerate.getTransactionManager() != null))
+                openSpliceConglomerate.getTransactionManager().closeMe(this);
+        } catch (Exception e) {
+            throw StandardException.newException("error on close" + e);
+        }
+    }
+
+    public void getTableProperties(Properties prop) throws StandardException {
+        SpliceLogUtils.trace(LOG, "getTableProperties: %s", prop);
+    }
+
+    public Properties getInternalTablePropertySet(Properties prop) throws StandardException {
+        SpliceLogUtils.trace(LOG, "getInternalTablePropertySet: %s", prop);
+        return prop;
+    }
+
+    public boolean closeForEndTransaction(boolean closeHeldScan) throws StandardException {
+        SpliceLogUtils.trace(LOG, "closeForEndTransaction:");
+        return false;
+    }
+
+    public void checkConsistency() throws StandardException {
+        if (LOG.isTraceEnabled())
+            LOG.trace("checkConsistency: (Not Implemented)");
+    }
+
+    public boolean delete(RowLocation loc) throws StandardException {
+        HTableInterface htable = SpliceAccessManager.getHTable(openSpliceConglomerate.getConglomerate().getContainerid());
+        try {
+            SpliceUtils.doDelete(htable, transID, loc.getBytes());
+            return true;
+        } catch (Exception e) {
+            throw StandardException.newException("delete Failed", e);
+        } finally {
+            try {
+                htable.close();
+            } catch (IOException e) {
+                SpliceLogUtils.warn(LOG, "Unable to close HTable");
+            }
+        }
+    }
+
+    public boolean fetch(RowLocation loc, DataValueDescriptor[] destRow, FormatableBitSet validColumns) throws StandardException {
+        return fetch(loc, destRow, validColumns, false);
+    }
+
+    public boolean lockRow(RowLocation loc, int lock_oper, boolean wait, int lock_duration) throws StandardException {
+        if (LOG.isTraceEnabled())
+            LOG.trace("lock row: (Not Enabled)");
+        return true;
+    }
+
+    public boolean lockRow(long page_num, int record_id, int lock_oper, boolean wait, int lock_duration) throws StandardException {
+        if (LOG.isTraceEnabled())
+            LOG.trace("lock row: (Not Enabled)");
+        return true;
+    }
+
+    public void unlockRowAfterRead(RowLocation loc, boolean forUpdate, boolean row_qualified) throws StandardException {
+        if (LOG.isTraceEnabled())
+            LOG.trace("unlockRowAfterReady: (Not Enabled)");
+    }
+
+    public RowLocation newRowLocationTemplate() throws StandardException {
 //		if (LOG.isTraceEnabled())
 //			LOG.trace("newRowLocationTemplate");
-				return new HBaseRowLocation();
-		}
-
-
-		public SpaceInfo getSpaceInfo() throws StandardException {
+        return new HBaseRowLocation();
+    }
+
+    public SpaceInfo getSpaceInfo() throws StandardException {
 //		if (LOG.isTraceEnabled())
 //			LOG.trace("getSpaceInfo: (Not Enabled)");
-				return new SpaceInformation(0l,0l,0l);
-		}
-
-
-		public void debugConglomerate() throws StandardException {
-				if (LOG.isTraceEnabled())
-						LOG.trace("debugConglomerate: (Not Enabled)");
-		}
-
-
-		public boolean isKeyed() {
-				if (LOG.isTraceEnabled())
-						LOG.trace("isKeyed: (Not Enabled)");
-				return false;
-		}
-
-
-		public boolean fetch(RowLocation loc, DataValueDescriptor[] destRow, FormatableBitSet validColumns, boolean waitForLock) throws StandardException {
-				HTableInterface htable = SpliceAccessManager.getHTable(openSpliceConglomerate.getConglomerate().getContainerid());
-				try {
-						Get get = SpliceUtils.createGet(loc, destRow, validColumns, transID);
-						Result result = htable.get(get);
-						if(result==null||result.isEmpty()) return false;
-						int[] cols = FormatableBitSetUtils.toIntArray(validColumns);
-						DescriptorSerializer[] serializers = VersionedSerializers.forVersion(tableVersion,true).getSerializers(destRow);
-						KeyHashDecoder rowDecoder = new EntryDataDecoder(cols,null,serializers);
+        return new SpaceInformation(0l, 0l, 0l);
+    }
+
+    public void debugConglomerate() throws StandardException {
+        if (LOG.isTraceEnabled())
+            LOG.trace("debugConglomerate: (Not Enabled)");
+    }
+
+    public boolean isKeyed() {
+        if (LOG.isTraceEnabled())
+            LOG.trace("isKeyed: (Not Enabled)");
+        return false;
+    }
+
+    public boolean fetch(RowLocation loc, DataValueDescriptor[] destRow, FormatableBitSet validColumns, boolean waitForLock) throws StandardException {
+        HTableInterface htable = SpliceAccessManager.getHTable(openSpliceConglomerate.getConglomerate().getContainerid());
+        try {
+            Get get = SpliceUtils.createGet(loc, destRow, validColumns, transID);
+            Result result = htable.get(get);
+            if (result == null || result.isEmpty()) return false;
+            int[] cols = FormatableBitSetUtils.toIntArray(validColumns);
+            DescriptorSerializer[] serializers = VersionedSerializers.forVersion(tableVersion, true).getSerializers(destRow);
+            KeyHashDecoder rowDecoder = new EntryDataDecoder(cols, null, serializers);
 //						EntryDecoder decoder = new EntryDecoder(SpliceDriver.getKryoPool());
-						ExecRow row = new ValueRow(destRow.length);
-						row.setRowArray(destRow);
-						row.resetRowArray();
-<<<<<<< HEAD
-						Cell keyValue = CellUtils.matchDataColumn(result.raw());
-						rowDecoder.set(keyValue.getValueArray(), keyValue.getValueOffset(), keyValue.getValueLength());
-=======
-						KeyValue keyValue = KeyValueUtils.matchDataColumn(result.raw());
-						rowDecoder.set(keyValue.getBuffer(), keyValue.getValueOffset(), keyValue.getValueLength());
->>>>>>> 6fdfbd18
-						rowDecoder.decode(row);
-						return true;
-				} catch (Exception e) {
-						throw Exceptions.parseException(e);
-				}finally{
-						try {
-								htable.close();
-						} catch (IOException e) {
-								SpliceLogUtils.warn(LOG,"Unable to close HTable");
-						}
-				}
-		}
-
-
-		@Override
-		public String toString() {
-				return "SpliceController {conglomId="+openSpliceConglomerate.getConglomerate().getContainerid()+"}";
-		}
-
-		protected HTableInterface getHTable(){
-				return SpliceAccessManager.getHTable(openSpliceConglomerate.getConglomerate().getContainerid());
-		}
-
-		protected void closeHTable(HTableInterface htable){
-				try {
-						htable.close();
-				} catch (IOException e) {
-						SpliceLogUtils.warn(LOG,"Unable to close htable");
-				}
-		}
-		protected void encodeRow(DataValueDescriptor[] row, Put put,int[] columns,FormatableBitSet validColumns) throws StandardException, IOException {
+            ExecRow row = new ValueRow(destRow.length);
+            row.setRowArray(destRow);
+            row.resetRowArray();
+            Cell keyValue = CellUtils.matchDataColumn(result.rawCells());
+            rowDecoder.set(keyValue.getValueArray(), keyValue.getValueOffset(), keyValue.getValueLength());
+            rowDecoder.decode(row);
+            return true;
+        } catch (Exception e) {
+            throw Exceptions.parseException(e);
+        } finally {
+            try {
+                htable.close();
+            } catch (IOException e) {
+                SpliceLogUtils.warn(LOG, "Unable to close HTable");
+            }
+        }
+    }
+
+    @Override
+    public String toString() {
+        return "SpliceController {conglomId=" + openSpliceConglomerate.getConglomerate().getContainerid() + "}";
+    }
+
+    protected HTableInterface getHTable() {
+        return SpliceAccessManager.getHTable(openSpliceConglomerate.getConglomerate().getContainerid());
+    }
+
+    protected void closeHTable(HTableInterface htable) {
+        try {
+            htable.close();
+        } catch (IOException e) {
+            SpliceLogUtils.warn(LOG, "Unable to close htable");
+        }
+    }
+
+    protected void encodeRow(DataValueDescriptor[] row, Put put, int[] columns, FormatableBitSet validColumns) throws StandardException, IOException {
 //				BitSet scalarFields = DerbyBytesUtil.getScalarFields(row);
 //				BitSet floatFields = DerbyBytesUtil.getFloatFields(row);
 //				BitSet doubleFields = DerbyBytesUtil.getDoubleFields(row);
-				if(entryEncoder==null){
+        if (entryEncoder == null) {
 //						BitSet nonNullColumns = EncodingUtils.getNonNullColumns(row, validColumns);
-						int[] validCols = null;
-						validCols = SpliceUtils.bitSetToMap(validColumns);
+            int[] validCols = null;
+            validCols = SpliceUtils.bitSetToMap(validColumns);
 //						if(columns!=null){
 //								validCols = new int[columns.length];
 //
@@ -239,17 +215,17 @@
 //										validCols[i] = i;
 //								}
 //						}
-						DescriptorSerializer[] serializers = VersionedSerializers.forVersion(tableVersion,true).getSerializers(row);
-						entryEncoder = new EntryDataHash(validCols,null,serializers);
-				}
+            DescriptorSerializer[] serializers = VersionedSerializers.forVersion(tableVersion, true).getSerializers(row);
+            entryEncoder = new EntryDataHash(validCols, null, serializers);
+        }
 //				entryEncoder = EntryEncoder.create(SpliceDriver.getKryoPool(),row.length, nonNullColumns,scalarFields,floatFields,doubleFields);
 //				else
 //						entryEncoder.reset(nonNullColumns,scalarFields,floatFields,doubleFields);
-				ValueRow rowToEncode = new ValueRow(row.length);
-				rowToEncode.setRowArray(row);
-				entryEncoder.setRow(rowToEncode);
-				byte[] data = entryEncoder.encode();
+        ValueRow rowToEncode = new ValueRow(row.length);
+        rowToEncode.setRowArray(row);
+        entryEncoder.setRow(rowToEncode);
+        byte[] data = entryEncoder.encode();
 //				EncodingUtils.encodeRow(row, put, columns, validColumns, entryEncoder);
-				put.add(SpliceConstants.DEFAULT_FAMILY_BYTES,SpliceConstants.PACKED_COLUMN_BYTES,data);
-		}
+        put.add(SpliceConstants.DEFAULT_FAMILY_BYTES, SpliceConstants.PACKED_COLUMN_BYTES, data);
+    }
 }