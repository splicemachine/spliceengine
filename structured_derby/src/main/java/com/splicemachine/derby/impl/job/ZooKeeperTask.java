package com.splicemachine.derby.impl.job;

import com.splicemachine.derby.impl.job.coprocessor.CoprocessorTaskScheduler;
import com.splicemachine.derby.impl.job.coprocessor.RegionTask;
import com.splicemachine.derby.utils.ByteDataOutput;
<<<<<<< HEAD
import com.splicemachine.utils.SpliceZooKeeperManager;
=======
import com.splicemachine.derby.utils.SpliceUtils;
import com.splicemachine.derby.utils.SpliceZooKeeperManager;
>>>>>>> ff46a5a7
import com.splicemachine.job.Status;
import com.splicemachine.utils.SpliceLogUtils;
import org.apache.hadoop.hbase.HRegionInfo;
import org.apache.hadoop.hbase.ZooKeeperConnectionException;
import org.apache.hadoop.hbase.regionserver.HRegion;
import org.apache.hadoop.hbase.zookeeper.RecoverableZooKeeper;
import org.apache.log4j.Logger;
import org.apache.zookeeper.*;
import org.apache.zookeeper.data.Stat;

import java.io.IOException;
import java.io.ObjectInput;
import java.io.ObjectOutput;
import java.util.concurrent.CancellationException;
import java.util.concurrent.ExecutionException;

/**
 * @author Scott Fines
 * Created on: 4/4/13
 */
public abstract class ZooKeeperTask extends DurableTask implements RegionTask {
    private static final long serialVersionUID=3l;
    protected final Logger LOG;
    private int priority;
    protected SpliceZooKeeperManager zkManager;
    protected String jobId;

    protected ZooKeeperTask(){
        super(null);
        this.LOG = Logger.getLogger(this.getClass());
    }

    protected ZooKeeperTask(String jobId,int priority){
        super(null);
        this.priority = priority;
        this.jobId = jobId.replaceAll("/","_");
        this.LOG = Logger.getLogger(this.getClass());
    }

    @Override
    public int getPriority() {
        return priority;
    }

    @Override
    public void prepareTask(HRegion region,
                            SpliceZooKeeperManager zkManager) throws ExecutionException {
        this.zkManager = zkManager;
        if(taskId==null){
            /*
             * If no taskId has been assigned, then this is a new task,
             * and we need to create a Task node and status node for it.
             * Otherwise, it's a re-run of an already initialized task, so we just
             * want to reset to PENDING and resubmit
             */
            this.taskId = buildTaskId(region,jobId ,getTaskType());

            //write out the payload to a durable node
            ByteDataOutput byteOut = new ByteDataOutput();
            try {
                byteOut.writeObject(this);
                byte[] payload = byteOut.toByteArray();

<<<<<<< HEAD
            String taskId = getTaskId();
            RecoverableZooKeeper zooKeeper =zkManager.getRecoverableZooKeeper();
            taskId = zooKeeper.create(taskId,payload,
                    ZooDefs.Ids.OPEN_ACL_UNSAFE, CreateMode.PERSISTENT_SEQUENTIAL);
            setTaskId(taskId);

            byte[] statusData = statusToBytes();
            statusNode = zooKeeper.create(taskId+"/status",statusData,ZooDefs.Ids.OPEN_ACL_UNSAFE,
                    CreateMode.EPHEMERAL);
            checkNotCancelled();

        } catch (IOException e) {
            throw new ExecutionException(e);
        } catch (InterruptedException e) {
            throw new ExecutionException(e);
        } catch (KeeperException e) {
            throw new ExecutionException(e);
=======
                RecoverableZooKeeper zooKeeper =zkManager.getRecoverableZooKeeper();
                taskId = zooKeeper.create(taskId,payload, ZooDefs.Ids.OPEN_ACL_UNSAFE, CreateMode.PERSISTENT);
                setTaskId(taskId);
                byte[] statusData = statusToBytes();
                zooKeeper.create(taskId+"/status",statusData,ZooDefs.Ids.OPEN_ACL_UNSAFE,
                        CreateMode.EPHEMERAL);
            } catch (IOException e) {
                throw new ExecutionException(e);
            } catch (InterruptedException e) {
                throw new ExecutionException(e);
            } catch (KeeperException e) {
                throw new ExecutionException(e);
            }
        }else{
            getTaskStatus().setStatus(Status.PENDING);
>>>>>>> ff46a5a7
        }
        //make sure that we haven't been cancelled while we were busy
        checkNotCancelled();
    }

    protected abstract String getTaskType();

    @Override
    public void markCancelled() throws ExecutionException {
        SpliceLogUtils.trace(LOG,"Marking task %s cancelled",taskId);
        markCancelled(true);
    }

    @Override
    public void markStarted() throws ExecutionException, CancellationException {
        SpliceLogUtils.trace(LOG, "Marking task %s started", taskId);
        status.setStatus(Status.EXECUTING);
        updateStatus(true);
        //reset the cancellation watch to notify us if the node is deleted
        checkNotCancelled();

    }

    @Override
    public void markCompleted() throws ExecutionException {
        SpliceLogUtils.trace(LOG, "Marking task %s completed", taskId);
        status.setStatus(Status.COMPLETED);
        updateStatus(false);

    }

    @Override
    public void markFailed(Throwable error) throws ExecutionException {
        switch (status.getStatus()) {
            case INVALID:
            case FAILED:
            case COMPLETED:
                SpliceLogUtils.warn(LOG,"Received task error after entering "+status.getStatus()+" state, ignoring",error);
                return;
        }

        SpliceLogUtils.trace(LOG,"Marking task %s failed",taskId);
        status.setError(error);
        status.setStatus(Status.FAILED);
        updateStatus(false);
    }

    @Override
    public void markInvalid() throws ExecutionException {
        SpliceLogUtils.trace(LOG,"Marking task %s invalid",taskId);
        status.setStatus(Status.INVALID);
        updateStatus(false);
    }

    @Override
    public void updateStatus(final boolean cancelOnError) throws CancellationException, ExecutionException {
        assert zkManager!=null;
        try{
            final byte[] status = statusToBytes();
            zkManager.executeUnlessExpired(new SpliceZooKeeperManager.Command<Void>() {
                @Override
                public Void execute(RecoverableZooKeeper zooKeeper) throws InterruptedException, KeeperException {
                    SpliceLogUtils.trace(LOG,"Attempting to set status %s for task %s",ZooKeeperTask.this.status.getStatus(),taskId);
                    zooKeeper.setData(taskId + "/status", status, -1);
                    return null;
                }
            });
        } catch (InterruptedException e) {
            throw new ExecutionException(e);
        } catch (KeeperException e) {
            if(e.code()==KeeperException.Code.NONODE && cancelOnError){
                status.setStatus(Status.CANCELLED);
                throw new CancellationException();
            }else
                throw new ExecutionException(e);
        } catch (IOException e) {
            throw new ExecutionException(e);
        }
    }

    @Override
    public void cleanup() throws ExecutionException {
        //delete the task node and status node
        try {
            zkManager.execute(new SpliceZooKeeperManager.Command<Void>() {
                @Override
                public Void execute(RecoverableZooKeeper zooKeeper) throws InterruptedException, KeeperException {
                    zooKeeper.delete(taskId+"/status",-1);
                    zooKeeper.delete(taskId,-1);

                    return null;
                }
            });
        } catch (InterruptedException e) {
            throw new ExecutionException(e);
        } catch (KeeperException e) {
            if(e.code()!= KeeperException.Code.NONODE)
                throw new ExecutionException(e);
        }
    }

    private void markCancelled(boolean propagate) throws ExecutionException{
        SpliceLogUtils.trace(LOG,"cancelling task %s "+(propagate ? ", propagating cancellation state":"not propagating state"),taskId);
        switch (status.getStatus()) {
            case FAILED:
            case COMPLETED:
            case CANCELLED:
                return; //nothing to do
        }

        status.setStatus(Status.CANCELLED);
        if(propagate)
            updateStatus(false);
    }

    protected String buildTaskId(HRegion region,String jobId,String taskType) {
        HRegionInfo regionInfo = region.getRegionInfo();
        return CoprocessorTaskScheduler.getRegionQueue(regionInfo)+"_"+jobId+"_"+taskType+"-"+ SpliceUtils.getUniqueKeyString();
    }

    private void checkNotCancelled()throws ExecutionException {
        SpliceLogUtils.trace(LOG,"Attaching existence watcher to task %s",taskId);
        //call exists() on status to make sure that we notice cancellations
        Stat stat;
        try {
            stat = zkManager.getRecoverableZooKeeper().exists(CoprocessorTaskScheduler.getJobPath() + "/" + jobId, new Watcher() {
                @Override
                public void process(WatchedEvent event) {
                    SpliceLogUtils.trace(LOG, "Received WatchedEvent " + event.getType());
                    if (event.getType() != Event.EventType.NodeDeleted)
                        return; //nothing to do
                    try {
                        markCancelled(false);
                    } catch (ExecutionException ee) {
                        SpliceLogUtils.error(LOG, "Unable to cancel task with id " + getTaskId(), ee.getCause());
                    }
                }
            });
            if(stat==null){
                //we've already been cancelled!
                markCancelled(false);
            }
        } catch (KeeperException e) {
            throw new ExecutionException(e);
        } catch (InterruptedException e) {
            throw new ExecutionException(e);
        } catch (ZooKeeperConnectionException e) {
            throw new ExecutionException(e);
        }
    }

    @Override
    public void readExternal(ObjectInput in) throws IOException, ClassNotFoundException {
        jobId = in.readUTF();
        priority = in.readInt();
        if(in.readBoolean())
            taskId = in.readUTF();
    }

    @Override
    public void writeExternal(ObjectOutput out) throws IOException {
        out.writeUTF(jobId);
        out.writeInt(priority);
        out.writeBoolean(taskId!=null);
        if(taskId!=null)
            out.writeUTF(taskId);
    }
}<|MERGE_RESOLUTION|>--- conflicted
+++ resolved
@@ -3,12 +3,8 @@
 import com.splicemachine.derby.impl.job.coprocessor.CoprocessorTaskScheduler;
 import com.splicemachine.derby.impl.job.coprocessor.RegionTask;
 import com.splicemachine.derby.utils.ByteDataOutput;
-<<<<<<< HEAD
+import com.splicemachine.derby.utils.SpliceUtils;
 import com.splicemachine.utils.SpliceZooKeeperManager;
-=======
-import com.splicemachine.derby.utils.SpliceUtils;
-import com.splicemachine.derby.utils.SpliceZooKeeperManager;
->>>>>>> ff46a5a7
 import com.splicemachine.job.Status;
 import com.splicemachine.utils.SpliceLogUtils;
 import org.apache.hadoop.hbase.HRegionInfo;
@@ -72,31 +68,17 @@
                 byteOut.writeObject(this);
                 byte[] payload = byteOut.toByteArray();
 
-<<<<<<< HEAD
-            String taskId = getTaskId();
-            RecoverableZooKeeper zooKeeper =zkManager.getRecoverableZooKeeper();
-            taskId = zooKeeper.create(taskId,payload,
-                    ZooDefs.Ids.OPEN_ACL_UNSAFE, CreateMode.PERSISTENT_SEQUENTIAL);
-            setTaskId(taskId);
-
-            byte[] statusData = statusToBytes();
-            statusNode = zooKeeper.create(taskId+"/status",statusData,ZooDefs.Ids.OPEN_ACL_UNSAFE,
-                    CreateMode.EPHEMERAL);
-            checkNotCancelled();
-
-        } catch (IOException e) {
-            throw new ExecutionException(e);
-        } catch (InterruptedException e) {
-            throw new ExecutionException(e);
-        } catch (KeeperException e) {
-            throw new ExecutionException(e);
-=======
+                String taskId = getTaskId();
                 RecoverableZooKeeper zooKeeper =zkManager.getRecoverableZooKeeper();
-                taskId = zooKeeper.create(taskId,payload, ZooDefs.Ids.OPEN_ACL_UNSAFE, CreateMode.PERSISTENT);
+                taskId = zooKeeper.create(taskId,payload,
+                        ZooDefs.Ids.OPEN_ACL_UNSAFE, CreateMode.PERSISTENT_SEQUENTIAL);
                 setTaskId(taskId);
+
                 byte[] statusData = statusToBytes();
                 zooKeeper.create(taskId+"/status",statusData,ZooDefs.Ids.OPEN_ACL_UNSAFE,
                         CreateMode.EPHEMERAL);
+                checkNotCancelled();
+
             } catch (IOException e) {
                 throw new ExecutionException(e);
             } catch (InterruptedException e) {
@@ -104,9 +86,6 @@
             } catch (KeeperException e) {
                 throw new ExecutionException(e);
             }
-        }else{
-            getTaskStatus().setStatus(Status.PENDING);
->>>>>>> ff46a5a7
         }
         //make sure that we haven't been cancelled while we were busy
         checkNotCancelled();
