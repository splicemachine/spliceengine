--- conflicted
+++ resolved
@@ -220,13 +220,8 @@
     @Override
     public RowProvider getMapRowProvider(SpliceOperation top, RowDecoder decoder) throws StandardException {
         try{
-<<<<<<< HEAD
-            reduceScan = Scans.buildPrefixRangeScan(sequence[0],SpliceUtils.NA_TRANSACTION_ID);
+            reduceScan = Scans.buildPrefixRangeScan(uniqueSequenceID,SpliceUtils.NA_TRANSACTION_ID);
             return new ClientScanProvider("distinctScanMap",SpliceConstants.TEMP_TABLE_BYTES,reduceScan,decoder);
-=======
-            reduceScan = Scans.buildPrefixRangeScan(uniqueSequenceID,SpliceUtils.NA_TRANSACTION_ID);
-            return new ClientScanProvider(SpliceConstants.TEMP_TABLE_BYTES,reduceScan,decoder);
->>>>>>> 9799eb35
         } catch (IOException e) {
             throw Exceptions.parseException(e);
         }
