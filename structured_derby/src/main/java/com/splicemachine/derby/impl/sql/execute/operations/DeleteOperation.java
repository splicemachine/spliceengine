--- conflicted
+++ resolved
@@ -3,6 +3,7 @@
 import com.splicemachine.derby.hbase.SpliceDriver;
 import com.splicemachine.derby.iapi.sql.execute.SpliceOperationContext;
 import com.splicemachine.derby.stats.SinkStats;
+import com.splicemachine.derby.utils.Mutations;
 import com.splicemachine.derby.utils.SpliceUtils;
 import com.splicemachine.hbase.CallBuffer;
 import com.splicemachine.utils.SpliceLogUtils;
@@ -67,11 +68,7 @@
                 //there is a row to delete, so delete it
                 SpliceLogUtils.trace(LOG, "DeleteOperation sink, nextRow=" + nextRow);
                 RowLocation locToDelete = (RowLocation) nextRow.getColumn(nextRow.nColumns()).getObject();
-<<<<<<< HEAD
-                SpliceUtils.doDelete(htable, locToDelete, this.transactionID);
-=======
-                writeBuffer.add(SpliceUtils.delete(locToDelete, this.transactionID));
->>>>>>> 254d5d94
+                writeBuffer.add(Mutations.getDeleteOp(transactionID,locToDelete.getBytes()));
 
                 stats.sinkAccumulator().tick(System.nanoTime()-processStart);
             }while(nextRow!=null);
