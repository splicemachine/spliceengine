--- conflicted
+++ resolved
@@ -21,22 +21,14 @@
 	private static Logger LOG = Logger.getLogger(SpliceGenericResultSetFactory.class);
 //	HTablePool htablePool = new HTablePool();
 
-<<<<<<< HEAD
-    private final OperationTree2 treeManager;
-=======
     private final OperationTree treeManager;
->>>>>>> b7c3cd9c
 
 	public SpliceGenericResultSetFactory() {
 		super();
 		SpliceLogUtils.trace(LOG, "instantiating SpliceGenericResultSetFactory");
         int maxTreeThreads = SpliceConstants.maxTreeThreads;
 
-<<<<<<< HEAD
-        treeManager = OperationTree2.create(maxTreeThreads);
-=======
         treeManager = OperationTree.create(maxTreeThreads);
->>>>>>> b7c3cd9c
     }
 
 
