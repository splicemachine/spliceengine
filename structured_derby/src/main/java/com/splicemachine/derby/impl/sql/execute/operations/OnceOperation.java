package com.splicemachine.derby.impl.sql.execute.operations;

import com.google.common.base.Strings;
import com.splicemachine.derby.hbase.SpliceObserverInstructions;
import com.splicemachine.derby.iapi.sql.execute.SpliceNoPutResultSet;
import com.splicemachine.derby.iapi.sql.execute.SpliceOperation;
import com.splicemachine.derby.iapi.sql.execute.SpliceOperationContext;
import com.splicemachine.derby.iapi.sql.execute.SpliceRuntimeContext;
import com.splicemachine.derby.iapi.storage.RowProvider;
import com.splicemachine.derby.impl.SpliceMethod;
import com.splicemachine.derby.utils.marshall.PairDecoder;
import com.splicemachine.derby.utils.marshall.RowDecoder;
<<<<<<< HEAD
import com.splicemachine.job.JobFuture;
=======
import com.splicemachine.job.JobResults;
>>>>>>> 154ef59f
import com.splicemachine.job.JobStats;
import com.splicemachine.utils.SpliceLogUtils;
import org.apache.derby.iapi.error.StandardException;
import org.apache.derby.iapi.reference.SQLState;
import org.apache.derby.iapi.services.loader.GeneratedMethod;
import org.apache.derby.iapi.sql.Activation;
import org.apache.derby.iapi.sql.conn.StatementContext;
import org.apache.derby.iapi.sql.execute.ExecRow;
import org.apache.derby.iapi.sql.execute.NoPutResultSet;
import org.apache.derby.iapi.types.DataValueDescriptor;
import org.apache.derby.iapi.types.RowLocation;
import org.apache.derby.shared.common.sanity.SanityManager;
import org.apache.log4j.Logger;

import java.io.IOException;
import java.io.ObjectInput;
import java.io.ObjectOutput;
import java.util.ArrayList;
import java.util.Collections;
import java.util.List;

public class OnceOperation extends SpliceBaseOperation {
	private static final long serialversionUID = 1l;
	private static Logger LOG = Logger.getLogger(OnceOperation.class);
	public static final int DO_CARDINALITY_CHECK		= 1;
	public static final int NO_CARDINALITY_CHECK		= 2;
	public static final int UNIQUE_CARDINALITY_CHECK	= 3;
	private ExecRow rowWithNulls;

	/* Used to cache the StatementContext */
	private StatementContext statementContext;

    // set in constructor and not altered during
    // life of object.
    public SpliceOperation source;
	protected SpliceMethod<ExecRow> emptyRowFun;
	protected String emptyRowFunMethodName;	
	private int cardinalityCheck;
	public int subqueryNumber;
	public int pointOfAttachment;

	private RowProvider dataProvider; // used for local calls to nextRow()

    @Deprecated
    public OnceOperation(){}

	   public OnceOperation(SpliceOperation s, Activation a, GeneratedMethod emptyRowFun,
				 int cardinalityCheck, int resultSetNumber,
				 int subqueryNumber, int pointOfAttachment,
				 double optimizerEstimatedRowCount,
				 double optimizerEstimatedCost) throws StandardException {
		   super(a, resultSetNumber, optimizerEstimatedRowCount, optimizerEstimatedCost);
			SpliceLogUtils.trace(LOG, "instantiated");
		   this.source = s;
		   this.emptyRowFunMethodName = (emptyRowFun != null)?emptyRowFun.getMethodName():null;
		   this.cardinalityCheck = cardinalityCheck;
		   this.subqueryNumber = subqueryNumber;
		   this.pointOfAttachment = pointOfAttachment;
           init(SpliceOperationContext.newContext(a));
		   recordConstructorTime(); 
	   }
	   
		@Override
		public void readExternal(ObjectInput in) throws IOException, ClassNotFoundException {
			SpliceLogUtils.trace(LOG, "readExternal");
			super.readExternal(in);
			source = (SpliceOperation) in.readObject();
			emptyRowFunMethodName = readNullableString(in);
			cardinalityCheck = in.readInt();
			subqueryNumber = in.readInt();
			pointOfAttachment = in.readInt();
		}

		@Override
		public void writeExternal(ObjectOutput out) throws IOException {
			SpliceLogUtils.trace(LOG, "writeExternal");
			super.writeExternal(out);
			out.writeObject(source);
			writeNullableString(emptyRowFunMethodName, out);
			out.writeInt(cardinalityCheck);
			out.writeInt(subqueryNumber);
			out.writeInt(pointOfAttachment);
		}
		
		@Override
		public SpliceOperation getLeftOperation() {
			SpliceLogUtils.trace(LOG,"getLeftOperation");
			return source;
		}

    @Override
    public void init(SpliceOperationContext context) throws StandardException {
        super.init(context);
        source.init(context);

        if(emptyRowFun == null) {
            emptyRowFun = new SpliceMethod<ExecRow>(emptyRowFunMethodName, activation);
        }
    }

    @Override
    public ExecRow nextRow(SpliceRuntimeContext spliceRuntimeContext) throws StandardException, IOException {
        //do our cardinality checking
        ExecRow rowToReturn = null;

        ExecRow nextRow = source.nextRow(spliceRuntimeContext);
        if(nextRow!=null){
            switch (cardinalityCheck) {
                case DO_CARDINALITY_CHECK:
                case NO_CARDINALITY_CHECK:
                    nextRow = nextRow.getClone();
                    if (cardinalityCheck == DO_CARDINALITY_CHECK) {
                    /* Raise an error if the subquery returns > 1 row
                     * We need to make a copy of the current candidateRow since
                     * the getNextRow() for this check will wipe out the underlying
                     * row.
                     */
                        ExecRow secondRow = source.nextRow(spliceRuntimeContext);
                        if(secondRow!=null){
                            close();
                            throw StandardException.newException(SQLState.LANG_SCALAR_SUBQUERY_CARDINALITY_VIOLATION);
                        }
                    }
                    rowToReturn = nextRow;
                    break;
                case UNIQUE_CARDINALITY_CHECK:
                    //TODO -sf- I don't think that this will work unless there's a sort order on the first column..
                    nextRow = nextRow.getClone();
                    DataValueDescriptor orderable1 = nextRow.getColumn(1);
                    ExecRow secondRow = source.nextRow(spliceRuntimeContext);
                    while(secondRow!=null){
                        DataValueDescriptor orderable2 = secondRow.getColumn(1);
                        if (! (orderable1.compare(DataValueDescriptor.ORDER_OP_EQUALS, orderable2, true, true))) {
                            close();
                            throw StandardException.newException(SQLState.LANG_SCALAR_SUBQUERY_CARDINALITY_VIOLATION);
                        }
                        secondRow = source.nextRow(spliceRuntimeContext);
                    }
                    rowToReturn = nextRow;
                    break;
                default:
                    if (SanityManager.DEBUG) {
                        SanityManager.THROWASSERT(
                                "cardinalityCheck not unexpected to be " +
                                        cardinalityCheck);
                    }
                    break;
            }
        }
        //do null-filling on the other side of the serialization barrier
        setCurrentRow(rowToReturn);
        return rowToReturn;
	}

    @Override
    public void close() throws StandardException, IOException {
        if(dataProvider!=null)
            dataProvider.close();
        dataProvider = null;
				source.close();
				super.close();
    }

	@Override
	public NoPutResultSet executeScan(SpliceRuntimeContext runtimeContext) throws StandardException {
		SpliceLogUtils.trace(LOG, "executeScan");
		final List<SpliceOperation> operationStack =getOperationStack();
		SpliceLogUtils.trace(LOG, "operationStack=%s",operationStack);
		SpliceOperation regionOperation = operationStack.get(0);
		SpliceLogUtils.trace(LOG,"regionOperation=%s",regionOperation);
		RowProvider provider = getReduceRowProvider(this, OperationUtils.getPairDecoder(this,runtimeContext),runtimeContext);
		return new SpliceNoPutResultSet(activation,this, provider);
	}

	@Override
	public ExecRow getExecRowDefinition() throws StandardException {
		return source.getExecRowDefinition();
	}

    @Override
    public int[] getRootAccessedCols(long tableNumber) throws StandardException {
        return source.getRootAccessedCols(tableNumber);
    }

    @Override
    public boolean isReferencingTable(long tableNumber) {
        return source.isReferencingTable(tableNumber);
    }

    @Override
	public RowProvider getMapRowProvider(SpliceOperation top,PairDecoder rowDecoder, SpliceRuntimeContext spliceRuntimeContext) throws StandardException{
		SpliceLogUtils.trace(LOG, "getMapRowProvider");
        return source.getMapRowProvider(top,rowDecoder,spliceRuntimeContext);
	}
	
	@Override
	public RowProvider getReduceRowProvider(SpliceOperation top,PairDecoder rowDecoder, SpliceRuntimeContext spliceRuntimeContext) throws StandardException{
		SpliceLogUtils.trace(LOG, "getReduceRowProvider");
        return new OnceRowProvider(source.getReduceRowProvider(top,rowDecoder, spliceRuntimeContext));
	}

    @Override
	public List<NodeType> getNodeTypes() {
		SpliceLogUtils.trace(LOG, "getNodeTypes");
		return Collections.singletonList(NodeType.SCAN);
	}

	@Override
	public List<SpliceOperation> getSubOperations() {
		SpliceLogUtils.trace(LOG, "getSubOperations");
		List<SpliceOperation> operations = new ArrayList<SpliceOperation>();
		operations.add(source);
		return operations;
	}
	
//	@Override
//	public long getTimeSpent(int type)
//	{
//		long totTime = constructorTime + openTime + nextTime + closeTime;
//
//		if (type == NoPutResultSet.CURRENT_RESULTSET_ONLY)
//			return	totTime - source.getTimeSpent(ENTIRE_RESULTSET_TREE);
//		else
//			return totTime;
//	}


    @Override
    public void open() throws StandardException, IOException {
        super.open();
        if(source!=null)source.open();
    }

    private class OnceRowProvider implements RowProvider {
        private final RowProvider delegate;
        private ExecRow rowToReturn;

        public OnceRowProvider(RowProvider delegate) {
            this.delegate = delegate;
        }

        @Override public void open() throws StandardException { 
        	delegate.open(); 
        }
        @Override public void close() throws StandardException { delegate.close(); }
        @Override public RowLocation getCurrentRowLocation() { return delegate.getCurrentRowLocation(); }
        @Override public byte[] getTableName() { return delegate.getTableName(); }
        @Override public int getModifiedRowCount() { return delegate.getModifiedRowCount(); }

        @Override
        public JobResults shuffleRows(SpliceObserverInstructions instructions) throws StandardException {
            return delegate.shuffleRows(instructions);
        }

<<<<<<< HEAD
        @Override
        public List<JobFuture> asyncShuffleRows(SpliceObserverInstructions instructions) throws StandardException {
            return delegate.asyncShuffleRows(instructions);
        }

        @Override
        public JobStats finishShuffle(List<JobFuture> jobFutures) throws StandardException {
            return delegate.finishShuffle(jobFutures);
        }


=======
>>>>>>> 154ef59f
        @Override
        public boolean hasNext() throws StandardException, IOException {
            rowToReturn = delegate.hasNext() ? delegate.next() : getRowWithNulls();
            // OnceOp always has another row…
            return true;
        }

        @Override
        public ExecRow next() throws StandardException {
            return rowToReturn;
        }

		@Override
		public SpliceRuntimeContext getSpliceRuntimeContext() {
			return delegate.getSpliceRuntimeContext();
		}

        public ExecRow getRowWithNulls() throws StandardException {
            if (rowWithNulls == null){
                rowWithNulls = emptyRowFun.invoke();
            }
            return rowWithNulls;
        }
    }

    @Override
    public String prettyPrint(int indentLevel) {
        String indent = "\n"+ Strings.repeat("\t",indentLevel);

        return new StringBuilder("Once:")
                .append(indent).append("resultSetNumber:").append(resultSetNumber)
                .append(indent).append("emptyRowFunName:").append(emptyRowFunMethodName)
                .append(indent).append("cardinalityCheck:").append(cardinalityCheck)
                .append(indent).append("subqueryNumber:").append(subqueryNumber)
                .append(indent).append("pointOfAttachment:").append(pointOfAttachment)
                .append(indent).append("source:").append(source.prettyPrint(indentLevel+1))
                .toString();
    }
}<|MERGE_RESOLUTION|>--- conflicted
+++ resolved
@@ -9,12 +9,8 @@
 import com.splicemachine.derby.iapi.storage.RowProvider;
 import com.splicemachine.derby.impl.SpliceMethod;
 import com.splicemachine.derby.utils.marshall.PairDecoder;
-import com.splicemachine.derby.utils.marshall.RowDecoder;
-<<<<<<< HEAD
 import com.splicemachine.job.JobFuture;
-=======
 import com.splicemachine.job.JobResults;
->>>>>>> 154ef59f
 import com.splicemachine.job.JobStats;
 import com.splicemachine.utils.SpliceLogUtils;
 import org.apache.derby.iapi.error.StandardException;
@@ -269,20 +265,16 @@
             return delegate.shuffleRows(instructions);
         }
 
-<<<<<<< HEAD
         @Override
         public List<JobFuture> asyncShuffleRows(SpliceObserverInstructions instructions) throws StandardException {
             return delegate.asyncShuffleRows(instructions);
         }
 
         @Override
-        public JobStats finishShuffle(List<JobFuture> jobFutures) throws StandardException {
+        public JobResults finishShuffle(List<JobFuture> jobFutures) throws StandardException {
             return delegate.finishShuffle(jobFutures);
         }
 
-
-=======
->>>>>>> 154ef59f
         @Override
         public boolean hasNext() throws StandardException, IOException {
             rowToReturn = delegate.hasNext() ? delegate.next() : getRowWithNulls();
