--- conflicted
+++ resolved
@@ -43,110 +43,6 @@
  *         Date Created: 1/17/13:1:23 PM
  */
 public class DistributedClientScanProvider extends AbstractMultiScanProvider {
-<<<<<<< HEAD
-    private static final Logger LOG = Logger.getLogger(DistributedClientScanProvider.class);
-    private final byte[] tableName;
-    private HTableInterface htable;
-    private final Scan scan;
-    private final RowKeyDistributorByHashPrefix keyDistributor;
-
-    private SpliceResultScanner scanner;
-
-
-    public DistributedClientScanProvider(String type,
-                                         byte[] tableName,
-                                         Scan scan,
-                                         PairDecoder decoder,
-                                         SpliceRuntimeContext spliceRuntimeContext) {
-        super(decoder, type, spliceRuntimeContext);
-        SpliceLogUtils.trace(LOG, "instantiated");
-        this.tableName = tableName;
-        this.scan = scan;
-        this.keyDistributor = new RowKeyDistributorByHashPrefix(BucketHasher.getHasher(SpliceDriver.driver()
-                                                                                                   .getTempTable()
-                                                                                                   .getCurrentSpread
-                                                                                                       ()));
-    }
-
-    @Override
-    public Result getResult() throws StandardException {
-        try {
-            return scanner.next();
-        } catch (IOException e) {
-            SpliceLogUtils.logAndThrow(LOG, "Unable to getResult", Exceptions.parseException(e));
-            return null;//won't happen
-        }
-    }
-
-    @Override
-    public void open() {
-        SpliceLogUtils.trace(LOG, "open");
-        if (htable == null)
-            htable = SpliceAccessManager.getHTable(tableName);
-        try {
-            scanner = DistributedScanner.create(htable, scan, keyDistributor, spliceRuntimeContext);
-        } catch (IOException e) {
-            SpliceLogUtils.logAndThrowRuntime(LOG, "unable to open table " + Bytes.toString(tableName), e);
-        }
-    }
-
-    @Override
-    public void reportStats(long statementId, long operationId, long taskId, String xplainSchema, String regionName) {
-        if (regionName == null)
-            regionName = "ControlRegion";
-        OperationRuntimeStats stats = new OperationRuntimeStats(statementId, operationId, taskId, regionName, 5);
-
-        stats.addMetric(OperationMetric.REMOTE_SCAN_BYTES, scanner.getRemoteBytesRead());
-        stats.addMetric(OperationMetric.REMOTE_SCAN_ROWS, scanner.getRemoteRowsRead());
-        TimeView remoteTime = scanner.getRemoteReadTime();
-        stats.addMetric(OperationMetric.REMOTE_SCAN_WALL_TIME, remoteTime.getWallClockTime());
-        stats.addMetric(OperationMetric.REMOTE_SCAN_CPU_TIME, remoteTime.getCpuTime());
-        stats.addMetric(OperationMetric.REMOTE_SCAN_USER_TIME, remoteTime.getUserTime());
-
-        TimeView view = timer.getTime();
-        stats.addMetric(OperationMetric.TOTAL_WALL_TIME, view.getWallClockTime());
-        stats.addMetric(OperationMetric.TOTAL_CPU_TIME, view.getCpuTime());
-        stats.addMetric(OperationMetric.TOTAL_USER_TIME, view.getUserTime());
-        stats.addMetric(OperationMetric.START_TIMESTAMP, startExecutionTime);
-        stats.addMetric(OperationMetric.STOP_TIMESTAMP, stopExecutionTime);
-        stats.addMetric(OperationMetric.OUTPUT_ROWS, timer.getNumEvents());
-        stats.addMetric(OperationMetric.INPUT_ROWS, scanner.getRemoteRowsRead());
-
-        SpliceDriver.driver().getTaskReporter().report(xplainSchema, stats);
-    }
-
-    @Override
-    public void close() {
-        super.close();
-        SpliceLogUtils.trace(LOG, "closed after calling hasNext %d times", called);
-        if (scanner != null) scanner.close();
-        if (htable != null)
-            try {
-                htable.close();
-            } catch (IOException e) {
-                SpliceLogUtils.logAndThrowRuntime(LOG, "unable to close htable for " + Bytes.toString(tableName), e);
-            }
-    }
-
-    @Override
-    public List<Scan> getScans() throws StandardException {
-        try {
-            return Arrays.asList(keyDistributor.getDistributedScans(scan));
-        } catch (IOException e) {
-            throw Exceptions.parseException(e);
-        }
-    }
-
-    @Override
-    public byte[] getTableName() {
-        return tableName;
-    }
-
-    @Override
-    public SpliceRuntimeContext getSpliceRuntimeContext() {
-        return spliceRuntimeContext;
-    }
-=======
 		private static final Logger LOG = Logger.getLogger(DistributedClientScanProvider.class);
 		private final byte[] tableName;
 		private HTableInterface htable;
@@ -250,6 +146,5 @@
 		public SpliceRuntimeContext getSpliceRuntimeContext() {
 				return spliceRuntimeContext;
 		}
->>>>>>> b32c3000
 
 }