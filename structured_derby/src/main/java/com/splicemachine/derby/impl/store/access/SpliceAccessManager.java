--- conflicted
+++ resolved
@@ -6,13 +6,10 @@
 import java.util.Enumeration;
 import java.util.Hashtable;
 import java.util.Properties;
-<<<<<<< HEAD
-=======
 import java.util.concurrent.TimeUnit;
-
->>>>>>> 634b938b
 import com.google.common.base.Preconditions;
 import com.splicemachine.derby.utils.ConglomerateUtils;
+import com.splicemachine.derby.utils.SpliceUtils;
 import com.splicemachine.hbase.BetterHTablePool;
 import org.apache.derby.catalog.UUID;
 import org.apache.derby.iapi.error.StandardException;
@@ -48,6 +45,7 @@
 import org.apache.hadoop.hbase.HBaseConfiguration;
 import org.apache.hadoop.hbase.client.HTableInterface;
 import org.apache.hadoop.hbase.client.HTablePool;
+import org.apache.hadoop.hbase.util.Bytes;
 import org.apache.log4j.Logger;
 import com.splicemachine.utils.SpliceLogUtils;
 import com.splicemachine.utils.SpliceUtilities;
@@ -55,9 +53,6 @@
 
 public class SpliceAccessManager extends SpliceUtilities implements AccessFactory, CacheableFactory, ModuleControl, PropertySetCallback {
 	private static Logger LOG = Logger.getLogger(SpliceAccessManager.class);
-    private static final int DEFAULT_POOL_MAX_SIZE = Integer.MAX_VALUE;
-    private static final int DEFAULT_POOL_CORE_SIZE = 100;
-    private static final long DEFAULT_POOL_CLEANER_INTERVAL = 60;
     private Hashtable implhash;
 	private HBaseStore rawstore;
 	private int system_lock_level = TransactionController.MODE_RECORD;
@@ -76,11 +71,6 @@
 	public SpliceAccessManager() {
 		implhash   = new Hashtable();
 		formathash = new Hashtable();
-
-        int tablePoolMaxSize = SpliceUtils.config.getInt("splice.table.pool.maxsize",DEFAULT_POOL_MAX_SIZE);
-        int tablePoolCoreSize = SpliceUtils.config.getInt("splice.table.pool.coresize",DEFAULT_POOL_CORE_SIZE);
-        long tablePoolCleanerInterval = SpliceUtils.config.getLong("splice.table.pool.cleaner.interval",DEFAULT_POOL_CLEANER_INTERVAL);
-
         singleRPCPool = new BetterHTablePool(new SpliceHTableFactory(),
                 tablePoolCleanerInterval,
                 TimeUnit.SECONDS,tablePoolMaxSize,tablePoolCoreSize);
@@ -113,34 +103,6 @@
 					SQLState.AM_NO_SUCH_CONGLOMERATE_TYPE, "BTREE");
 		}
 		conglom_map[ConglomerateFactory.BTREE_FACTORY_ID] = (ConglomerateFactory) mfactory;
-<<<<<<< HEAD
-		singleRPCPool = new HTablePool(HBaseConfiguration.create(), Integer.MAX_VALUE,new SpliceHTableFactory());
-		flushablePool = new HTablePool(HBaseConfiguration.create(), Integer.MAX_VALUE,new SpliceHTableFactory(false));
-		
-=======
-
-//		Configuration config = HBaseConfiguration.create();
-//		//SpliceUtils.generateQuorum();
-//		String conglomeratePath = config.get(SchemaConstants.CONGLOMERATE_PATH_NAME,SchemaConstants.DEFAULT_CONGLOMERATE_SCHEMA_PATH);		
-//		try {
-//			rzk = ZKUtil.connect(config, new Watcher() {			
-//				@Override
-//				public void process(WatchedEvent event) {					
-//				}
-//			});
-//			if (rzk.exists(conglomeratePath, false) == null)
-//				rzk.create(conglomeratePath, new byte[0], ZooDefs.Ids.OPEN_ACL_UNSAFE, CreateMode.PERSISTENT);
-//			if (rzk.exists(derbyPropertyPath, false) == null)
-//				rzk.create(derbyPropertyPath, new byte[0], ZooDefs.Ids.OPEN_ACL_UNSAFE, CreateMode.PERSISTENT);
-//
-//		} catch (Exception e) {
-//			throw new RuntimeException(e);
-//		} finally {
-//
-//		}
-	}
->>>>>>> 634b938b
-
 	}
 	
 //	public static HTablePool getHTableRPCPool() {
@@ -1012,17 +974,6 @@
 	}
 
 	public static HTableInterface getHTable(Long id) {
-<<<<<<< HEAD
-		return getHTableRPCPool().getTable(Long.toString(id));
-	}
-
-	public static HTableInterface getHTable(byte[] tableName) {
-		return getHTableRPCPool().getTable(tableName);
-	}
-
-	public static HTableInterface getFlushableHTable(byte[] tableName) {
-		return getHTableFlushablePool().getTable(tableName);
-=======
 //		if (LOG.isTraceEnabled())
 //			LOG.trace("Getting HTable " + id);
 		return singleRPCPool.getTable(Long.toString(id));
@@ -1038,7 +989,6 @@
 //		if (LOG.isTraceEnabled())
 //			LOG.trace("Getting HTable " + Bytes.toString(tableName));
 		return flushablePool.getTable(Bytes.toString(tableName));
->>>>>>> 634b938b
 	}
 	
 }
