--- conflicted
+++ resolved
@@ -1,25 +1,14 @@
 package com.splicemachine.derby.impl.sql.execute.operations;
 
-import com.splicemachine.constants.SpliceConstants;
 import com.splicemachine.derby.hbase.SpliceObserverInstructions;
-import com.splicemachine.derby.stats.RegionStats;
-<<<<<<< HEAD
 import com.splicemachine.job.JobFuture;
-=======
-import com.splicemachine.derby.utils.ErrorState;
 import com.splicemachine.job.JobResults;
->>>>>>> 175e4be0
 import com.splicemachine.job.JobStats;
-import com.splicemachine.si.api.HTransactorFactory;
-import com.splicemachine.si.api.TransactionStatus;
-import com.splicemachine.si.impl.TransactionId;
 import org.apache.derby.iapi.error.StandardException;
 import org.apache.derby.iapi.sql.Activation;
 import org.apache.derby.iapi.sql.execute.ExecRow;
 import org.apache.derby.iapi.sql.execute.NoPutResultSet;
 import org.apache.derby.iapi.types.RowLocation;
-import org.apache.hadoop.hbase.client.HTableInterface;
-import org.apache.hadoop.hbase.client.Scan;
 import org.apache.log4j.Logger;
 
 import com.splicemachine.derby.iapi.sql.execute.SpliceNoPutResultSet;
@@ -27,11 +16,7 @@
 import com.splicemachine.derby.iapi.storage.RowProvider;
 import com.splicemachine.utils.SpliceLogUtils;
 
-<<<<<<< HEAD
 import java.util.List;
-=======
-import java.io.IOException;
->>>>>>> 175e4be0
 
 
 /**
@@ -123,25 +108,19 @@
         }
 
         @Override
-<<<<<<< HEAD
         public List<JobFuture> asyncShuffleRows(SpliceObserverInstructions instructions) throws StandardException {
             throw new UnsupportedOperationException();
         }
 
         @Override
-        public JobStats finishShuffle(List<JobFuture> jobFuture) throws StandardException {
+        public JobResults finishShuffle(List<JobFuture> jobFuture) throws StandardException {
             throw new UnsupportedOperationException();
         }
 
         @Override
 		public int getModifiedRowCount() {
-			return 0;
+            return (int)activation.getRowsSeen();
 		}
-=======
-				public int getModifiedRowCount() {
-						return (int)activation.getRowsSeen();
-				}
->>>>>>> 175e4be0
 
 		@Override
 		public String toString(){
