package com.splicemachine.derby.impl.sql.execute.index;

import com.carrotsearch.hppc.BitSet;
import com.carrotsearch.hppc.ObjectArrayList;
import com.google.common.collect.Lists;
<<<<<<< HEAD
import com.splicemachine.derby.hbase.SpliceDriver;
import com.splicemachine.hbase.CellUtils;
import org.apache.hadoop.hbase.Cell;
import org.apache.hadoop.hbase.CellUtil;
import org.apache.hadoop.hbase.KeyValue;
import org.apache.hadoop.hbase.client.Get;
import org.apache.hadoop.hbase.client.Result;

=======
>>>>>>> 6fdfbd18
import com.splicemachine.constants.SpliceConstants;
import com.splicemachine.derby.hbase.SpliceDriver;
import com.splicemachine.derby.utils.SpliceUtils;
import com.splicemachine.hbase.KVPair;
import com.splicemachine.hbase.batch.WriteContext;
import com.splicemachine.hbase.writer.CallBuffer;
import com.splicemachine.hbase.writer.WriteResult;
import com.splicemachine.storage.EntryPredicateFilter;
import com.splicemachine.storage.Predicate;
import org.apache.hadoop.hbase.KeyValue;
import org.apache.hadoop.hbase.client.Get;
import org.apache.hadoop.hbase.client.Result;

import java.io.IOException;
import java.util.Arrays;
import java.util.List;

/**
 * @author Scott Fines
 * Created on: 5/1/13
 */
public class IndexDeleteWriteHandler extends AbstractIndexWriteHandler {

    private final List<KVPair> deletes = Lists.newArrayListWithExpectedSize(0);
    private final IndexTransformer2 transformer;
    private CallBuffer<KVPair> indexBuffer;
    private final int expectedWrites;

    public IndexDeleteWriteHandler(BitSet indexedColumns,
                                   int[] mainColToIndexPosMap,
                                   byte[] indexConglomBytes,
                                   BitSet descColumns,
                                   boolean keepState,
                                   int expectedWrites,
                                   int[] columnOrdering,
                                   int[] formatIds){
        this(indexedColumns,mainColToIndexPosMap,indexConglomBytes,descColumns,
             keepState,false,false,expectedWrites, columnOrdering, formatIds);
    }

    public IndexDeleteWriteHandler(BitSet indexedColumns,
                                   int[] keyEncodingMap,
                                   byte[] indexConglomBytes,
                                   BitSet descColumns,
                                   boolean keepState,
                                   boolean unique,
                                   boolean uniqueWithDuplicateNulls,
                                   int expectedWrites,
                                   int[] keyColumnEncodingOrder,
                                   int[] mainTableTypes){
        super(indexedColumns,keyEncodingMap,indexConglomBytes,descColumns,keepState);
        BitSet nonUniqueIndexColumn = (BitSet)translatedIndexColumns.clone();
        nonUniqueIndexColumn.set(translatedIndexColumns.length());
        this.expectedWrites = expectedWrites;
				boolean[] destAscDescColumns = new boolean[keyEncodingMap.length];
				Arrays.fill(destAscDescColumns, true);
				for(int key:keyEncodingMap){
						if(descColumns.get(key))
								destAscDescColumns[key] = false;
				}
				int[] keyDecodingMap = new int[(int)indexedColumns.length()];
				Arrays.fill(keyDecodingMap,-1);
				for(int i=indexedColumns.nextSetBit(0);i>=0; i= indexedColumns.nextSetBit(i+1)){
						keyDecodingMap[i] = keyEncodingMap[i];
				}
				this.transformer = new IndexTransformer2(
								unique,
								uniqueWithDuplicateNulls,
								null, //TODO -sf- make this table version match
								keyColumnEncodingOrder,
								mainTableTypes,
								null,
								keyDecodingMap,
								destAscDescColumns);
//        this.transformer = new IndexTransformer(indexedColumns,
//                translatedIndexColumns,nonUniqueIndexColumn,descColumns,keyEncodingMap,unique,
//                uniqueWithDuplicateNulls, SpliceDriver.getKryoPool(),keyColumnEncodingOrder,mainTableTypes);
    }

    @Override
    protected boolean updateIndex(KVPair mutation, WriteContext ctx) {
        if(mutation.getType()!= KVPair.Type.DELETE) return true;
        if(indexBuffer==null){
            try{
                indexBuffer = getWriteBuffer(ctx,expectedWrites);
            }catch(Exception e){
                ctx.failed(mutation,WriteResult.failed(e.getClass().getSimpleName()+":"+e.getMessage()));
                failed=true;
            }
        }

        delete(mutation,ctx);
        return !failed;
    }

    @Override
    protected void finish(final WriteContext ctx) throws Exception {
        if(indexBuffer!=null){
            indexBuffer.flushBuffer();
            indexBuffer.close();
        }
    }

    private void delete(KVPair mutation, WriteContext ctx) {
        /*
         * To delete the correct row, we do the following:
         *
         * 1. do a Get() on all the indexed columns of the main table
         * 2. transform the results into an index row (as if we were inserting it)
         * 3. issue a delete against the index table
         */
        try {
            Get get = SpliceUtils.createGet(ctx.getTransactionId(), mutation.getRow());
            EntryPredicateFilter predicateFilter = new EntryPredicateFilter(indexedColumns, new ObjectArrayList<Predicate>(),true);
            get.setAttribute(SpliceConstants.ENTRY_PREDICATE_LABEL,predicateFilter.toBytes());
            Result result = ctx.getRegion().get(get);
            if(result==null||result.isEmpty()){
                //already deleted? Weird, but okay, we can deal with that
                ctx.success(mutation);
                return;
            }

<<<<<<< HEAD
						Cell cell = CellUtils.matchDataColumn(result.rawCells());
            KVPair resultPair = new KVPair(CellUtil.cloneRow(cell), CellUtil.cloneValue(cell), KVPair.Type.DELETE);
=======
            KeyValue resultValue = null;
            for(KeyValue value:result.raw()){
                if(value.matchingColumn(SpliceConstants.DEFAULT_FAMILY_BYTES,SpliceConstants.PACKED_COLUMN_BYTES)){
                    resultValue = value;
                    break;
                }
            }
            KVPair resultPair = new KVPair(get.getRow(),resultValue.getValue(), KVPair.Type.DELETE);
>>>>>>> 6fdfbd18
            KVPair indexDelete = transformer.translate(resultPair);
            indexBuffer.add(indexDelete);
        } catch (IOException e) {
            failed=true;
            ctx.failed(mutation, WriteResult.failed(e.getClass().getSimpleName()+":"+e.getMessage()));
        } catch (Exception e) {
            e.printStackTrace();
            failed=true;
            ctx.failed(mutation, WriteResult.failed(e.getClass().getSimpleName()+":"+e.getMessage()));
        }
    }

	@Override
	public void next(List<KVPair> mutations, WriteContext ctx) {
		// XXX JLEACH TODO
		throw new RuntimeException("Not Supported");
	}

}<|MERGE_RESOLUTION|>--- conflicted
+++ resolved
@@ -1,46 +1,36 @@
 package com.splicemachine.derby.impl.sql.execute.index;
+
+import java.io.IOException;
+import java.util.Arrays;
+import java.util.List;
 
 import com.carrotsearch.hppc.BitSet;
 import com.carrotsearch.hppc.ObjectArrayList;
 import com.google.common.collect.Lists;
-<<<<<<< HEAD
-import com.splicemachine.derby.hbase.SpliceDriver;
+import com.splicemachine.constants.SpliceConstants;
+import com.splicemachine.derby.utils.SpliceUtils;
 import com.splicemachine.hbase.CellUtils;
-import org.apache.hadoop.hbase.Cell;
-import org.apache.hadoop.hbase.CellUtil;
-import org.apache.hadoop.hbase.KeyValue;
-import org.apache.hadoop.hbase.client.Get;
-import org.apache.hadoop.hbase.client.Result;
-
-=======
->>>>>>> 6fdfbd18
-import com.splicemachine.constants.SpliceConstants;
-import com.splicemachine.derby.hbase.SpliceDriver;
-import com.splicemachine.derby.utils.SpliceUtils;
 import com.splicemachine.hbase.KVPair;
 import com.splicemachine.hbase.batch.WriteContext;
 import com.splicemachine.hbase.writer.CallBuffer;
 import com.splicemachine.hbase.writer.WriteResult;
 import com.splicemachine.storage.EntryPredicateFilter;
 import com.splicemachine.storage.Predicate;
-import org.apache.hadoop.hbase.KeyValue;
+import org.apache.hadoop.hbase.Cell;
+import org.apache.hadoop.hbase.CellUtil;
 import org.apache.hadoop.hbase.client.Get;
 import org.apache.hadoop.hbase.client.Result;
 
-import java.io.IOException;
-import java.util.Arrays;
-import java.util.List;
-
 /**
  * @author Scott Fines
- * Created on: 5/1/13
+ *         Created on: 5/1/13
  */
 public class IndexDeleteWriteHandler extends AbstractIndexWriteHandler {
 
     private final List<KVPair> deletes = Lists.newArrayListWithExpectedSize(0);
     private final IndexTransformer2 transformer;
+    private final int expectedWrites;
     private CallBuffer<KVPair> indexBuffer;
-    private final int expectedWrites;
 
     public IndexDeleteWriteHandler(BitSet indexedColumns,
                                    int[] mainColToIndexPosMap,
@@ -49,9 +39,9 @@
                                    boolean keepState,
                                    int expectedWrites,
                                    int[] columnOrdering,
-                                   int[] formatIds){
-        this(indexedColumns,mainColToIndexPosMap,indexConglomBytes,descColumns,
-             keepState,false,false,expectedWrites, columnOrdering, formatIds);
+                                   int[] formatIds) {
+        this(indexedColumns, mainColToIndexPosMap, indexConglomBytes, descColumns,
+                keepState, false, false, expectedWrites, columnOrdering, formatIds);
     }
 
     public IndexDeleteWriteHandler(BitSet indexedColumns,
@@ -63,31 +53,31 @@
                                    boolean uniqueWithDuplicateNulls,
                                    int expectedWrites,
                                    int[] keyColumnEncodingOrder,
-                                   int[] mainTableTypes){
-        super(indexedColumns,keyEncodingMap,indexConglomBytes,descColumns,keepState);
-        BitSet nonUniqueIndexColumn = (BitSet)translatedIndexColumns.clone();
+                                   int[] mainTableTypes) {
+        super(indexedColumns, keyEncodingMap, indexConglomBytes, descColumns, keepState);
+        BitSet nonUniqueIndexColumn = (BitSet) translatedIndexColumns.clone();
         nonUniqueIndexColumn.set(translatedIndexColumns.length());
         this.expectedWrites = expectedWrites;
-				boolean[] destAscDescColumns = new boolean[keyEncodingMap.length];
-				Arrays.fill(destAscDescColumns, true);
-				for(int key:keyEncodingMap){
-						if(descColumns.get(key))
-								destAscDescColumns[key] = false;
-				}
-				int[] keyDecodingMap = new int[(int)indexedColumns.length()];
-				Arrays.fill(keyDecodingMap,-1);
-				for(int i=indexedColumns.nextSetBit(0);i>=0; i= indexedColumns.nextSetBit(i+1)){
-						keyDecodingMap[i] = keyEncodingMap[i];
-				}
-				this.transformer = new IndexTransformer2(
-								unique,
-								uniqueWithDuplicateNulls,
-								null, //TODO -sf- make this table version match
-								keyColumnEncodingOrder,
-								mainTableTypes,
-								null,
-								keyDecodingMap,
-								destAscDescColumns);
+        boolean[] destAscDescColumns = new boolean[keyEncodingMap.length];
+        Arrays.fill(destAscDescColumns, true);
+        for (int key : keyEncodingMap) {
+            if (descColumns.get(key))
+                destAscDescColumns[key] = false;
+        }
+        int[] keyDecodingMap = new int[(int) indexedColumns.length()];
+        Arrays.fill(keyDecodingMap, -1);
+        for (int i = indexedColumns.nextSetBit(0); i >= 0; i = indexedColumns.nextSetBit(i + 1)) {
+            keyDecodingMap[i] = keyEncodingMap[i];
+        }
+        this.transformer = new IndexTransformer2(
+                unique,
+                uniqueWithDuplicateNulls,
+                null, //TODO -sf- make this table version match
+                keyColumnEncodingOrder,
+                mainTableTypes,
+                null,
+                keyDecodingMap,
+                destAscDescColumns);
 //        this.transformer = new IndexTransformer(indexedColumns,
 //                translatedIndexColumns,nonUniqueIndexColumn,descColumns,keyEncodingMap,unique,
 //                uniqueWithDuplicateNulls, SpliceDriver.getKryoPool(),keyColumnEncodingOrder,mainTableTypes);
@@ -95,23 +85,23 @@
 
     @Override
     protected boolean updateIndex(KVPair mutation, WriteContext ctx) {
-        if(mutation.getType()!= KVPair.Type.DELETE) return true;
-        if(indexBuffer==null){
-            try{
-                indexBuffer = getWriteBuffer(ctx,expectedWrites);
-            }catch(Exception e){
-                ctx.failed(mutation,WriteResult.failed(e.getClass().getSimpleName()+":"+e.getMessage()));
-                failed=true;
+        if (mutation.getType() != KVPair.Type.DELETE) return true;
+        if (indexBuffer == null) {
+            try {
+                indexBuffer = getWriteBuffer(ctx, expectedWrites);
+            } catch (Exception e) {
+                ctx.failed(mutation, WriteResult.failed(e.getClass().getSimpleName() + ":" + e.getMessage()));
+                failed = true;
             }
         }
 
-        delete(mutation,ctx);
+        delete(mutation, ctx);
         return !failed;
     }
 
     @Override
     protected void finish(final WriteContext ctx) throws Exception {
-        if(indexBuffer!=null){
+        if (indexBuffer != null) {
             indexBuffer.flushBuffer();
             indexBuffer.close();
         }
@@ -127,44 +117,39 @@
          */
         try {
             Get get = SpliceUtils.createGet(ctx.getTransactionId(), mutation.getRow());
-            EntryPredicateFilter predicateFilter = new EntryPredicateFilter(indexedColumns, new ObjectArrayList<Predicate>(),true);
-            get.setAttribute(SpliceConstants.ENTRY_PREDICATE_LABEL,predicateFilter.toBytes());
+            EntryPredicateFilter predicateFilter = new EntryPredicateFilter(indexedColumns, new ObjectArrayList<Predicate>(), true);
+            get.setAttribute(SpliceConstants.ENTRY_PREDICATE_LABEL, predicateFilter.toBytes());
             Result result = ctx.getRegion().get(get);
-            if(result==null||result.isEmpty()){
+            if (result == null || result.isEmpty()) {
                 //already deleted? Weird, but okay, we can deal with that
                 ctx.success(mutation);
                 return;
             }
 
-<<<<<<< HEAD
-						Cell cell = CellUtils.matchDataColumn(result.rawCells());
-            KVPair resultPair = new KVPair(CellUtil.cloneRow(cell), CellUtil.cloneValue(cell), KVPair.Type.DELETE);
-=======
-            KeyValue resultValue = null;
-            for(KeyValue value:result.raw()){
-                if(value.matchingColumn(SpliceConstants.DEFAULT_FAMILY_BYTES,SpliceConstants.PACKED_COLUMN_BYTES)){
+            Cell resultValue = null;
+            for (Cell value : result.rawCells()) {
+                if (CellUtils.matchingColumn(value, SpliceConstants.DEFAULT_FAMILY_BYTES, SpliceConstants.PACKED_COLUMN_BYTES)) {
                     resultValue = value;
                     break;
                 }
             }
-            KVPair resultPair = new KVPair(get.getRow(),resultValue.getValue(), KVPair.Type.DELETE);
->>>>>>> 6fdfbd18
+            KVPair resultPair = new KVPair(CellUtil.cloneRow(resultValue), CellUtil.cloneValue(resultValue), KVPair.Type.DELETE);
             KVPair indexDelete = transformer.translate(resultPair);
             indexBuffer.add(indexDelete);
         } catch (IOException e) {
-            failed=true;
-            ctx.failed(mutation, WriteResult.failed(e.getClass().getSimpleName()+":"+e.getMessage()));
+            failed = true;
+            ctx.failed(mutation, WriteResult.failed(e.getClass().getSimpleName() + ":" + e.getMessage()));
         } catch (Exception e) {
             e.printStackTrace();
-            failed=true;
-            ctx.failed(mutation, WriteResult.failed(e.getClass().getSimpleName()+":"+e.getMessage()));
+            failed = true;
+            ctx.failed(mutation, WriteResult.failed(e.getClass().getSimpleName() + ":" + e.getMessage()));
         }
     }
 
-	@Override
-	public void next(List<KVPair> mutations, WriteContext ctx) {
-		// XXX JLEACH TODO
-		throw new RuntimeException("Not Supported");
-	}
+    @Override
+    public void next(List<KVPair> mutations, WriteContext ctx) {
+        // XXX JLEACH TODO
+        throw new RuntimeException("Not Supported");
+    }
 
 }