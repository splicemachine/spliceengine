package com.splicemachine.derby.impl.sql.execute.index;

import com.google.common.collect.Lists;
import com.google.common.collect.Maps;
import com.splicemachine.constants.HBaseConstants;
import com.splicemachine.constants.bytes.BytesUtil;
import com.splicemachine.derby.hbase.SpliceDriver;
import com.splicemachine.derby.utils.Puts;
import com.splicemachine.derby.utils.SpliceUtils;
import com.splicemachine.hbase.BatchProtocol;
import com.splicemachine.hbase.CallBuffer;
import com.splicemachine.utils.SpliceLogUtils;
import org.apache.derby.catalog.IndexDescriptor;
import org.apache.hadoop.hbase.DoNotRetryIOException;
import org.apache.hadoop.hbase.KeyValue;
import org.apache.hadoop.hbase.client.*;
import org.apache.hadoop.hbase.client.coprocessor.Batch;
import org.apache.hadoop.hbase.coprocessor.RegionCoprocessorEnvironment;
import org.apache.hadoop.hbase.regionserver.HRegion;
import org.apache.hadoop.hbase.util.Bytes;
import org.apache.log4j.Logger;

import java.io.IOException;
import java.util.Collection;
import java.util.List;
import java.util.Map;
import java.util.NavigableMap;

/**
 * Manages Index updates to keep it in sync with main table lookups.
 *
 * @author Scott Fines
 * Created on: 2/28/13
 */
public class IndexManager {
    private static final Logger LOG = Logger.getLogger(IndexManager.class);
    /*
     * Maps the columns in the index to the columns in the main table.
     * e.g. if indexColsToMainColMap[0] = 1, then the first entry
     * in the index is the second column in the main table, and so on.
     */
    private final int[] indexColsToMainColMap;

    /*
     * A cache of column positions in the main table puts. This speeds
     * access and transformation of Puts and Deletes into Index Puts and
     * Deletes.
     */
    private final byte[][] mainColPos;

    /*
     * The id for the index table
     *
     * indexConglomBytes is a cached byte[] representation of the indexConglomId
     * to speed up transformations.
     */
    private final long indexConglomId;
    private final byte[] indexConglomBytes;


    /*
     * Indicator that this index is unique. If it is not unique, then
     * the IndexManager must append a postfix on to the end of each row it creates.
     */
    private final boolean isUnique;

    private IndexManager(long indexConglomId, int[] baseColumnMap,boolean isUnique){
        this.indexColsToMainColMap = translate(baseColumnMap);
        this.indexConglomId = indexConglomId;
        this.indexConglomBytes = Long.toString(indexConglomId).getBytes();
        this.isUnique = isUnique;

        mainColPos = new byte[baseColumnMap.length][];
        for(int i=0;i<baseColumnMap.length;i++){
            mainColPos[i] = Integer.toString(baseColumnMap[i]-1).getBytes();
        }
    }

    /**
     * Update the index to remain in sync with the specified main table mutation.
     *
     * @param mutation the main table mutation
     * @param rce the region environment
     * @throws IOException if something goes wrong updating the index
     */
    public void update(Mutation mutation, RegionCoprocessorEnvironment rce) throws IOException{
        /*
         * It turns out that rce.getTable(indexConglomBytes) is a really expensive call,
         * so it's best to avoid it whenever the mutation has already been managed externally.
         */
        if(mutation.getAttribute(IndexSet.INDEX_UPDATED)!=null) return; //index already managed for this
        try{
            CallBuffer<Mutation> writeBuffer = SpliceDriver.driver().getTableWriter().writeBuffer(indexConglomBytes);
            update(mutation,writeBuffer,rce,null);
            writeBuffer.flushBuffer();
            writeBuffer.close();
        }catch(Exception e){
            throw (IOException)e;
        }
    }

    /**
     * Update the index to remain in sync with <em> all</em> the specified main table mutations.
     *
     * @param mutations the mutations to the main table to sync
     * @param rce the region environment
     * @throws IOException if something goes wrong syncing the index with <em>any</em> mutation in {@code mutations}
     */
    public void update(Collection<Mutation> mutations, RegionCoprocessorEnvironment rce) throws IOException{
        //get the table ahead of time for better batch putting

        try {
            CallBuffer<Mutation> writeBuffer = SpliceDriver.driver().getTableWriter().writeBuffer(indexConglomBytes);

            HTableInterface deleteTable = null;
            for(Mutation mutation:mutations){
                deleteTable = update(mutation,writeBuffer,rce,deleteTable);
            }
            writeBuffer.flushBuffer();
            writeBuffer.close();
        } catch (Exception e) {
            throw new IOException(e);
        }
    }

    /**
     * Translate a list of KeyValue objects into a List of insert puts.
     *
     *
     * @param transactionId
     * @param result the keyvalues to translate
     * @return a list of puts, one for each distinct row in {@code result}
     * @throws IOException if something goes wrong during the translation
     */
    public List<Put> translateResult(String transactionId, List<KeyValue> result) throws IOException{
        Map<byte[],List<KeyValue>> putConstructors = Maps.newHashMapWithExpectedSize(1);
        for(KeyValue keyValue:result){
            List<KeyValue> cols = putConstructors.get(keyValue.getRow());
            if(cols==null){
                cols = Lists.newArrayListWithExpectedSize(indexColsToMainColMap.length);
                putConstructors.put(keyValue.getRow(),cols);
            }
            cols.add(keyValue);
        }
        //build Puts for each row
        List<Put> indexPuts = Lists.newArrayListWithExpectedSize(putConstructors.size());
        for(byte[] mainRow: putConstructors.keySet()){
            List<KeyValue> rowData = putConstructors.get(mainRow);
            byte[][] indexRowData = getDataArray();
            int rowSize=0;
            for(KeyValue kv:rowData){
                int colPos = Integer.parseInt(Bytes.toString(kv.getQualifier()));
                for(int indexPos=0;indexPos<indexColsToMainColMap.length;indexPos++){
                    if(colPos == indexColsToMainColMap[indexPos]){
                        byte[] val = kv.getValue();
                        indexRowData[indexPos] = val;
                        rowSize+=val.length;
                        break;
                    }
                }
            }
            if(!isUnique){
                byte[] postfix = SpliceUtils.getUniqueKey();
                indexRowData[indexRowData.length-1] = postfix;
                rowSize+=postfix.length;
            }

            byte[] finalIndexRow = new byte[rowSize];
            int offset =0;
            for(byte[] indexCol:indexRowData){
                System.arraycopy(indexCol,0,finalIndexRow,offset,indexCol.length);
                offset+=indexCol.length;
            }
            Put indexPut = SpliceUtils.createPut(transactionId, finalIndexRow);
            for(int dataPos=0;dataPos<indexRowData.length;dataPos++){
                byte[] putPos = Integer.toString(dataPos).getBytes();
                indexPut.add(HBaseConstants.DEFAULT_FAMILY_BYTES,putPos,indexRowData[dataPos]);
            }

            indexPut.add(HBaseConstants.DEFAULT_FAMILY_BYTES,
                    Integer.toString(rowData.size()).getBytes(),mainRow);
            indexPuts.add(indexPut);
        }

        return indexPuts;
    }

/*********************************************************************************************************************/
    /*private helper methods*/

<<<<<<< HEAD
    /*
     * Convenience wrapper around type casting of the mutation.
     */
    private void update(Mutation mutation, HTableInterface table, HRegion region) throws IOException {
        if ((mutation instanceof Put) && !SpliceUtils.isDeletePut((Put) mutation))
            updateIndex((Put) mutation, table, region);
        else
            update(mutation, table);
=======
    private HTableInterface update(Mutation mutation,CallBuffer<Mutation> writeBuffer,
                                   RegionCoprocessorEnvironment rce,HTableInterface table) throws Exception{
        if(mutation instanceof Put){
            updateIndex((Put)mutation,writeBuffer,rce.getRegion());
            return table;
        }else{
            return update((Delete)mutation,writeBuffer,rce,table);
        }
>>>>>>> 254d5d94
    }


    /*
     * convert a one-based int[] into a zero-based. In essence, shift all values in the array down by one
     */
    private static int[] translate(int[] ints) {
        int[] zeroBased = new int[ints.length];
        for(int pos=0;pos<ints.length;pos++){
            zeroBased[pos] = ints[pos]-1;
        }
        return zeroBased;
    }

    /*
     * Update the index to delete records that are no longer in the main table.
     */
<<<<<<< HEAD
    private void update(final Mutation mutation, HTableInterface table) throws IOException{
=======
    private HTableInterface update(Delete delete, CallBuffer<Mutation> writeBuffer,RegionCoprocessorEnvironment rce, HTableInterface table) throws Exception {
>>>>>>> 254d5d94
        /*
         * To delete an entry, we'll need to first get the row, then construct
         * the index row key from the row, then delete it
         */
        Get get;
        if (mutation instanceof Delete) {
            get = SpliceUtils.createGetFromDelete((Delete) mutation);
        } else {
            get = SpliceUtils.createGetFromPut((Put) mutation);
        }
        for(byte[] mainColumn:mainColPos){
            get.addColumn(HBaseConstants.DEFAULT_FAMILY_BYTES,mainColumn);
        }
        Result result = rce.getRegion().get(get, null);
        if(result==null||result.isEmpty()) return table; //already deleted? weird, but oh well, we're good

        NavigableMap<byte[],byte[]> familyMap = result.getFamilyMap(HBaseConstants.DEFAULT_FAMILY_BYTES);
        byte[][] rowKeyBuilder = getDataArray();
        int size = 0;
        for(int indexPos=0;indexPos<indexColsToMainColMap.length;indexPos++){
            byte[] mainPutPos = mainColPos[indexPos];
            byte[] data = familyMap.get(mainPutPos);
            rowKeyBuilder[indexPos] = data;
            size+=data.length;
        }

        final byte[] indexRowKey = convert(rowKeyBuilder,size);

        if(isUnique){
<<<<<<< HEAD
            if (mutation instanceof Delete) {
                SpliceUtils.doDeleteFromDelete(table, (Delete) mutation, indexRowKey);
            } else {
                SpliceUtils.doDeleteFromPut(table, (Put) mutation, indexRowKey);
            }
=======
            Delete indexDelete = new Delete(indexRowKey);
            indexDelete.deleteFamily(HBaseConstants.DEFAULT_FAMILY_BYTES);

            writeBuffer.add(indexDelete);
>>>>>>> 254d5d94
        }else{
            /*
             * Because index keys in non-null indices have a postfix appended to them,
             * we don't know exactly which row to delete, so we need to scan over the range
             * until we find the first row, then delete it. We can do this locally by pushing
             * to the BatchProtocol endpoint
             */
            final byte[] indexStop = BytesUtil.copyAndIncrement(indexRowKey);
            try {
                if(table==null) table = rce.getTable(indexConglomBytes);
                table.coprocessorExec(BatchProtocol.class,indexRowKey,indexStop,new Batch.Call<BatchProtocol, Void>() {
                    @Override
                    public Void call(BatchProtocol instance) throws IOException {
                        final String transactionId;
                        if (mutation instanceof Delete) {
                            transactionId = SpliceUtils.getTransactionIdFromDelete((Delete) mutation);
                        } else {
                            transactionId = SpliceUtils.getTransactionIdFromPut((Put) mutation);
                        }
                        instance.deleteFirstAfter(transactionId,indexRowKey,indexStop);
                        return null;
                    }
                });
            } catch (Throwable throwable) {
                if(throwable instanceof IOException) throw (IOException)throwable;
                throw new IOException(throwable);
            }
        }
        return table;
    }

    /*
     * concatenate all the entries in rowKeyBuilder into a single byte[] for keying off of
     */
    private byte[] convert(byte[][] rowKeyBuilder, int size) {
        byte[] indexRowKey = new byte[size];
        int offset = 0;
        for(byte[] nextKey:rowKeyBuilder){
            if(nextKey==null) break;
            System.arraycopy(nextKey, 0, indexRowKey, offset, nextKey.length);
            offset+=nextKey.length;
        }
        return indexRowKey;
    }

    /*
     * Update the index to manage inserts and updates.
     */
    private void updateIndex(Put mainPut,CallBuffer<Mutation>writeBuffer,HRegion region) throws Exception {
        Put put = doUpdate(mainPut,writeBuffer,region);
        if(put==null) return; //this was an update, but it doesn't affect our index, whoo!
        byte[][] rowKeyBuilder = getDataArray();
        int size=0;

        for(int indexPos=0;indexPos< indexColsToMainColMap.length;indexPos++){
            byte[] putPos = mainColPos[indexPos];
            byte[] data = put.get(HBaseConstants.DEFAULT_FAMILY_BYTES,putPos).get(0).getValue();
            rowKeyBuilder[indexPos] = data;
            size+=data.length;
        }
        if(!isUnique){
            byte[] postfix = SpliceUtils.getUniqueKey();
            rowKeyBuilder[rowKeyBuilder.length-1] = postfix;
            size+=postfix.length;
        }

        byte[] indexRowKey = convert(rowKeyBuilder,size);

        Put indexPut = SpliceUtils.createPutFromPut(mainPut, indexRowKey);
        for(int i=0;i<indexColsToMainColMap.length;i++){
            byte[] indexPos = Integer.toString(i).getBytes();
            indexPut.add(HBaseConstants.DEFAULT_FAMILY_BYTES,indexPos,rowKeyBuilder[i]);
        }

        //add the put rowKey as the row location at the end of the row
        byte[] locPos = Integer.toString(indexColsToMainColMap.length).getBytes();

        indexPut.add(HBaseConstants.DEFAULT_FAMILY_BYTES,locPos,put.getRow());

        doPut(indexPut, writeBuffer) ;
    }

    /*
     * Deal with Puts which are logged as Update-types.
     *
     * In HBase, Updates and Inserts are the same thing, but in Splice they are not. Thus, update operations
     * tag puts with an update tag, which this notices and performs the update to the index if necessary.
     *
     * If the update doesn't touch any of the indexed columns, then this is a no-op. Otherwise, a local get
     * is performed to get the old values of the index row, which is then deleted from the index. Then
     * this Put is treated as if it were an insert.
     */
    private Put doUpdate(Put mainPut, CallBuffer<Mutation> writeBuffer,HRegion region) throws Exception {
        if(!Bytes.equals(mainPut.getAttribute(Puts.PUT_TYPE),Puts.FOR_UPDATE))
            return mainPut; //it's an insert
        //check if we changed anything in the index
        boolean indexNeedsUpdating = false;
        for(byte[] indexColPo:mainColPos){
            if(mainPut.has(HBaseConstants.DEFAULT_FAMILY_BYTES,indexColPo)){
                indexNeedsUpdating = true;
                break;
            }
        }

        if(!indexNeedsUpdating) return null; //nothing changed that we indexed, whoo!

        //bummer, have to update the index
        Get oldGet = SpliceUtils.createGetFromPut(mainPut);
        for(byte[] indexColPos:mainColPos){
            oldGet.addColumn(HBaseConstants.DEFAULT_FAMILY_BYTES,indexColPos);
        }

        Result r = region.get(oldGet,null);
        if(r==null||r.isEmpty()) return mainPut; //no row to change, so this is really an insert!

        byte[][] rowToDelete = getDataArray();
        int size =0;
        for(int indexPos = 0;indexPos<mainColPos.length;indexPos++){
            byte[] data = r.getValue(HBaseConstants.DEFAULT_FAMILY_BYTES,mainColPos[indexPos]);
            rowToDelete[indexPos] = data;
            size+=data.length;
        }

        byte[] indexRowKey = convert(rowToDelete,size);
<<<<<<< HEAD
        SpliceUtils.doDeleteFromPut(table, mainPut, indexRowKey);
=======
        Delete delete = new Delete(indexRowKey);
        delete.deleteFamily(HBaseConstants.DEFAULT_FAMILY_BYTES);

        writeBuffer.add(delete);
>>>>>>> 254d5d94

        //merge the old row with the new row to form the new index put
        Put newPut = SpliceUtils.createPutFromPut(mainPut);
        for(byte[] indexPos:mainColPos){
            byte[] data;
            if(mainPut.has(HBaseConstants.DEFAULT_FAMILY_BYTES,indexPos))
                data = mainPut.get(HBaseConstants.DEFAULT_FAMILY_BYTES,indexPos).get(0).getValue();
            else
                data = r.getValue(HBaseConstants.DEFAULT_FAMILY_BYTES,indexPos);

            newPut.add(HBaseConstants.DEFAULT_FAMILY_BYTES,indexPos,data);
        }

        return newPut;
    }

    /*
     * Convenience wrapper around constructing a proper index row array.
     */
    private byte[][] getDataArray() {
        byte[][] rowKeyBuilder;
        if(isUnique)
            rowKeyBuilder = new byte[indexColsToMainColMap.length][];
        else
            rowKeyBuilder = new byte[indexColsToMainColMap.length+1][];
        return rowKeyBuilder;
    }

    /*
     * Actually perform the put. Convenience around error management.
     */
    private void doPut(Put put, CallBuffer<Mutation> writeBuffer) throws Exception {
        try {
            writeBuffer.add(put);
        } catch (IOException ioe) {
            if(!(ioe instanceof RetriesExhaustedWithDetailsException))
                throw ioe;
            RetriesExhaustedWithDetailsException rewde = (RetriesExhaustedWithDetailsException)ioe;
            SpliceLogUtils.error(LOG, rewde.getMessage(), rewde);
            /*
             * RetriesExhaustedWithDetailsException wraps out client puts that
             * fail because of an IOException on the other end of the RPC, including
             * Constraint Violations and other DoNotRetry exceptions. Thus,
             * if we find a DoNotRetryIOException somewhere, we unwrap and throw
             * that instead of throwing a normal RetriesExhausted error.
             */
            List<Throwable> errors = rewde.getCauses();
            for(Throwable t:errors){
                if(t instanceof DoNotRetryIOException)
                    throw (DoNotRetryIOException)t;
            }

            throw rewde;
        }
    }





    @Override
    public boolean equals(Object o) {
        if (this == o) return true;
        if (!(o instanceof IndexManager)) return false;

        IndexManager that = (IndexManager) o;

        return indexConglomId == that.indexConglomId;
    }

    @Override
    public int hashCode() {
        return 31 * 17 + (int) (indexConglomId ^ (indexConglomId >>> 32));
    }

    /**
     * Creates a new IndexManager from the specified IndexDescriptor
     *
     * @param indexConglomId the conglomerate of the destination index
     * @param indexDescriptor an Index descriptor for the index.
     * @throws IOException if something goes wrong allocating the underlying table pool.
     */
    public static IndexManager create(long indexConglomId,IndexDescriptor indexDescriptor) throws IOException {
        return new IndexManager(indexConglomId,indexDescriptor.baseColumnPositions(),indexDescriptor.isUnique());
    }

    public static IndexManager create(long indexConglomId,int[] indexColsToMainColMap,boolean isUnique) throws IOException {
        return new IndexManager(indexConglomId,indexColsToMainColMap,isUnique);
    }

    /**
     * Creates a read-only IndexManager, which does not allocate an underlying Table entry.
     *
     * This is primarily useful for deleting entries out of the index sets and other operational stuff
     * that doesn't affect the index directly, or for translating KeyValues into index puts but not
     * actually performing the put
     *
     * @param indexConglomId the conglomerate of the index
     * @param indexColsToMainColMap the mapping from index column entries to main column entries.
     * @param isUnique if this index is unique
     * @return a read-only IndexManager
     */
    public static IndexManager emptyTable(long indexConglomId, int[] indexColsToMainColMap, boolean isUnique) {
        return new IndexManager(indexConglomId,indexColsToMainColMap,isUnique){
            @Override
            public void update(Mutation mutation, RegionCoprocessorEnvironment rce) throws IOException {
                throw new UnsupportedOperationException("Cannot write Index with a read-only IndexManager");
            }

            @Override
            public void update(Collection<Mutation> mutations, RegionCoprocessorEnvironment rce) throws IOException {
                throw new UnsupportedOperationException("Cannot write Index with a read-only IndexManager");
            }
        };
    }

}<|MERGE_RESOLUTION|>--- conflicted
+++ resolved
@@ -5,10 +5,12 @@
 import com.splicemachine.constants.HBaseConstants;
 import com.splicemachine.constants.bytes.BytesUtil;
 import com.splicemachine.derby.hbase.SpliceDriver;
+import com.splicemachine.derby.utils.Mutations;
 import com.splicemachine.derby.utils.Puts;
 import com.splicemachine.derby.utils.SpliceUtils;
 import com.splicemachine.hbase.BatchProtocol;
 import com.splicemachine.hbase.CallBuffer;
+import com.splicemachine.si2.data.hbase.TransactorFactory;
 import com.splicemachine.utils.SpliceLogUtils;
 import org.apache.derby.catalog.IndexDescriptor;
 import org.apache.hadoop.hbase.DoNotRetryIOException;
@@ -171,7 +173,8 @@
                 System.arraycopy(indexCol,0,finalIndexRow,offset,indexCol.length);
                 offset+=indexCol.length;
             }
-            Put indexPut = SpliceUtils.createPut(transactionId, finalIndexRow);
+            Put indexPut = new Put(finalIndexRow);
+            SpliceUtils.attachTransaction(indexPut,transactionId);
             for(int dataPos=0;dataPos<indexRowData.length;dataPos++){
                 byte[] putPos = Integer.toString(dataPos).getBytes();
                 indexPut.add(HBaseConstants.DEFAULT_FAMILY_BYTES,putPos,indexRowData[dataPos]);
@@ -188,27 +191,19 @@
 /*********************************************************************************************************************/
     /*private helper methods*/
 
-<<<<<<< HEAD
     /*
      * Convenience wrapper around type casting of the mutation.
      */
-    private void update(Mutation mutation, HTableInterface table, HRegion region) throws IOException {
-        if ((mutation instanceof Put) && !SpliceUtils.isDeletePut((Put) mutation))
-            updateIndex((Put) mutation, table, region);
-        else
-            update(mutation, table);
-=======
-    private HTableInterface update(Mutation mutation,CallBuffer<Mutation> writeBuffer,
-                                   RegionCoprocessorEnvironment rce,HTableInterface table) throws Exception{
-        if(mutation instanceof Put){
-            updateIndex((Put)mutation,writeBuffer,rce.getRegion());
-            return table;
-        }else{
-            return update((Delete)mutation,writeBuffer,rce,table);
-        }
->>>>>>> 254d5d94
-    }
-
+    private HTableInterface update(Mutation mutation,
+                        CallBuffer<Mutation> writeBuffer,
+                        RegionCoprocessorEnvironment rce,HTableInterface table) throws Exception {
+        if(isDelete(mutation))
+            return doDelete(mutation,writeBuffer,rce,table);
+        else{
+            updateIndex((Put) mutation, writeBuffer, rce.getRegion());
+            return null;
+        }
+    }
 
     /*
      * convert a one-based int[] into a zero-based. In essence, shift all values in the array down by one
@@ -221,24 +216,23 @@
         return zeroBased;
     }
 
+    private boolean isDelete(Mutation mutation){
+        return mutation instanceof Delete || TransactorFactory.getDefaultClientTransactor().isDeletePut(mutation);
+    }
     /*
      * Update the index to delete records that are no longer in the main table.
      */
-<<<<<<< HEAD
-    private void update(final Mutation mutation, HTableInterface table) throws IOException{
-=======
-    private HTableInterface update(Delete delete, CallBuffer<Mutation> writeBuffer,RegionCoprocessorEnvironment rce, HTableInterface table) throws Exception {
->>>>>>> 254d5d94
+    private HTableInterface doDelete(final Mutation mutation, CallBuffer<Mutation> writeBuffer,
+                                   RegionCoprocessorEnvironment rce, HTableInterface table) throws Exception {
         /*
          * To delete an entry, we'll need to first get the row, then construct
          * the index row key from the row, then delete it
          */
         Get get;
-        if (mutation instanceof Delete) {
-            get = SpliceUtils.createGetFromDelete((Delete) mutation);
-        } else {
-            get = SpliceUtils.createGetFromPut((Put) mutation);
-        }
+        final String txnId = SpliceUtils.getTransactionId(mutation);
+        get = new Get(mutation.getRow());
+        SpliceUtils.attachTransaction(get,txnId);
+
         for(byte[] mainColumn:mainColPos){
             get.addColumn(HBaseConstants.DEFAULT_FAMILY_BYTES,mainColumn);
         }
@@ -258,18 +252,7 @@
         final byte[] indexRowKey = convert(rowKeyBuilder,size);
 
         if(isUnique){
-<<<<<<< HEAD
-            if (mutation instanceof Delete) {
-                SpliceUtils.doDeleteFromDelete(table, (Delete) mutation, indexRowKey);
-            } else {
-                SpliceUtils.doDeleteFromPut(table, (Put) mutation, indexRowKey);
-            }
-=======
-            Delete indexDelete = new Delete(indexRowKey);
-            indexDelete.deleteFamily(HBaseConstants.DEFAULT_FAMILY_BYTES);
-
-            writeBuffer.add(indexDelete);
->>>>>>> 254d5d94
+            writeBuffer.add(Mutations.getDeleteOp(txnId, indexRowKey));
         }else{
             /*
              * Because index keys in non-null indices have a postfix appended to them,
@@ -283,13 +266,7 @@
                 table.coprocessorExec(BatchProtocol.class,indexRowKey,indexStop,new Batch.Call<BatchProtocol, Void>() {
                     @Override
                     public Void call(BatchProtocol instance) throws IOException {
-                        final String transactionId;
-                        if (mutation instanceof Delete) {
-                            transactionId = SpliceUtils.getTransactionIdFromDelete((Delete) mutation);
-                        } else {
-                            transactionId = SpliceUtils.getTransactionIdFromPut((Put) mutation);
-                        }
-                        instance.deleteFirstAfter(transactionId,indexRowKey,indexStop);
+                        instance.deleteFirstAfter(txnId,indexRowKey,indexStop);
                         return null;
                     }
                 });
@@ -338,7 +315,8 @@
 
         byte[] indexRowKey = convert(rowKeyBuilder,size);
 
-        Put indexPut = SpliceUtils.createPutFromPut(mainPut, indexRowKey);
+        Put indexPut = new Put(indexRowKey);
+        SpliceUtils.attachTransaction(indexPut,SpliceUtils.getTransactionId(mainPut));
         for(int i=0;i<indexColsToMainColMap.length;i++){
             byte[] indexPos = Integer.toString(i).getBytes();
             indexPut.add(HBaseConstants.DEFAULT_FAMILY_BYTES,indexPos,rowKeyBuilder[i]);
@@ -377,7 +355,8 @@
         if(!indexNeedsUpdating) return null; //nothing changed that we indexed, whoo!
 
         //bummer, have to update the index
-        Get oldGet = SpliceUtils.createGetFromPut(mainPut);
+        Get oldGet = new Get(mainPut.getRow());
+        SpliceUtils.attachTransaction(oldGet,SpliceUtils.getTransactionId(mainPut));
         for(byte[] indexColPos:mainColPos){
             oldGet.addColumn(HBaseConstants.DEFAULT_FAMILY_BYTES,indexColPos);
         }
@@ -394,17 +373,11 @@
         }
 
         byte[] indexRowKey = convert(rowToDelete,size);
-<<<<<<< HEAD
-        SpliceUtils.doDeleteFromPut(table, mainPut, indexRowKey);
-=======
-        Delete delete = new Delete(indexRowKey);
-        delete.deleteFamily(HBaseConstants.DEFAULT_FAMILY_BYTES);
-
+        Mutation delete = Mutations.translateToDelete(mainPut,indexRowKey);
         writeBuffer.add(delete);
->>>>>>> 254d5d94
 
         //merge the old row with the new row to form the new index put
-        Put newPut = SpliceUtils.createPutFromPut(mainPut);
+        Put newPut = Mutations.translateToPut(mainPut,null);
         for(byte[] indexPos:mainColPos){
             byte[] data;
             if(mainPut.has(HBaseConstants.DEFAULT_FAMILY_BYTES,indexPos))
