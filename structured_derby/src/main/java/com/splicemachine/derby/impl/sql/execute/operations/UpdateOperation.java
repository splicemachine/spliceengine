--- conflicted
+++ resolved
@@ -63,15 +63,9 @@
 	}
 
 	@Override
-<<<<<<< HEAD
-	public SinkStats sink() throws IOException {
-		SpliceLogUtils.trace(LOG,"sink on transactionID="+ getTransactionID());
-        SinkStats.SinkAccumulator stats = SinkStats.uniformAccumulator();
-=======
 	public TaskStats sink() throws IOException {
-		SpliceLogUtils.trace(LOG,"sink on transactionID="+transactionID);
+		SpliceLogUtils.trace(LOG,"sink on transactionID="+getTransactionID());
         TaskStats.SinkAccumulator stats = TaskStats.uniformAccumulator();
->>>>>>> a86918f8
         stats.start();
         SpliceLogUtils.trace(LOG, ">>>>statistics starts for sink for UpdateOperation at "+stats.getStartTime());
 		ExecRow nextRow;
