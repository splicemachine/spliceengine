--- conflicted
+++ resolved
@@ -4,12 +4,10 @@
 import java.util.Arrays;
 import java.util.NavigableMap;
 
-<<<<<<< HEAD
+import com.splicemachine.derby.utils.Mutations;
 import com.splicemachine.derby.utils.SpliceUtils;
-=======
 import com.splicemachine.derby.hbase.SpliceDriver;
 import com.splicemachine.hbase.CallBuffer;
->>>>>>> 254d5d94
 import org.apache.derby.iapi.error.StandardException;
 import org.apache.derby.iapi.services.io.FormatableBitSet;
 import org.apache.derby.iapi.services.loader.GeneratedMethod;
@@ -162,7 +160,8 @@
 
                     //convert Result into put under the new row key
                     byte[] newRowKey = rowInsertSerializer.serialize(nextRow.getRowArray());
-                    Put newPut = SpliceUtils.createPut(transactionID, newRowKey);
+                    Put newPut = new Put(newRowKey);
+                    SpliceUtils.attachTransaction(newPut,transactionID);
                     NavigableMap<byte[],byte[]> familyMap = result.getFamilyMap(HBaseConstants.DEFAULT_FAMILY_BYTES);
                     for(byte[] qualifier:familyMap.keySet()){
                         int position = Integer.parseInt(Bytes.toString(qualifier));
@@ -176,12 +175,7 @@
                     writeBuffer.add(newPut);
 
                     //now delete the old entry
-<<<<<<< HEAD
-                    SpliceUtils.doDelete(htable, transactionID, location.getBytes());
-=======
-                    Delete delete = new Delete(location.getBytes());
-                    writeBuffer.add(delete);
->>>>>>> 254d5d94
+                    writeBuffer.add(Mutations.getDeleteOp(transactionID,location.getBytes()));
                 }
 
                 stats.sinkAccumulator().tick(System.nanoTime() - start);
