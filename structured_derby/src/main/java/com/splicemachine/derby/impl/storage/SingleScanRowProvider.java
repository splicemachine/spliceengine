--- conflicted
+++ resolved
@@ -18,16 +18,14 @@
 import com.splicemachine.derby.stats.TaskStats;
 import com.splicemachine.derby.utils.Exceptions;
 import com.splicemachine.derby.utils.SpliceUtils;
-import com.splicemachine.job.JobFuture;
-import com.splicemachine.job.JobResults;
-import com.splicemachine.job.JobStats;
-import com.splicemachine.job.SimpleJobResults;
+import com.splicemachine.job.*;
 import com.splicemachine.utils.SpliceLogUtils;
 import org.apache.derby.iapi.error.StandardException;
 import org.apache.hadoop.hbase.client.HTableInterface;
 import org.apache.hadoop.hbase.client.Scan;
 import org.apache.hadoop.hbase.util.Bytes;
 import org.apache.log4j.Logger;
+import org.jruby.RubyProcess;
 
 import java.io.IOException;
 import java.util.ArrayList;
@@ -52,18 +50,11 @@
 		private JobFuture jobFuture;
 
     @Override
-<<<<<<< HEAD
-    public JobStats shuffleRows(SpliceObserverInstructions instructions) throws StandardException {
-        shuffled=true;
-        Scan scan = toScan();
-
-=======
     public JobResults shuffleRows(SpliceObserverInstructions instructions) throws StandardException {
     	shuffled=true;
         Scan scan = toScan();
         instructions.setSpliceRuntimeContext(spliceRuntimeContext);
 				spliceRuntimeContext.setCurrentTaskId(SpliceDriver.driver().getUUIDGenerator().nextUUIDBytes());
->>>>>>> 175e4be0
         if(scan==null){
             //operate locally
             SpliceOperation op = instructions.getTopOperation();
@@ -104,17 +95,18 @@
     }
 
     @Override
-    public JobStats finishShuffle(List<JobFuture> jobFutures) throws StandardException{
+    public JobResults finishShuffle(List<JobFuture> jobFutures) throws StandardException{
 
         StandardException baseError = null;
 
         List<JobStats> stats = new LinkedList();
-        JobStats results = null;
+        JobResults results = null;
 
         long start = System.nanoTime();
 
         for(JobFuture jobFuture : jobFutures){
             try {
+                // PJT add real JobInfo
                 jobFuture.completeAll();
 
                 stats.add(jobFuture.getJobStats());
@@ -145,12 +137,12 @@
         long end = System.nanoTime();
 
         if(jobFutures.size() > 1){
-            results = new CompositeJobStats(stats, end-start);
+            results = new CompositeJobResults(jobFutures, stats, end - start);
         }else if(jobFutures.size() == 1){
-            results = stats.iterator().next();
-        }
-
-        return results;
+            results = new SimpleJobResults(stats.iterator().next(), jobFutures.get(0));
+        }
+         return results;
+
     }
 
 	@Override
@@ -178,18 +170,11 @@
 
     public JobFuture doAsyncShuffle(SpliceObserverInstructions instructions, Scan scan) throws StandardException {
 
-<<<<<<< HEAD
         if(scan.getAttribute(SpliceOperationRegionObserver.SPLICE_OBSERVER_INSTRUCTIONS)==null)
             SpliceUtils.setInstructions(scan,instructions);
 
         //get transactional stuff from scan
 
-=======
-    private JobResults doShuffle(HTableInterface table,
-                           SpliceObserverInstructions instructions, Scan scan) throws StandardException {
-        SpliceUtils.setInstructions(scan,instructions);
-        
->>>>>>> 175e4be0
         //determine if top operation writes data
 
         boolean readOnly = !(instructions.getTopOperation() instanceof DMLWriteOperation);
@@ -197,28 +182,39 @@
 
         OperationJob job = new OperationJob(scan,instructions,table,readOnly);
         StandardException baseError = null;
-<<<<<<< HEAD
+        JobInfo jobInfo = null;
 
         try {
 
-            future = SpliceDriver.driver().getJobScheduler().submit(job);
-            future.addCleanupTask(table);
-
-            return future;
+            long start = System.currentTimeMillis();
+            jobFuture = SpliceDriver.driver().getJobScheduler().submit(job);
+            jobInfo = new JobInfo(job.getJobId(), jobFuture.getNumTasks(), start);
+            jobInfo.setJobFuture(jobFuture);
+            byte[][] allTaskIds = jobFuture.getAllTaskIds();
+            for (byte[] tId : allTaskIds) {
+                jobInfo.taskRunning(tId);
+            }
+            instructions.getSpliceRuntimeContext().getStatementInfo().addRunningJob(jobInfo);
+
+            //future.addCleanupTask(table);
+
+            return jobFuture;
 
         } catch (ExecutionException ee) {
             SpliceLogUtils.error(LOG, ee);
+            if (jobInfo != null)
+                jobInfo.failJob();
             baseError = Exceptions.parseException(ee.getCause());
             throw baseError;
-        }finally{
-            if(future!=null && baseError != null){
-                try{
-                    future.cleanup();
-
-                    if(table != null){
-                        try{
+        } finally {
+            if (jobFuture != null && baseError != null) {
+                try {
+                    jobFuture.cleanup();
+
+                    if (table != null) {
+                        try {
                             table.close();
-                        }catch(Exception e) {
+                        } catch (Exception e) {
                             SpliceLogUtils.error(LOG, "Error closing HTable instance", e);
                         }
                     }
@@ -227,39 +223,8 @@
                     SpliceLogUtils.error(LOG, "Error cleaning up JobFuture", e);
                 }
             }
-=======
-				JobInfo jobInfo = null;
-        try {
-						long start = System.currentTimeMillis();
-            jobFuture = SpliceDriver.driver().getJobScheduler().submit(job);
-						jobInfo = new JobInfo(job.getJobId(), jobFuture.getNumTasks(),start);
-						jobInfo.setJobFuture(jobFuture);
-						byte[][] allTaskIds = jobFuture.getAllTaskIds();
-						for(byte[] tId:allTaskIds){
-								jobInfo.taskRunning(tId);
-						}
-						instructions.getSpliceRuntimeContext().getStatementInfo().addRunningJob(jobInfo);
-            //wait for everyone to complete, or somebody to error out
-            jobFuture.completeAll(jobInfo);
-						instructions.getSpliceRuntimeContext().getStatementInfo().completeJob(jobInfo);
-
-            return new SimpleJobResults(jobFuture.getJobStats(),jobFuture);
-        } catch (ExecutionException ee) {
-        	SpliceLogUtils.error(LOG, ee);
-						if(jobInfo!=null)
-								jobInfo.failJob();
-            baseError = Exceptions.parseException(ee.getCause());
-            throw baseError;
-        } catch (InterruptedException e) {
-						if(jobInfo!=null)
-								jobInfo.failJob();
-        	SpliceLogUtils.error(LOG, e);
-        	baseError = Exceptions.parseException(e);
-            throw baseError;
-        }finally{
->>>>>>> 175e4be0
-            if(baseError!=null){
-                SpliceLogUtils.logAndThrow(LOG,baseError);
+            if (baseError != null) {
+                SpliceLogUtils.logAndThrow(LOG, baseError);
             }
         }
     }
