--- conflicted
+++ resolved
@@ -69,13 +69,9 @@
                             try {
                                 transactionResource.prepareContextManager();
                                 prepared = true;
-<<<<<<< HEAD
-                                transactionResource.marshallTransaction(info.getTxnId());
-                                long begin = System.currentTimeMillis();
-=======
                                 transactionResource.marshallTransaction(
                                         opToShuffle.getActivation().getTransactionController().getActiveStateTxIdString());
->>>>>>> 007d6658
+                                long begin = System.currentTimeMillis();
                                 opToShuffle.executeShuffle(runtimeContext);
                                 LOG.debug(String.format("Running shuffle for operation %s taking %dms",
                                                            opToShuffle.resultSetNumber(),
