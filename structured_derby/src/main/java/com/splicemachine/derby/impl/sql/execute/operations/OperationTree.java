--- conflicted
+++ resolved
@@ -71,10 +71,7 @@
                                 prepared = true;
                                 transactionResource.marshallTransaction(
                                         opToShuffle.getActivation().getTransactionController().getActiveStateTxIdString());
-<<<<<<< HEAD
-=======
                                 long begin = System.currentTimeMillis();
->>>>>>> b32c3000
                                 opToShuffle.executeShuffle(runtimeContext);
                                 LOG.debug(String.format("Running shuffle for operation %s taking %dms",
                                                            opToShuffle.resultSetNumber(),
