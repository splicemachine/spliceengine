package com.splicemachine.derby.impl.sql.execute.operations;

<<<<<<< HEAD
import java.util.*;

=======
import com.google.common.collect.Lists;
import com.google.common.collect.Maps;
import com.google.common.util.concurrent.ThreadFactoryBuilder;
import com.splicemachine.derby.iapi.sql.execute.SpliceOperation;
import com.splicemachine.derby.utils.Exceptions;
>>>>>>> b7c3cd9c
import org.apache.derby.iapi.error.StandardException;
import org.apache.derby.iapi.sql.execute.NoPutResultSet;

<<<<<<< HEAD
public class OperationTree implements IOperationTree {
	private static Logger LOG = Logger.getLogger(OperationTree.class);
	public enum OperationTreeStatus {
		CREATED, WAITING, ACTIVE, FINISHED
	}
	protected HashMap<SpliceOperation,List<SpliceOperation>> operationTree;
	protected SpliceOperation currentExecutionOperation;
	protected LinkedList<SpliceOperation> allWaits = new LinkedList<SpliceOperation>();
	protected NoPutResultSet output;
	public OperationTree() {
		this.operationTree = new LinkedHashMap<SpliceOperation,List<SpliceOperation>>();
	}
	@Override
	public void traverse(SpliceOperation operation) {
		SpliceLogUtils.trace(LOG, "traversing parent operation: %s",operation);
		currentExecutionOperation = operation;
		traverseSingleTree(currentExecutionOperation);
		while ( (currentExecutionOperation = allWaits.poll()) != null) {
			SpliceLogUtils.trace(LOG,"   traversing wait operation: %s",currentExecutionOperation);
			traverseSingleTree(currentExecutionOperation);
		}		
		if (LOG.isTraceEnabled()) {	
			SpliceLogUtils.trace(LOG,"Operation Tree Generated:");
			for (SpliceOperation op: operationTree.keySet()) {
				SpliceLogUtils.trace(LOG,"  Operation: %s",op);
				for (SpliceOperation waitOp: operationTree.get(op)) {
					SpliceLogUtils.trace(LOG,"      Waiting on Operation: %s",waitOp);
				}
			}
		}
	}
	
	private void traverseSingleTree(SpliceOperation operation) {
		SpliceLogUtils.trace(LOG, "traverseSingleTree %s", operation);
		for (SpliceOperation spliceOperation: operation.getSubOperations()) {
			if (spliceOperation.getNodeTypes().contains(NodeType.REDUCE)) {
				SpliceLogUtils.trace(LOG,"found reduce operation %s",spliceOperation);
				allWaits.push(spliceOperation);
				if (operationTree.containsKey(operation))
					operationTree.get(currentExecutionOperation).add(spliceOperation);
				else { 
					List<SpliceOperation> newWaits = new ArrayList<SpliceOperation>();
					newWaits.add(spliceOperation);
					operationTree.put(currentExecutionOperation, newWaits);
				}
			}  
			else if (spliceOperation.getNodeTypes().contains(NodeType.MAP) || spliceOperation.getNodeTypes().contains(NodeType.SCAN)) {
				traverseSingleTree(spliceOperation);				
			}
		}	
		if (!operationTree.containsKey(currentExecutionOperation)) {
			operationTree.put(currentExecutionOperation, new ArrayList<SpliceOperation>());
		}
	} 
	
	public void schedule() {
		
	}
	@Override
	public NoPutResultSet execute() throws StandardException{	
		SpliceLogUtils.trace(LOG, "execute with operationTree with %d execution stacks",operationTree.keySet().size());
		SpliceOperation operation = null;
		while (operationTree.keySet().size() > 0) {
            Iterator<Map.Entry<SpliceOperation, List<SpliceOperation>>> treeIterator = operationTree.entrySet().iterator();
            while(treeIterator.hasNext()){
                Map.Entry<SpliceOperation,List<SpliceOperation>> ops = treeIterator.next();
                SpliceOperation op = ops.getKey();
                if(op.getNodeTypes().contains(NodeType.REDUCE)){
                    op.executeShuffle();
                    if(op.getNodeTypes().contains(NodeType.SCAN)&&!treeIterator.hasNext())
                        output = op.executeScan();
                }else
                    output = op.executeScan();

                operation = op;
                List<SpliceOperation> waitOperations = ops.getValue();

                //remove the operation from operationTree
                treeIterator.remove();

                Iterator<SpliceOperation> waitOps = waitOperations.iterator();
                String uniqueSequenceId = op.getUniqueSequenceID();
                while(waitOps.hasNext()){
                    SpliceOperation wait = waitOps.next();
                    if(wait.getUniqueSequenceID().equals(uniqueSequenceId)){
                        waitOperations.remove(wait);
                        break;
                    }
                }

            }
//			for (SpliceOperation op: operationTree.keySet())
//				if (operationTree.get(op).size() == 0) {
//					SpliceLogUtils.trace(LOG, "Executing Set of Operations with executing step %s",op);
//					if (op.getNodeTypes().contains(NodeType.REDUCE)){
//						op.executeShuffle();
//						//if we are also a scan, AND we are the last operationTree to execute, then create the scan
//						if(op.getNodeTypes().contains(NodeType.SCAN)&&operationTree.keySet().size()==1)
//							output = op.executeScan();
//					}else
//						output = op.executeScan();
//					operation = op;
//					operationFinished(op.getUniqueSequenceID());
//				}
		}
		SpliceLogUtils.trace(LOG,"Execution Tree Finalized: %s with object %s", operation,output); 
		return output;
	}
	
	private void operationFinished(String uniqueID) {
		SpliceLogUtils.trace(LOG, "operation %s finished, cleaning up operation tree",uniqueID);
		for (SpliceOperation parentOperation : operationTree.keySet()) {
			if (parentOperation.getUniqueSequenceID().equals(uniqueID)) {
				operationTree.remove(parentOperation);
				break;
			}
		}
		for (List<SpliceOperation> waitOperations : operationTree.values()) {
			for (SpliceOperation wait : waitOperations) {
				if (wait.getUniqueSequenceID().equals(uniqueID)) {
					waitOperations.remove(wait);
					break;
				}
			}
		}
	}
=======
import java.util.Arrays;
import java.util.List;
import java.util.NavigableMap;
import java.util.concurrent.*;

/**
 * Traverses the operation stack to form Serialization boundaries in "levels". Each
 * level is then executed in parallel, but *all* operations from *all* lower levels
 * will complete *before* the next level is executed. E.g., if Operation K is at level i,
 * then all the levels 1,2,...i-1 MUST complete before K can be shuffled.
 *
 * @author Scott Fines
 *         Created on: 6/26/13
 */
public class OperationTree {
    private final ThreadPoolExecutor levelExecutor;

    private OperationTree(ThreadPoolExecutor levelExecutor) {
        this.levelExecutor = levelExecutor;
    }

    public static OperationTree create(int maxThreads){
        ThreadFactory factory = new ThreadFactoryBuilder().setNameFormat("operation-shuffle-pool-%d")
                                        .setDaemon(true).build();

        ThreadPoolExecutor executor = new ThreadPoolExecutor(maxThreads,
                maxThreads,60, TimeUnit.SECONDS,
                new SynchronousQueue<Runnable>(),factory,
         new ThreadPoolExecutor.CallerRunsPolicy());

        return new OperationTree(executor);
    }

    public NoPutResultSet executeTree(SpliceOperation operation) throws StandardException{
        //first form the level Map
        NavigableMap<Integer,List<SpliceOperation>> levelMap = split(operation);

        //The levelMap is sorted so that lower level number means higher on the tree, so
        //since we need to execute from bottom up, we go in descending order
        for(Integer level:levelMap.descendingKeySet()){
            List<SpliceOperation> levelOps = levelMap.get(level);
            if(levelOps.size()>1){
                List<Future<Void>> shuffleFutures = Lists.newArrayListWithCapacity(levelOps.size());
                for(final SpliceOperation opToShuffle:levelOps){
                    shuffleFutures.add(levelExecutor.submit(new Callable<Void>() {
                        @Override
                        public Void call() throws Exception {
                            opToShuffle.executeShuffle();
                            return null;
                        }
                    }));
                }
                //wait for all operations to complete before proceeding to the next level
                for(Future<Void> future:shuffleFutures){
                    try {
                        future.get();
                    } catch (InterruptedException e) {
                        //TODO -sf- cancel other futures!
                        throw Exceptions.parseException(e);
                    } catch (ExecutionException e) {
                        //TODO -sf- cancel other futures!
                        throw Exceptions.parseException(e);
                    }
                }
            }else{
                //execute on this thread so we don't use up a parallel thread for someone else
                for(SpliceOperation opToShuffle:levelOps){
                    opToShuffle.executeShuffle();
                }
            }
        }

        //operation is the highest level, it has the final scan
        return operation.executeScan();
    }

    private NavigableMap<Integer, List<SpliceOperation>> split(SpliceOperation parentOperation) {
        NavigableMap<Integer,List<SpliceOperation>> levelMap = Maps.newTreeMap();
        if(parentOperation.getNodeTypes().contains(SpliceOperation.NodeType.REDUCE))
            levelMap.put(0, Arrays.asList(parentOperation));
        split(parentOperation, levelMap, 1);
        return levelMap;
    }

    private void split(SpliceOperation parentOp,NavigableMap<Integer,List<SpliceOperation>> levelMap, int level){
        List<SpliceOperation> levelOps = levelMap.get(level);
        List<SpliceOperation> children = parentOp.getSubOperations();
        for(SpliceOperation child:children){
            if(child.getNodeTypes().contains(SpliceOperation.NodeType.REDUCE)){
                if(levelOps==null){
                    levelOps = Lists.newArrayListWithCapacity(children.size());
                    levelMap.put(level,levelOps);
                }
                levelOps.add(child);
            }
            split(child,levelMap,level+1);
        }
    }

>>>>>>> b7c3cd9c
}<|MERGE_RESOLUTION|>--- conflicted
+++ resolved
@@ -1,150 +1,18 @@
 package com.splicemachine.derby.impl.sql.execute.operations;
 
-<<<<<<< HEAD
-import java.util.*;
-
-=======
 import com.google.common.collect.Lists;
 import com.google.common.collect.Maps;
 import com.google.common.util.concurrent.ThreadFactoryBuilder;
 import com.splicemachine.derby.iapi.sql.execute.SpliceOperation;
 import com.splicemachine.derby.utils.Exceptions;
->>>>>>> b7c3cd9c
 import org.apache.derby.iapi.error.StandardException;
 import org.apache.derby.iapi.sql.execute.NoPutResultSet;
 
-<<<<<<< HEAD
-public class OperationTree implements IOperationTree {
-	private static Logger LOG = Logger.getLogger(OperationTree.class);
-	public enum OperationTreeStatus {
-		CREATED, WAITING, ACTIVE, FINISHED
-	}
-	protected HashMap<SpliceOperation,List<SpliceOperation>> operationTree;
-	protected SpliceOperation currentExecutionOperation;
-	protected LinkedList<SpliceOperation> allWaits = new LinkedList<SpliceOperation>();
-	protected NoPutResultSet output;
-	public OperationTree() {
-		this.operationTree = new LinkedHashMap<SpliceOperation,List<SpliceOperation>>();
-	}
-	@Override
-	public void traverse(SpliceOperation operation) {
-		SpliceLogUtils.trace(LOG, "traversing parent operation: %s",operation);
-		currentExecutionOperation = operation;
-		traverseSingleTree(currentExecutionOperation);
-		while ( (currentExecutionOperation = allWaits.poll()) != null) {
-			SpliceLogUtils.trace(LOG,"   traversing wait operation: %s",currentExecutionOperation);
-			traverseSingleTree(currentExecutionOperation);
-		}		
-		if (LOG.isTraceEnabled()) {	
-			SpliceLogUtils.trace(LOG,"Operation Tree Generated:");
-			for (SpliceOperation op: operationTree.keySet()) {
-				SpliceLogUtils.trace(LOG,"  Operation: %s",op);
-				for (SpliceOperation waitOp: operationTree.get(op)) {
-					SpliceLogUtils.trace(LOG,"      Waiting on Operation: %s",waitOp);
-				}
-			}
-		}
-	}
-	
-	private void traverseSingleTree(SpliceOperation operation) {
-		SpliceLogUtils.trace(LOG, "traverseSingleTree %s", operation);
-		for (SpliceOperation spliceOperation: operation.getSubOperations()) {
-			if (spliceOperation.getNodeTypes().contains(NodeType.REDUCE)) {
-				SpliceLogUtils.trace(LOG,"found reduce operation %s",spliceOperation);
-				allWaits.push(spliceOperation);
-				if (operationTree.containsKey(operation))
-					operationTree.get(currentExecutionOperation).add(spliceOperation);
-				else { 
-					List<SpliceOperation> newWaits = new ArrayList<SpliceOperation>();
-					newWaits.add(spliceOperation);
-					operationTree.put(currentExecutionOperation, newWaits);
-				}
-			}  
-			else if (spliceOperation.getNodeTypes().contains(NodeType.MAP) || spliceOperation.getNodeTypes().contains(NodeType.SCAN)) {
-				traverseSingleTree(spliceOperation);				
-			}
-		}	
-		if (!operationTree.containsKey(currentExecutionOperation)) {
-			operationTree.put(currentExecutionOperation, new ArrayList<SpliceOperation>());
-		}
-	} 
-	
-	public void schedule() {
-		
-	}
-	@Override
-	public NoPutResultSet execute() throws StandardException{	
-		SpliceLogUtils.trace(LOG, "execute with operationTree with %d execution stacks",operationTree.keySet().size());
-		SpliceOperation operation = null;
-		while (operationTree.keySet().size() > 0) {
-            Iterator<Map.Entry<SpliceOperation, List<SpliceOperation>>> treeIterator = operationTree.entrySet().iterator();
-            while(treeIterator.hasNext()){
-                Map.Entry<SpliceOperation,List<SpliceOperation>> ops = treeIterator.next();
-                SpliceOperation op = ops.getKey();
-                if(op.getNodeTypes().contains(NodeType.REDUCE)){
-                    op.executeShuffle();
-                    if(op.getNodeTypes().contains(NodeType.SCAN)&&!treeIterator.hasNext())
-                        output = op.executeScan();
-                }else
-                    output = op.executeScan();
-
-                operation = op;
-                List<SpliceOperation> waitOperations = ops.getValue();
-
-                //remove the operation from operationTree
-                treeIterator.remove();
-
-                Iterator<SpliceOperation> waitOps = waitOperations.iterator();
-                String uniqueSequenceId = op.getUniqueSequenceID();
-                while(waitOps.hasNext()){
-                    SpliceOperation wait = waitOps.next();
-                    if(wait.getUniqueSequenceID().equals(uniqueSequenceId)){
-                        waitOperations.remove(wait);
-                        break;
-                    }
-                }
-
-            }
-//			for (SpliceOperation op: operationTree.keySet())
-//				if (operationTree.get(op).size() == 0) {
-//					SpliceLogUtils.trace(LOG, "Executing Set of Operations with executing step %s",op);
-//					if (op.getNodeTypes().contains(NodeType.REDUCE)){
-//						op.executeShuffle();
-//						//if we are also a scan, AND we are the last operationTree to execute, then create the scan
-//						if(op.getNodeTypes().contains(NodeType.SCAN)&&operationTree.keySet().size()==1)
-//							output = op.executeScan();
-//					}else
-//						output = op.executeScan();
-//					operation = op;
-//					operationFinished(op.getUniqueSequenceID());
-//				}
-		}
-		SpliceLogUtils.trace(LOG,"Execution Tree Finalized: %s with object %s", operation,output); 
-		return output;
-	}
-	
-	private void operationFinished(String uniqueID) {
-		SpliceLogUtils.trace(LOG, "operation %s finished, cleaning up operation tree",uniqueID);
-		for (SpliceOperation parentOperation : operationTree.keySet()) {
-			if (parentOperation.getUniqueSequenceID().equals(uniqueID)) {
-				operationTree.remove(parentOperation);
-				break;
-			}
-		}
-		for (List<SpliceOperation> waitOperations : operationTree.values()) {
-			for (SpliceOperation wait : waitOperations) {
-				if (wait.getUniqueSequenceID().equals(uniqueID)) {
-					waitOperations.remove(wait);
-					break;
-				}
-			}
-		}
-	}
-=======
 import java.util.Arrays;
 import java.util.List;
 import java.util.NavigableMap;
 import java.util.concurrent.*;
+
 
 /**
  * Traverses the operation stack to form Serialization boundaries in "levels". Each
@@ -240,5 +108,4 @@
         }
     }
 
->>>>>>> b7c3cd9c
 }