package com.splicemachine.derby.impl.sql.execute.operations;

import com.splicemachine.derby.hbase.SpliceDriver;
import com.splicemachine.derby.iapi.sql.execute.SpliceOperation;
import com.splicemachine.derby.iapi.sql.execute.SpliceOperationContext;
import com.splicemachine.derby.iapi.sql.execute.SpliceRuntimeContext;
import com.splicemachine.derby.iapi.storage.RowProvider;
import com.splicemachine.derby.impl.sql.execute.operations.scanner.SITableScanner;
import com.splicemachine.derby.impl.sql.execute.operations.scanner.TableScannerBuilder;
import com.splicemachine.derby.impl.storage.ClientScanProvider;
import com.splicemachine.derby.metrics.OperationMetric;
import com.splicemachine.derby.metrics.OperationRuntimeStats;
import com.splicemachine.derby.utils.SpliceUtils;
import com.splicemachine.derby.utils.StandardSupplier;
import com.splicemachine.derby.utils.marshall.*;
import com.splicemachine.derby.utils.marshall.dvd.DescriptorSerializer;
import com.splicemachine.derby.utils.marshall.dvd.VersionedSerializers;
<<<<<<< HEAD
import com.splicemachine.hbase.CellUtils;
=======
>>>>>>> 6fdfbd18
import com.splicemachine.stats.TimeView;
import com.splicemachine.utils.ByteSlice;
import com.splicemachine.utils.IntArrays;
import com.splicemachine.utils.Snowflake;
import com.splicemachine.utils.SpliceLogUtils;
import org.apache.derby.iapi.error.StandardException;
import org.apache.derby.iapi.services.io.FormatableBitSet;
import org.apache.derby.iapi.services.io.StoredFormatIds;
import org.apache.derby.iapi.services.loader.GeneratedMethod;
import org.apache.derby.iapi.sql.Activation;
import org.apache.derby.iapi.sql.execute.ExecRow;
import org.apache.derby.iapi.store.access.StaticCompiledOpenConglomInfo;
import org.apache.derby.iapi.types.RowLocation;
import org.apache.hadoop.hbase.Cell;
import org.apache.hadoop.hbase.KeyValue;
import org.apache.hadoop.hbase.client.Scan;
import org.apache.hadoop.hbase.util.Bytes;
import org.apache.log4j.Logger;

import java.io.IOException;
import java.io.ObjectInput;
import java.io.ObjectOutput;
import java.util.Arrays;
import java.util.Collections;
import java.util.List;
import java.util.Properties;

public class TableScanOperation extends ScanOperation {
		private static final long serialVersionUID = 3l;

		protected static Logger LOG = Logger.getLogger(TableScanOperation.class);
		protected static List<NodeType> nodeTypes;
		protected int indexColItem;
		public String userSuppliedOptimizerOverrides;
		public int rowsPerRead;
		protected boolean runTimeStatisticsOn;
		private Properties scanProperties;
		public String startPositionString;
		public String stopPositionString;
		public ByteSlice slice;

		static { nodeTypes = Arrays.asList(NodeType.MAP,NodeType.SCAN); }

		private int[] baseColumnMap;

		private Scan scan;

		private SITableScanner tableScanner;

		public TableScanOperation() { super(); }

		public TableScanOperation(ScanInformation scanInformation,
															OperationInformation operationInformation,
															int lockMode,
															int isolationLevel) throws StandardException {
				super(scanInformation, operationInformation, lockMode, isolationLevel);
		}

		@SuppressWarnings("UnusedParameters")
		public  TableScanOperation(long conglomId,
                                   StaticCompiledOpenConglomInfo scoci,
                                   Activation activation,
                                   GeneratedMethod resultRowAllocator,
                                   int resultSetNumber,
                                   GeneratedMethod startKeyGetter, int startSearchOperator,
                                   GeneratedMethod stopKeyGetter, int stopSearchOperator,
                                   boolean sameStartStopPosition,
                                   String qualifiersField,
                                   String tableName,
                                   String userSuppliedOptimizerOverrides,
                                   String indexName,
                                   boolean isConstraint,
                                   boolean forUpdate,
                                   int colRefItem,
                                   int indexColItem,
                                   int lockMode,
                                   boolean tableLocked,
                                   int isolationLevel,
                                   int rowsPerRead,
                                   boolean oneRowScan,
                                   double optimizerEstimatedRowCount,
                                   double optimizerEstimatedCost) throws StandardException {
				super(conglomId, activation, resultSetNumber, startKeyGetter, startSearchOperator, stopKeyGetter, stopSearchOperator,
                        sameStartStopPosition, qualifiersField, resultRowAllocator, lockMode, tableLocked, isolationLevel,
                        colRefItem, optimizerEstimatedRowCount, optimizerEstimatedCost);
				SpliceLogUtils.trace(LOG, "instantiated for tablename %s or indexName %s with conglomerateID %d",
                        tableName, indexName, conglomId);
				this.forUpdate = forUpdate;
				this.isConstraint = isConstraint;
				this.rowsPerRead = rowsPerRead;
				this.tableName = Long.toString(scanInformation.getConglomerateId());
				this.indexColItem = indexColItem;
				this.indexName = indexName;
				runTimeStatisticsOn = operationInformation.isRuntimeStatisticsEnabled();
				if (LOG.isTraceEnabled())
						SpliceLogUtils.trace(LOG, "statisticsTimingOn=%s,isTopResultSet=%s,runTimeStatisticsOn%s",statisticsTimingOn,isTopResultSet,runTimeStatisticsOn);
				init(SpliceOperationContext.newContext(activation));
				recordConstructorTime();
		}

		@Override
		public void readExternal(ObjectInput in) throws IOException,ClassNotFoundException {
				super.readExternal(in);
				tableName = in.readUTF();
				indexColItem = in.readInt();
				if(in.readBoolean())
						indexName = in.readUTF();
		}

		@Override
		public void writeExternal(ObjectOutput out) throws IOException {
				super.writeExternal(out);
				out.writeUTF(tableName);
				out.writeInt(indexColItem);
				out.writeBoolean(indexName != null);
				if(indexName!=null)
						out.writeUTF(indexName);
		}

		@Override
		public void init(SpliceOperationContext context) throws StandardException{
				super.init(context);
				this.baseColumnMap = operationInformation.getBaseColumnMap();
				this.slice = ByteSlice.empty();
				this.startExecutionTime = System.currentTimeMillis();
				this.scan = context.getScan();
		}


		@Override
		public List<SpliceOperation> getSubOperations() {
				return Collections.emptyList();
		}

		@Override
		public RowProvider getMapRowProvider(SpliceOperation top,PairDecoder decoder, SpliceRuntimeContext spliceRuntimeContext) throws StandardException {
				SpliceLogUtils.trace(LOG, "getMapRowProvider");
				beginTime = System.currentTimeMillis();
				Scan scan = getNonSIScan(spliceRuntimeContext);
				SpliceUtils.setInstructions(scan, activation, top,spliceRuntimeContext);
				ClientScanProvider provider = new ClientScanProvider("tableScan",Bytes.toBytes(tableName),scan, decoder,spliceRuntimeContext);
				nextTime += System.currentTimeMillis() - beginTime;
				return provider;
		}


		@Override
		public RowProvider getReduceRowProvider(SpliceOperation top, PairDecoder decoder, SpliceRuntimeContext spliceRuntimeContext, boolean returnDefaultValue) throws StandardException {
				return getMapRowProvider(top, decoder, spliceRuntimeContext);
		}

		@Override
		public KeyEncoder getKeyEncoder(SpliceRuntimeContext spliceRuntimeContext) throws StandardException {

				final Snowflake.Generator generator = SpliceDriver.driver().getUUIDGenerator().newGenerator(128);
				DataHash hash = new SuppliedDataHash(new StandardSupplier<byte[]>() {
						@Override
						public byte[] get() throws StandardException {
								return generator.nextBytes();
						}
				});
//				columnOrdering = scanInformation.getColumnOrdering();
//
//				if(columnOrdering != null && columnOrdering.length > 0) {
//
//						hash = new SuppliedDataHash(new StandardSupplier<byte[]>() {
//								@Override
//								public byte[] get() throws StandardException {
////										if(currentRowLocation!=null)
////												return currentRowLocation.getBytes();
//										return SpliceDriver.driver().getUUIDGenerator().nextUUIDBytes();
//								}
//						}){
//								@Override
//								public KeyHashDecoder getDecoder() {
//										try {
//												SerializerMap serializerMap = VersionedSerializers.forVersion(scanInformation.getTableVersion(), true);
//												DescriptorSerializer[] serializers = serializerMap.getSerializers(currentRow);
//												TypeProvider  typeProvider = VersionedSerializers.typesForVersion(scanInformation.getTableVersion());
//												final int[] allKeyCols = scanInformation.getColumnOrdering();
//												FormatableBitSet accessedKeys = scanInformation.getAccessedPkColumns();
//												int[] keyColumnTypes = scanInformation.getConglomerate().getFormat_ids();
//												return SkippingKeyDecoder.decoder(
//																												typeProvider,
//																												serializers,
//																												allKeyCols,
//																												keyColumnTypes,
//																												scanInformation.getConglomerate().getAscDescInfo(),
//																getAccessedPksToTemplateRowMap(),
//																accessedKeys);
//										} catch (StandardException e) {
//												throw new RuntimeException(e);
//										}
//								}
//						};
//				}else{
//						hash = new SuppliedDataHash(new StandardSupplier<byte[]>() {
//								@Override
//								public byte[] get() throws StandardException {
//										if(currentRowLocation!=null)
//												return currentRowLocation.getBytes();
//										return SpliceDriver.driver().getUUIDGenerator().nextUUIDBytes();
//								}
//						});
//				}

				return new KeyEncoder(NoOpPrefix.INSTANCE,hash,NoOpPostfix.INSTANCE);
		}

		@Override
		public DataHash getRowHash(SpliceRuntimeContext spliceRuntimeContext) throws StandardException {
                columnOrdering = scanInformation.getColumnOrdering();
				ExecRow defnRow = getExecRowDefinition();
//				int [] cols = getDecodingColumns(defnRow.nColumns());
				DescriptorSerializer[] serializers = VersionedSerializers.latestVersion(false).getSerializers(defnRow);
				return BareKeyHash.encoder(IntArrays.count(defnRow.nColumns()),null,serializers);
		}

		@Override
		public List<NodeType> getNodeTypes() {
				return nodeTypes;
		}

		@Override
		public ExecRow getExecRowDefinition() {
				return currentTemplate;
		}

		@Override
		public String prettyPrint(int indentLevel) {
				return "Table"+super.prettyPrint(indentLevel);
		}

		@Override protected int getNumMetrics() { return 5; }

		@Override
		protected void updateStats(OperationRuntimeStats stats) {
				if(regionScanner!=null){
						stats.addMetric(OperationMetric.LOCAL_SCAN_ROWS,regionScanner.getRowsVisited());
						stats.addMetric(OperationMetric.LOCAL_SCAN_BYTES,regionScanner.getBytesVisited());
						TimeView readTimer = regionScanner.getReadTime();
						stats.addMetric(OperationMetric.LOCAL_SCAN_CPU_TIME,readTimer.getCpuTime());
						stats.addMetric(OperationMetric.LOCAL_SCAN_USER_TIME,readTimer.getUserTime());
						stats.addMetric(OperationMetric.LOCAL_SCAN_WALL_TIME,readTimer.getWallClockTime());
				}
				if(tableScanner!=null){
						stats.addMetric(OperationMetric.FILTERED_ROWS,tableScanner.getRowsFiltered());
						stats.addMetric(OperationMetric.OUTPUT_ROWS,tableScanner.getRowsVisited());
				}
		}

		@Override
		public ExecRow nextRow(SpliceRuntimeContext spliceRuntimeContext) throws StandardException,IOException {
				if(tableScanner==null){
						tableScanner = new TableScannerBuilder()
										.scanner(regionScanner)
										.transactionID(transactionID)
										.metricFactory(spliceRuntimeContext)
										.scan(scan)
										.template(currentRow)
										.tableVersion(scanInformation.getTableVersion())
										.indexName(indexName)
										.keyColumnEncodingOrder(scanInformation.getColumnOrdering())
										.keyColumnSortOrder(scanInformation.getConglomerate().getAscDescInfo())
										.keyColumnTypes(getKeyFormatIds())
										.accessedKeyColumns(scanInformation.getAccessedPkColumns())
										.keyDecodingMap(getKeyDecodingMap())
										.rowDecodingMap(baseColumnMap).build();
				}

				currentRow = tableScanner.next(spliceRuntimeContext);
				if(currentRow!=null){
						setCurrentRow(currentRow);
<<<<<<< HEAD
						this.currentRowLocation = tableScanner.getCurrentRowLocation();
=======
						setCurrentRowLocation(tableScanner.getCurrentRowLocation());
>>>>>>> 6fdfbd18
				}else{
						clearCurrentRow();
						currentRowLocation = null;
				}

				return currentRow;
		}


<<<<<<< HEAD
		protected void setRowLocation(Cell sampleKv) throws StandardException {
=======
		protected void setRowLocation(KeyValue sampleKv) throws StandardException {
>>>>>>> 6fdfbd18
				if(indexName!=null && currentRow.nColumns() > 0 && currentRow.getColumn(currentRow.nColumns()).getTypeFormatId() == StoredFormatIds.ACCESS_HEAP_ROW_LOCATION_V1_ID){
					 /*
						* If indexName !=null, then we are currently scanning an index,
						* so our RowLocation should point to the main table, and not to the
						* index (that we're actually scanning)
						*/
						currentRowLocation = (RowLocation) currentRow.getColumn(currentRow.nColumns());
				} else {
						slice.set(CellUtils.getBuffer(sampleKv), sampleKv.getRowOffset(), sampleKv.getRowLength());
						currentRowLocation.setValue(slice);
				}
		}

		@Override
		public String toString() {
				try {
						return String.format("TableScanOperation {tableName=%s,isKeyed=%b,resultSetNumber=%s}",tableName,scanInformation.isKeyed(),resultSetNumber);
				} catch (Exception e) {
						return String.format("TableScanOperation {tableName=%s,isKeyed=%s,resultSetNumber=%s}", tableName, "UNKNOWN", resultSetNumber);
				}
		}

		@Override
		public void	close() throws StandardException, IOException {
				if(rowDecoder!=null)
						rowDecoder.close();
				SpliceLogUtils.trace(LOG, "close in TableScan");
				beginTime = getCurrentTimeMillis();

				if (runTimeStatisticsOn)
				{
						// This is where we get the scan properties for a subquery
						scanProperties = getScanProperties();
						startPositionString = printStartPosition();
						stopPositionString = printStopPosition();
				}

				if (forUpdate && scanInformation.isKeyed()) {
						activation.clearIndexScanInfo();
				}

				super.close();

				closeTime += getElapsedMillis(beginTime);
		}

		public Properties getScanProperties()
		{
				if (scanProperties == null)
						scanProperties = new Properties();

				scanProperties.setProperty("numPagesVisited", "0");
				scanProperties.setProperty("numRowsVisited", "0");
				scanProperties.setProperty("numRowsQualified", "0");
				scanProperties.setProperty("numColumnsFetched", "0");//FIXME: need to loop through accessedCols to figure out
				try {
						scanProperties.setProperty("columnsFetchedBitSet", ""+scanInformation.getAccessedColumns());
				} catch (StandardException e) {
						SpliceLogUtils.logAndThrowRuntime(LOG,e);
				}
				//treeHeight

				return scanProperties;
		}



		@Override
		public int[] getAccessedNonPkColumns() throws StandardException{
				FormatableBitSet accessedNonPkColumns = scanInformation.getAccessedNonPkColumns();
				int num = accessedNonPkColumns.getNumBitsSet();
				int[] cols = null;
				if (num > 0) {
						cols = new int[num];
						int pos = 0;
						for (int i = accessedNonPkColumns.anySetBit(); i != -1; i = accessedNonPkColumns.anySetBit(i)) {
								cols[pos++] = baseColumnMap[i];
						}
				}
				return cols;
		}
}<|MERGE_RESOLUTION|>--- conflicted
+++ resolved
@@ -1,4 +1,12 @@
 package com.splicemachine.derby.impl.sql.execute.operations;
+
+import java.io.IOException;
+import java.io.ObjectInput;
+import java.io.ObjectOutput;
+import java.util.Arrays;
+import java.util.Collections;
+import java.util.List;
+import java.util.Properties;
 
 import com.splicemachine.derby.hbase.SpliceDriver;
 import com.splicemachine.derby.iapi.sql.execute.SpliceOperation;
@@ -6,23 +14,20 @@
 import com.splicemachine.derby.iapi.sql.execute.SpliceRuntimeContext;
 import com.splicemachine.derby.iapi.storage.RowProvider;
 import com.splicemachine.derby.impl.sql.execute.operations.scanner.SITableScanner;
-import com.splicemachine.derby.impl.sql.execute.operations.scanner.TableScannerBuilder;
 import com.splicemachine.derby.impl.storage.ClientScanProvider;
 import com.splicemachine.derby.metrics.OperationMetric;
 import com.splicemachine.derby.metrics.OperationRuntimeStats;
 import com.splicemachine.derby.utils.SpliceUtils;
 import com.splicemachine.derby.utils.StandardSupplier;
-import com.splicemachine.derby.utils.marshall.*;
-import com.splicemachine.derby.utils.marshall.dvd.DescriptorSerializer;
-import com.splicemachine.derby.utils.marshall.dvd.VersionedSerializers;
-<<<<<<< HEAD
-import com.splicemachine.hbase.CellUtils;
-=======
->>>>>>> 6fdfbd18
+import com.splicemachine.derby.utils.marshall.BareKeyHash;
+import com.splicemachine.derby.utils.marshall.DataHash;
+import com.splicemachine.derby.utils.marshall.KeyEncoder;
+import com.splicemachine.derby.utils.marshall.NoOpPostfix;
+import com.splicemachine.derby.utils.marshall.NoOpPrefix;
+import com.splicemachine.derby.utils.marshall.PairDecoder;
+import com.splicemachine.derby.utils.marshall.SuppliedDataHash;
 import com.splicemachine.stats.TimeView;
 import com.splicemachine.utils.ByteSlice;
-import com.splicemachine.utils.IntArrays;
-import com.splicemachine.utils.Snowflake;
 import com.splicemachine.utils.SpliceLogUtils;
 import org.apache.derby.iapi.error.StandardException;
 import org.apache.derby.iapi.services.io.FormatableBitSet;
@@ -32,154 +37,143 @@
 import org.apache.derby.iapi.sql.execute.ExecRow;
 import org.apache.derby.iapi.store.access.StaticCompiledOpenConglomInfo;
 import org.apache.derby.iapi.types.RowLocation;
-import org.apache.hadoop.hbase.Cell;
-import org.apache.hadoop.hbase.KeyValue;
 import org.apache.hadoop.hbase.client.Scan;
 import org.apache.hadoop.hbase.util.Bytes;
 import org.apache.log4j.Logger;
 
-import java.io.IOException;
-import java.io.ObjectInput;
-import java.io.ObjectOutput;
-import java.util.Arrays;
-import java.util.Collections;
-import java.util.List;
-import java.util.Properties;
-
 public class TableScanOperation extends ScanOperation {
-		private static final long serialVersionUID = 3l;
-
-		protected static Logger LOG = Logger.getLogger(TableScanOperation.class);
-		protected static List<NodeType> nodeTypes;
-		protected int indexColItem;
-		public String userSuppliedOptimizerOverrides;
-		public int rowsPerRead;
-		protected boolean runTimeStatisticsOn;
-		private Properties scanProperties;
-		public String startPositionString;
-		public String stopPositionString;
-		public ByteSlice slice;
-
-		static { nodeTypes = Arrays.asList(NodeType.MAP,NodeType.SCAN); }
-
-		private int[] baseColumnMap;
-
-		private Scan scan;
-
-		private SITableScanner tableScanner;
-
-		public TableScanOperation() { super(); }
-
-		public TableScanOperation(ScanInformation scanInformation,
-															OperationInformation operationInformation,
-															int lockMode,
-															int isolationLevel) throws StandardException {
-				super(scanInformation, operationInformation, lockMode, isolationLevel);
-		}
-
-		@SuppressWarnings("UnusedParameters")
-		public  TableScanOperation(long conglomId,
-                                   StaticCompiledOpenConglomInfo scoci,
-                                   Activation activation,
-                                   GeneratedMethod resultRowAllocator,
-                                   int resultSetNumber,
-                                   GeneratedMethod startKeyGetter, int startSearchOperator,
-                                   GeneratedMethod stopKeyGetter, int stopSearchOperator,
-                                   boolean sameStartStopPosition,
-                                   String qualifiersField,
-                                   String tableName,
-                                   String userSuppliedOptimizerOverrides,
-                                   String indexName,
-                                   boolean isConstraint,
-                                   boolean forUpdate,
-                                   int colRefItem,
-                                   int indexColItem,
-                                   int lockMode,
-                                   boolean tableLocked,
-                                   int isolationLevel,
-                                   int rowsPerRead,
-                                   boolean oneRowScan,
-                                   double optimizerEstimatedRowCount,
-                                   double optimizerEstimatedCost) throws StandardException {
-				super(conglomId, activation, resultSetNumber, startKeyGetter, startSearchOperator, stopKeyGetter, stopSearchOperator,
-                        sameStartStopPosition, qualifiersField, resultRowAllocator, lockMode, tableLocked, isolationLevel,
-                        colRefItem, optimizerEstimatedRowCount, optimizerEstimatedCost);
-				SpliceLogUtils.trace(LOG, "instantiated for tablename %s or indexName %s with conglomerateID %d",
-                        tableName, indexName, conglomId);
-				this.forUpdate = forUpdate;
-				this.isConstraint = isConstraint;
-				this.rowsPerRead = rowsPerRead;
-				this.tableName = Long.toString(scanInformation.getConglomerateId());
-				this.indexColItem = indexColItem;
-				this.indexName = indexName;
-				runTimeStatisticsOn = operationInformation.isRuntimeStatisticsEnabled();
-				if (LOG.isTraceEnabled())
-						SpliceLogUtils.trace(LOG, "statisticsTimingOn=%s,isTopResultSet=%s,runTimeStatisticsOn%s",statisticsTimingOn,isTopResultSet,runTimeStatisticsOn);
-				init(SpliceOperationContext.newContext(activation));
-				recordConstructorTime();
-		}
-
-		@Override
-		public void readExternal(ObjectInput in) throws IOException,ClassNotFoundException {
-				super.readExternal(in);
-				tableName = in.readUTF();
-				indexColItem = in.readInt();
-				if(in.readBoolean())
-						indexName = in.readUTF();
-		}
-
-		@Override
-		public void writeExternal(ObjectOutput out) throws IOException {
-				super.writeExternal(out);
-				out.writeUTF(tableName);
-				out.writeInt(indexColItem);
-				out.writeBoolean(indexName != null);
-				if(indexName!=null)
-						out.writeUTF(indexName);
-		}
-
-		@Override
-		public void init(SpliceOperationContext context) throws StandardException{
-				super.init(context);
-				this.baseColumnMap = operationInformation.getBaseColumnMap();
-				this.slice = ByteSlice.empty();
-				this.startExecutionTime = System.currentTimeMillis();
-				this.scan = context.getScan();
-		}
-
-
-		@Override
-		public List<SpliceOperation> getSubOperations() {
-				return Collections.emptyList();
-		}
-
-		@Override
-		public RowProvider getMapRowProvider(SpliceOperation top,PairDecoder decoder, SpliceRuntimeContext spliceRuntimeContext) throws StandardException {
-				SpliceLogUtils.trace(LOG, "getMapRowProvider");
-				beginTime = System.currentTimeMillis();
-				Scan scan = getNonSIScan(spliceRuntimeContext);
-				SpliceUtils.setInstructions(scan, activation, top,spliceRuntimeContext);
-				ClientScanProvider provider = new ClientScanProvider("tableScan",Bytes.toBytes(tableName),scan, decoder,spliceRuntimeContext);
-				nextTime += System.currentTimeMillis() - beginTime;
-				return provider;
-		}
-
-
-		@Override
-		public RowProvider getReduceRowProvider(SpliceOperation top, PairDecoder decoder, SpliceRuntimeContext spliceRuntimeContext, boolean returnDefaultValue) throws StandardException {
-				return getMapRowProvider(top, decoder, spliceRuntimeContext);
-		}
-
-		@Override
-		public KeyEncoder getKeyEncoder(SpliceRuntimeContext spliceRuntimeContext) throws StandardException {
-
-				final Snowflake.Generator generator = SpliceDriver.driver().getUUIDGenerator().newGenerator(128);
-				DataHash hash = new SuppliedDataHash(new StandardSupplier<byte[]>() {
-						@Override
-						public byte[] get() throws StandardException {
-								return generator.nextBytes();
-						}
-				});
+    private static final long serialVersionUID = 3l;
+    protected static Logger LOG = Logger.getLogger(TableScanOperation.class);
+    protected static List<NodeType> nodeTypes;
+    public String userSuppliedOptimizerOverrides;
+    public int rowsPerRead;
+    public String startPositionString;
+    public String stopPositionString;
+    public ByteSlice slice;
+
+    static {
+        nodeTypes = Arrays.asList(NodeType.MAP, NodeType.SCAN);
+    }
+
+    protected int indexColItem;
+    protected boolean runTimeStatisticsOn;
+    private Properties scanProperties;
+    private int[] baseColumnMap;
+    private Scan scan;
+    private SITableScanner tableScanner;
+
+    public TableScanOperation() {
+        super();
+    }
+
+    public TableScanOperation(ScanInformation scanInformation,
+                              OperationInformation operationInformation,
+                              int lockMode,
+                              int isolationLevel) throws StandardException {
+        super(scanInformation, operationInformation, lockMode, isolationLevel);
+    }
+
+    @SuppressWarnings("UnusedParameters")
+    public TableScanOperation(long conglomId,
+                              StaticCompiledOpenConglomInfo scoci,
+                              Activation activation,
+                              GeneratedMethod resultRowAllocator,
+                              int resultSetNumber,
+                              GeneratedMethod startKeyGetter, int startSearchOperator,
+                              GeneratedMethod stopKeyGetter, int stopSearchOperator,
+                              boolean sameStartStopPosition,
+                              String qualifiersField,
+                              String tableName,
+                              String userSuppliedOptimizerOverrides,
+                              String indexName,
+                              boolean isConstraint,
+                              boolean forUpdate,
+                              int colRefItem,
+                              int indexColItem,
+                              int lockMode,
+                              boolean tableLocked,
+                              int isolationLevel,
+                              int rowsPerRead,
+                              boolean oneRowScan,
+                              double optimizerEstimatedRowCount,
+                              double optimizerEstimatedCost) throws StandardException {
+        super(conglomId, activation, resultSetNumber, startKeyGetter, startSearchOperator, stopKeyGetter, stopSearchOperator,
+                sameStartStopPosition, qualifiersField, resultRowAllocator, lockMode, tableLocked, isolationLevel,
+                colRefItem, optimizerEstimatedRowCount, optimizerEstimatedCost);
+        SpliceLogUtils.trace(LOG, "instantiated for tablename %s or indexName %s with conglomerateID %d",
+                tableName, indexName, conglomId);
+        this.forUpdate = forUpdate;
+        this.isConstraint = isConstraint;
+        this.rowsPerRead = rowsPerRead;
+        this.tableName = Long.toString(scanInformation.getConglomerateId());
+        this.indexColItem = indexColItem;
+        this.indexName = indexName;
+        runTimeStatisticsOn = operationInformation.isRuntimeStatisticsEnabled();
+        if (LOG.isTraceEnabled())
+            SpliceLogUtils.trace(LOG, "statisticsTimingOn=%s,isTopResultSet=%s,runTimeStatisticsOn%s", statisticsTimingOn, isTopResultSet, runTimeStatisticsOn);
+        init(SpliceOperationContext.newContext(activation));
+        recordConstructorTime();
+    }
+
+    @Override
+    public void readExternal(ObjectInput in) throws IOException, ClassNotFoundException {
+        super.readExternal(in);
+        tableName = in.readUTF();
+        indexColItem = in.readInt();
+        if (in.readBoolean())
+            indexName = in.readUTF();
+    }
+
+    @Override
+    public void writeExternal(ObjectOutput out) throws IOException {
+        super.writeExternal(out);
+        out.writeUTF(tableName);
+        out.writeInt(indexColItem);
+        out.writeBoolean(indexName != null);
+        if (indexName != null)
+            out.writeUTF(indexName);
+    }
+
+    @Override
+    public void init(SpliceOperationContext context) throws StandardException {
+        super.init(context);
+        this.baseColumnMap = operationInformation.getBaseColumnMap();
+        this.slice = ByteSlice.empty();
+        this.startExecutionTime = System.currentTimeMillis();
+        this.scan = context.getScan();
+    }
+
+    @Override
+    public List<SpliceOperation> getSubOperations() {
+        return Collections.emptyList();
+    }
+
+    @Override
+    public RowProvider getMapRowProvider(SpliceOperation top, PairDecoder decoder, SpliceRuntimeContext spliceRuntimeContext) throws StandardException {
+        SpliceLogUtils.trace(LOG, "getMapRowProvider");
+        beginTime = System.currentTimeMillis();
+        Scan scan = getNonSIScan(spliceRuntimeContext);
+        SpliceUtils.setInstructions(scan, activation, top, spliceRuntimeContext);
+        ClientScanProvider provider = new ClientScanProvider("tableScan", Bytes.toBytes(tableName), scan, decoder, spliceRuntimeContext);
+        nextTime += System.currentTimeMillis() - beginTime;
+        return provider;
+    }
+
+    @Override
+    public RowProvider getReduceRowProvider(SpliceOperation top, PairDecoder decoder, SpliceRuntimeContext spliceRuntimeContext, boolean returnDefaultValue) throws StandardException {
+        return getMapRowProvider(top, decoder, spliceRuntimeContext);
+    }
+
+    @Override
+    public KeyEncoder getKeyEncoder(SpliceRuntimeContext spliceRuntimeContext) throws StandardException {
+
+        final com.splicemachine.utils.Snowflake.Generator generator = SpliceDriver.driver().getUUIDGenerator().newGenerator(128);
+        DataHash hash = new SuppliedDataHash(new StandardSupplier<byte[]>() {
+            @Override
+            public byte[] get() throws StandardException {
+                return generator.nextBytes();
+            }
+        });
 //				columnOrdering = scanInformation.getColumnOrdering();
 //
 //				if(columnOrdering != null && columnOrdering.length > 0) {
@@ -225,171 +219,161 @@
 //						});
 //				}
 
-				return new KeyEncoder(NoOpPrefix.INSTANCE,hash,NoOpPostfix.INSTANCE);
-		}
-
-		@Override
-		public DataHash getRowHash(SpliceRuntimeContext spliceRuntimeContext) throws StandardException {
-                columnOrdering = scanInformation.getColumnOrdering();
-				ExecRow defnRow = getExecRowDefinition();
+        return new KeyEncoder(NoOpPrefix.INSTANCE, hash, NoOpPostfix.INSTANCE);
+    }
+
+    @Override
+    public DataHash getRowHash(SpliceRuntimeContext spliceRuntimeContext) throws StandardException {
+        columnOrdering = scanInformation.getColumnOrdering();
+        ExecRow defnRow = getExecRowDefinition();
 //				int [] cols = getDecodingColumns(defnRow.nColumns());
-				DescriptorSerializer[] serializers = VersionedSerializers.latestVersion(false).getSerializers(defnRow);
-				return BareKeyHash.encoder(IntArrays.count(defnRow.nColumns()),null,serializers);
-		}
-
-		@Override
-		public List<NodeType> getNodeTypes() {
-				return nodeTypes;
-		}
-
-		@Override
-		public ExecRow getExecRowDefinition() {
-				return currentTemplate;
-		}
-
-		@Override
-		public String prettyPrint(int indentLevel) {
-				return "Table"+super.prettyPrint(indentLevel);
-		}
-
-		@Override protected int getNumMetrics() { return 5; }
-
-		@Override
-		protected void updateStats(OperationRuntimeStats stats) {
-				if(regionScanner!=null){
-						stats.addMetric(OperationMetric.LOCAL_SCAN_ROWS,regionScanner.getRowsVisited());
-						stats.addMetric(OperationMetric.LOCAL_SCAN_BYTES,regionScanner.getBytesVisited());
-						TimeView readTimer = regionScanner.getReadTime();
-						stats.addMetric(OperationMetric.LOCAL_SCAN_CPU_TIME,readTimer.getCpuTime());
-						stats.addMetric(OperationMetric.LOCAL_SCAN_USER_TIME,readTimer.getUserTime());
-						stats.addMetric(OperationMetric.LOCAL_SCAN_WALL_TIME,readTimer.getWallClockTime());
-				}
-				if(tableScanner!=null){
-						stats.addMetric(OperationMetric.FILTERED_ROWS,tableScanner.getRowsFiltered());
-						stats.addMetric(OperationMetric.OUTPUT_ROWS,tableScanner.getRowsVisited());
-				}
-		}
-
-		@Override
-		public ExecRow nextRow(SpliceRuntimeContext spliceRuntimeContext) throws StandardException,IOException {
-				if(tableScanner==null){
-						tableScanner = new TableScannerBuilder()
-										.scanner(regionScanner)
-										.transactionID(transactionID)
-										.metricFactory(spliceRuntimeContext)
-										.scan(scan)
-										.template(currentRow)
-										.tableVersion(scanInformation.getTableVersion())
-										.indexName(indexName)
-										.keyColumnEncodingOrder(scanInformation.getColumnOrdering())
-										.keyColumnSortOrder(scanInformation.getConglomerate().getAscDescInfo())
-										.keyColumnTypes(getKeyFormatIds())
-										.accessedKeyColumns(scanInformation.getAccessedPkColumns())
-										.keyDecodingMap(getKeyDecodingMap())
-										.rowDecodingMap(baseColumnMap).build();
-				}
-
-				currentRow = tableScanner.next(spliceRuntimeContext);
-				if(currentRow!=null){
-						setCurrentRow(currentRow);
-<<<<<<< HEAD
-						this.currentRowLocation = tableScanner.getCurrentRowLocation();
-=======
-						setCurrentRowLocation(tableScanner.getCurrentRowLocation());
->>>>>>> 6fdfbd18
-				}else{
-						clearCurrentRow();
-						currentRowLocation = null;
-				}
-
-				return currentRow;
-		}
-
-
-<<<<<<< HEAD
-		protected void setRowLocation(Cell sampleKv) throws StandardException {
-=======
-		protected void setRowLocation(KeyValue sampleKv) throws StandardException {
->>>>>>> 6fdfbd18
-				if(indexName!=null && currentRow.nColumns() > 0 && currentRow.getColumn(currentRow.nColumns()).getTypeFormatId() == StoredFormatIds.ACCESS_HEAP_ROW_LOCATION_V1_ID){
-					 /*
+        com.splicemachine.derby.utils.marshall.dvd.DescriptorSerializer[] serializers = com.splicemachine.derby.utils.marshall.dvd.VersionedSerializers.latestVersion(false).getSerializers(defnRow);
+        return BareKeyHash.encoder(com.splicemachine.utils.IntArrays.count(defnRow.nColumns()), null, serializers);
+    }
+
+    @Override
+    public List<NodeType> getNodeTypes() {
+        return nodeTypes;
+    }
+
+    @Override
+    public ExecRow getExecRowDefinition() {
+        return currentTemplate;
+    }
+
+    @Override
+    public String prettyPrint(int indentLevel) {
+        return "Table" + super.prettyPrint(indentLevel);
+    }
+
+    @Override
+    protected int getNumMetrics() {
+        return 5;
+    }
+
+    @Override
+    protected void updateStats(OperationRuntimeStats stats) {
+        if (regionScanner != null) {
+            stats.addMetric(OperationMetric.LOCAL_SCAN_ROWS, regionScanner.getRowsVisited());
+            stats.addMetric(OperationMetric.LOCAL_SCAN_BYTES, regionScanner.getBytesVisited());
+            TimeView readTimer = regionScanner.getReadTime();
+            stats.addMetric(OperationMetric.LOCAL_SCAN_CPU_TIME, readTimer.getCpuTime());
+            stats.addMetric(OperationMetric.LOCAL_SCAN_USER_TIME, readTimer.getUserTime());
+            stats.addMetric(OperationMetric.LOCAL_SCAN_WALL_TIME, readTimer.getWallClockTime());
+        }
+        if (tableScanner != null) {
+            stats.addMetric(OperationMetric.FILTERED_ROWS, tableScanner.getRowsFiltered());
+            stats.addMetric(OperationMetric.OUTPUT_ROWS, tableScanner.getRowsVisited());
+        }
+    }
+
+    @Override
+    public ExecRow nextRow(SpliceRuntimeContext spliceRuntimeContext) throws StandardException, IOException {
+        if (tableScanner == null) {
+            tableScanner = new com.splicemachine.derby.impl.sql.execute.operations.scanner.TableScannerBuilder()
+                    .scanner(regionScanner)
+                    .transactionID(transactionID)
+                    .metricFactory(spliceRuntimeContext)
+                    .scan(scan)
+                    .template(currentRow)
+                    .tableVersion(scanInformation.getTableVersion())
+                    .indexName(indexName)
+                    .keyColumnEncodingOrder(scanInformation.getColumnOrdering())
+                    .keyColumnSortOrder(scanInformation.getConglomerate().getAscDescInfo())
+                    .keyColumnTypes(getKeyFormatIds())
+                    .accessedKeyColumns(scanInformation.getAccessedPkColumns())
+                    .keyDecodingMap(getKeyDecodingMap())
+                    .rowDecodingMap(baseColumnMap).build();
+        }
+
+        currentRow = tableScanner.next(spliceRuntimeContext);
+        if (currentRow != null) {
+            setCurrentRow(currentRow);
+            setCurrentRowLocation(tableScanner.getCurrentRowLocation());
+        } else {
+            clearCurrentRow();
+            currentRowLocation = null;
+        }
+
+        return currentRow;
+    }
+
+    protected void setRowLocation(org.apache.hadoop.hbase.Cell sampleKv) throws StandardException {
+        if (indexName != null && currentRow.nColumns() > 0 && currentRow.getColumn(currentRow.nColumns()).getTypeFormatId() == StoredFormatIds.ACCESS_HEAP_ROW_LOCATION_V1_ID) {
+                     /*
 						* If indexName !=null, then we are currently scanning an index,
 						* so our RowLocation should point to the main table, and not to the
 						* index (that we're actually scanning)
 						*/
-						currentRowLocation = (RowLocation) currentRow.getColumn(currentRow.nColumns());
-				} else {
-						slice.set(CellUtils.getBuffer(sampleKv), sampleKv.getRowOffset(), sampleKv.getRowLength());
-						currentRowLocation.setValue(slice);
-				}
-		}
-
-		@Override
-		public String toString() {
-				try {
-						return String.format("TableScanOperation {tableName=%s,isKeyed=%b,resultSetNumber=%s}",tableName,scanInformation.isKeyed(),resultSetNumber);
-				} catch (Exception e) {
-						return String.format("TableScanOperation {tableName=%s,isKeyed=%s,resultSetNumber=%s}", tableName, "UNKNOWN", resultSetNumber);
-				}
-		}
-
-		@Override
-		public void	close() throws StandardException, IOException {
-				if(rowDecoder!=null)
-						rowDecoder.close();
-				SpliceLogUtils.trace(LOG, "close in TableScan");
-				beginTime = getCurrentTimeMillis();
-
-				if (runTimeStatisticsOn)
-				{
-						// This is where we get the scan properties for a subquery
-						scanProperties = getScanProperties();
-						startPositionString = printStartPosition();
-						stopPositionString = printStopPosition();
-				}
-
-				if (forUpdate && scanInformation.isKeyed()) {
-						activation.clearIndexScanInfo();
-				}
-
-				super.close();
-
-				closeTime += getElapsedMillis(beginTime);
-		}
-
-		public Properties getScanProperties()
-		{
-				if (scanProperties == null)
-						scanProperties = new Properties();
-
-				scanProperties.setProperty("numPagesVisited", "0");
-				scanProperties.setProperty("numRowsVisited", "0");
-				scanProperties.setProperty("numRowsQualified", "0");
-				scanProperties.setProperty("numColumnsFetched", "0");//FIXME: need to loop through accessedCols to figure out
-				try {
-						scanProperties.setProperty("columnsFetchedBitSet", ""+scanInformation.getAccessedColumns());
-				} catch (StandardException e) {
-						SpliceLogUtils.logAndThrowRuntime(LOG,e);
-				}
-				//treeHeight
-
-				return scanProperties;
-		}
-
-
-
-		@Override
-		public int[] getAccessedNonPkColumns() throws StandardException{
-				FormatableBitSet accessedNonPkColumns = scanInformation.getAccessedNonPkColumns();
-				int num = accessedNonPkColumns.getNumBitsSet();
-				int[] cols = null;
-				if (num > 0) {
-						cols = new int[num];
-						int pos = 0;
-						for (int i = accessedNonPkColumns.anySetBit(); i != -1; i = accessedNonPkColumns.anySetBit(i)) {
-								cols[pos++] = baseColumnMap[i];
-						}
-				}
-				return cols;
-		}
+            currentRowLocation = (RowLocation) currentRow.getColumn(currentRow.nColumns());
+        } else {
+            slice.set(com.splicemachine.hbase.CellUtils.getBuffer(sampleKv), sampleKv.getRowOffset(), sampleKv.getRowLength());
+            currentRowLocation.setValue(slice);
+        }
+    }
+
+    @Override
+    public String toString() {
+        try {
+            return String.format("TableScanOperation {tableName=%s,isKeyed=%b,resultSetNumber=%s}", tableName, scanInformation.isKeyed(), resultSetNumber);
+        } catch (Exception e) {
+            return String.format("TableScanOperation {tableName=%s,isKeyed=%s,resultSetNumber=%s}", tableName, "UNKNOWN", resultSetNumber);
+        }
+    }
+
+    @Override
+    public void close() throws StandardException, IOException {
+        if (rowDecoder != null)
+            rowDecoder.close();
+        SpliceLogUtils.trace(LOG, "close in TableScan");
+        beginTime = getCurrentTimeMillis();
+
+        if (runTimeStatisticsOn) {
+            // This is where we get the scan properties for a subquery
+            scanProperties = getScanProperties();
+            startPositionString = printStartPosition();
+            stopPositionString = printStopPosition();
+        }
+
+        if (forUpdate && scanInformation.isKeyed()) {
+            activation.clearIndexScanInfo();
+        }
+
+        super.close();
+
+        closeTime += getElapsedMillis(beginTime);
+    }
+
+    public Properties getScanProperties() {
+        if (scanProperties == null)
+            scanProperties = new Properties();
+
+        scanProperties.setProperty("numPagesVisited", "0");
+        scanProperties.setProperty("numRowsVisited", "0");
+        scanProperties.setProperty("numRowsQualified", "0");
+        scanProperties.setProperty("numColumnsFetched", "0");//FIXME: need to loop through accessedCols to figure out
+        try {
+            scanProperties.setProperty("columnsFetchedBitSet", "" + scanInformation.getAccessedColumns());
+        } catch (StandardException e) {
+            SpliceLogUtils.logAndThrowRuntime(LOG, e);
+        }
+        //treeHeight
+
+        return scanProperties;
+    }
+
+    @Override
+    public int[] getAccessedNonPkColumns() throws StandardException {
+        FormatableBitSet accessedNonPkColumns = scanInformation.getAccessedNonPkColumns();
+        int num = accessedNonPkColumns.getNumBitsSet();
+        int[] cols = null;
+        if (num > 0) {
+            cols = new int[num];
+            int pos = 0;
+            for (int i = accessedNonPkColumns.anySetBit(); i != -1; i = accessedNonPkColumns.anySetBit(i)) {
+                cols[pos++] = baseColumnMap[i];
+            }
+        }
+        return cols;
+    }
 }