--- conflicted
+++ resolved
@@ -100,24 +100,14 @@
             MetricFactory metricFactory = xplainSchema!=null? Metrics.basicMetricFactory(): Metrics.noOpMetricFactory();
             writeTimer = metricFactory.newTimer();
 
-<<<<<<< HEAD
             List<Cell> result = null;
-=======
-            List<KeyValue> result;
->>>>>>> 6fdfbd18
 
             do {
 								SpliceBaseOperation.checkInterrupt(numRecordsRead, SpliceConstants.interruptLoopCheck);
                 result = scanner.next();
-<<<<<<< HEAD
                 if (result == null) break;
                 Cell kv = CellUtils.matchDataColumn(result);
                 SpliceBaseOperation.checkInterrupt(numRecordsRead, SpliceConstants.interruptLoopCheck);
-=======
-                if (result == null) continue;
-
-                KeyValue kv = KeyValueUtils.matchDataColumn(result);
->>>>>>> 6fdfbd18
                 newPair = transformer.transform(kv);
                 loader.add(newPair);
                 numRecordsRead++;
