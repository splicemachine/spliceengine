package com.splicemachine.derby.impl.sql.execute.operations;

import com.splicemachine.constants.SpliceConstants;
import com.splicemachine.derby.iapi.sql.execute.SpliceOperation;
import com.splicemachine.derby.iapi.sql.execute.SpliceOperationContext;
import com.splicemachine.derby.iapi.sql.execute.SpliceRuntimeContext;
import com.splicemachine.derby.iapi.storage.RowProvider;
import com.splicemachine.derby.impl.sql.execute.operations.scanner.SITableScanner;
import com.splicemachine.derby.impl.sql.execute.operations.scanner.TableScannerBuilder;
import com.splicemachine.derby.impl.storage.ClientScanProvider;
import com.splicemachine.derby.metrics.OperationMetric;
import com.splicemachine.derby.metrics.OperationRuntimeStats;
import com.splicemachine.derby.utils.SpliceUtils;
import com.splicemachine.derby.utils.marshall.PairDecoder;
import com.splicemachine.hbase.BufferedRegionScanner;
import com.splicemachine.stats.TimeView;
import com.splicemachine.utils.SpliceLogUtils;
import org.apache.derby.iapi.error.StandardException;
import org.apache.derby.iapi.services.loader.GeneratedMethod;
import org.apache.derby.iapi.sql.Activation;
import org.apache.derby.iapi.sql.execute.ExecRow;
import org.apache.derby.iapi.types.DataValueDescriptor;
import org.apache.derby.iapi.types.RowLocation;
import org.apache.hadoop.hbase.client.Result;
import org.apache.hadoop.hbase.client.Scan;
import org.apache.hadoop.hbase.regionserver.RegionScanner;
import org.apache.hadoop.hbase.util.Bytes;
import org.apache.log4j.Logger;

import java.io.IOException;
import java.io.ObjectInput;
import java.io.ObjectOutput;
import java.util.Arrays;
import java.util.Collections;
import java.util.List;

public class LastIndexKeyOperation extends ScanOperation {

    private static Logger LOG = Logger.getLogger(LastIndexKeyOperation.class);
		private int[] baseColumnMap;
    protected static List<NodeType> nodeTypes;
    private boolean returnedRow;
    private Scan contextScan;
    private RegionScanner tentativeScanner;

		private SITableScanner tableScanner;

    static {
        nodeTypes = Arrays.asList(NodeType.MAP, NodeType.SCAN);
    }

<<<<<<< HEAD
		public LastIndexKeyOperation() {
				super();
		}

		public LastIndexKeyOperation
						(
										Activation 			activation,
										int 				resultSetNumber,
										GeneratedMethod 	resultRowAllocator,
										long 				conglomId,
										String 				tableName,
										String 				userSuppliedOptimizerOverrides,
										String 				indexName,
										int 				colRefItem,
										int 				lockMode,
										boolean				tableLocked,
										int					isolationLevel,
										double				optimizerEstimatedRowCount,
										double 				optimizerEstimatedCost
						) throws StandardException {
				super(conglomId, activation, resultSetNumber, null, -1, null, -1,
								true, null, resultRowAllocator, lockMode, tableLocked, isolationLevel,
								colRefItem, optimizerEstimatedRowCount, optimizerEstimatedCost);
				this.tableName = Long.toString(scanInformation.getConglomerateId());
				this.indexName = indexName;
				init(SpliceOperationContext.newContext(activation));
				returnedRow = false;
				recordConstructorTime();
		}
=======

		public LastIndexKeyOperation() {
        super();
    }

    public LastIndexKeyOperation
            (
                    Activation activation,
                    int resultSetNumber,
                    GeneratedMethod resultRowAllocator,
                    long conglomId,
                    String tableName,
                    String userSuppliedOptimizerOverrides,
                    String indexName,
                    int colRefItem,
                    int lockMode,
                    boolean tableLocked,
                    int isolationLevel,
                    double optimizerEstimatedRowCount,
                    double optimizerEstimatedCost
            ) throws StandardException {
        super(conglomId, activation, resultSetNumber, null, -1, null, -1,
                true, null, resultRowAllocator, lockMode, tableLocked, isolationLevel,
                colRefItem, optimizerEstimatedRowCount, optimizerEstimatedCost);
        this.tableName = Long.toString(scanInformation.getConglomerateId());
        this.indexName = indexName;
        init(SpliceOperationContext.newContext(activation));
        returnedRow = false;
        recordConstructorTime();
    }
>>>>>>> 6fdfbd18


    private static final byte [] LAST_ROW = new byte [128];
    static {
        Arrays.fill(LAST_ROW, (byte) 0xff);
    }

    @Override
    public void init(SpliceOperationContext context) throws StandardException {
        super.init(context);
				this.baseColumnMap = operationInformation.getBaseColumnMap();
        startExecutionTime = System.currentTimeMillis();
        contextScan = context.getScan();
		}

    private BufferedRegionScanner getTentativeScanner(Scan contextScan) throws IOException {
        if(region==null)return null;
        byte[] endKey = region.getRegionInfo().getEndKey();
        if (endKey.length == 0) {
            // last region, use LAST_ROW
            endKey = LAST_ROW;
        } else if (endKey[endKey.length - 1] == 0) {
            byte[] copy = new byte[endKey.length - 1];
            System.arraycopy(endKey, 0, copy, 0, endKey.length - 1);
						endKey = copy;
        } else {
            byte[] copy = new byte[endKey.length];
            System.arraycopy(endKey, 0, copy, 0, endKey.length - 1);
            int last = endKey[endKey.length - 1] & 0xFF;
            last--;
            copy[endKey.length - 1] = (byte) last;
            endKey = copy;
        }
        Result closestRowBefore = null;
        try {
            closestRowBefore = region.getClosestRowBefore(endKey, SpliceConstants.DEFAULT_FAMILY_BYTES);
        } catch (Exception e) {
            // getClosestRowBefore is not super stable, it might fail sometimes, just bail out
            LOG.warn("Error while trying getClosestRowBefore optimization", e);
        }
        if (closestRowBefore == null) {
            return null;
        }
        byte [] scanStartKey = closestRowBefore.getRow();
        Scan scan = new Scan(contextScan);
        scan.setCacheBlocks(true);
        scan.setStartRow(scanStartKey);
        RegionScanner baseScanner = region.getCoprocessorHost().preScannerOpen(scan);
        if (baseScanner == null) {
            baseScanner = region.getScanner(scan);
        }
        return new BufferedRegionScanner(region,baseScanner,scan, SpliceConstants.DEFAULT_CACHE_SIZE, new SpliceRuntimeContext());
    }

<<<<<<< HEAD
		@Override
		public List<SpliceOperation> getSubOperations() {
				return Collections.emptyList();
		}

		@Override
		public List<NodeType> getNodeTypes() {
				return nodeTypes;
		}
=======
    @Override
    public List<SpliceOperation> getSubOperations() {
        return Collections.emptyList();
    }

    @Override
    public List<NodeType> getNodeTypes() {
        return nodeTypes;
    }
>>>>>>> 6fdfbd18

		@Override
		public ExecRow nextRow(SpliceRuntimeContext spliceRuntimeContext) throws StandardException, IOException {
				if (returnedRow) {
						currentRow = null;
						currentRowLocation = null;
						stopExecutionTime = System.currentTimeMillis();
				}else{

						ExecRow currentRow = getExecRowDefinition();
						tentativeScanner = getTentativeScanner(contextScan);
						if(tableScanner==null){
								RegionScanner scanner = tentativeScanner!=null? tentativeScanner: regionScanner;
								tableScanner = new TableScannerBuilder()
												.scanner(scanner)
												.scan(contextScan)
												.transactionID(transactionID)
												.template(currentRow)
												.metricFactory(spliceRuntimeContext)
												.rowDecodingMap(baseColumnMap)
												.keyColumnEncodingOrder(scanInformation.getColumnOrdering())
												.keyColumnSortOrder(scanInformation.getConglomerate().getAscDescInfo())
												.keyColumnTypes(getKeyFormatIds())
												.keyDecodingMap(getKeyDecodingMap())
												.accessedKeyColumns(scanInformation.getAccessedPkColumns())
												.indexName(indexName)
												.tableVersion(scanInformation.getTableVersion())
												.build();
						}

						// First we try to get the last row starting close to the end of the region
//						if (tentativeScanner != null) {
						currentRow = null;
						ExecRow lastRow;
						boolean isTentative = tentativeScanner!=null;
						boolean shouldContinue;
						do{
								lastRow = tableScanner.next(spliceRuntimeContext);
								shouldContinue = lastRow!=null;
								if(lastRow==null){
										if(currentRow!=null){
												shouldContinue=false;
										}else if(isTentative){
												tableScanner.setRegionScanner(regionScanner);
												isTentative=false;
												shouldContinue=true;
										}
								}else if(currentRow==null){
										currentRow = lastRow.getClone();
										currentRowLocation = (RowLocation)tableScanner.getCurrentRowLocation().cloneValue(true);
								}else{
										DataValueDescriptor[] currentFields = currentRow.getRowArray();
										DataValueDescriptor[] lastFields = lastRow.getRowArray();
										for(int i=0;i<lastFields.length;i++){
												currentFields[i].setValue(lastFields[i]);
										}
										currentRowLocation.setValue(tableScanner.getCurrentRowLocation());
								}
						}while(shouldContinue);
//						currentRow = tableScanner.next(spliceRuntimeContext);
////								currentRow = nextFromRegionScanner(tentativeScanner);
////						}
//						if (currentRow == null) {
//								// If we didn't find any suitable row starting from the end, scan the whole region
//								currentRow = tableScanner.next(spliceRuntimeContext);
////								currentRow = nextFromRegionScanner(regionScanner);
//						}
//						if (currentRow != null) {
//								if (indexName != null && currentRow.nColumns() > 0 && currentRow.getColumn(currentRow.nColumns()).getTypeFormatId() == StoredFormatIds.ACCESS_HEAP_ROW_LOCATION_V1_ID) {
//                    /*
//                     * If indexName !=null, then we are currently scanning an index,
//                     *so our RowLocation should point to the main table, and not to the
//                     * index (that we're actually scanning)
//                     */
//										currentRowLocation = (RowLocation) currentRow.getColumn(currentRow.nColumns());
//								} else {
//										currentRowLocation.setValue(keyValues.get(0).getRow());
//								}
//						}

<<<<<<< HEAD
						returnedRow = true;
            setCurrentRow(currentRow);
						currentRowLocation = tableScanner.getCurrentRowLocation();
//            timer.stopTiming();
=======
            returnedRow = true;
            setCurrentRow(currentRow);
						currentRowLocation = tableScanner.getCurrentRowLocation();
>>>>>>> 6fdfbd18

						stopExecutionTime = System.currentTimeMillis();
				}
				return currentRow;
		}

    @Override
    public void close() throws StandardException, IOException {
        super.close();

        if(tentativeScanner!=null)
            tentativeScanner.close();
    }

		@Override
    public RowProvider getMapRowProvider(SpliceOperation top, PairDecoder decoder, SpliceRuntimeContext spliceRuntimeContext) throws StandardException {
        SpliceLogUtils.trace(LOG, "getMapRowProvider");
        beginTime = System.currentTimeMillis();

        Scan scan = getNonSIScan(spliceRuntimeContext);

        SpliceUtils.setInstructions(scan, activation, top, spliceRuntimeContext);
        ClientScanProvider provider = new ClientScanProvider("LastIndexKey", Bytes.toBytes(tableName), scan,
                OperationUtils.getPairDecoder(this, spliceRuntimeContext), spliceRuntimeContext);
        nextTime += System.currentTimeMillis() - beginTime;
        return provider;
    }

    @Override
    public RowProvider getReduceRowProvider(SpliceOperation top, PairDecoder decoder, SpliceRuntimeContext spliceRuntimeContext, boolean returnDefaultValue) throws StandardException {
        return getMapRowProvider(top, decoder, spliceRuntimeContext);
    }

    @Override
    public void readExternal(ObjectInput in) throws IOException, ClassNotFoundException {
        super.readExternal(in);
        tableName = in.readUTF();
        if (in.readBoolean())
            indexName = in.readUTF();
    }

    @Override
    public void writeExternal(ObjectOutput out) throws IOException {
        super.writeExternal(out);
        out.writeUTF(tableName);
        out.writeBoolean(indexName != null);
        if (indexName != null)
            out.writeUTF(indexName);
    }

    @Override
    protected int getNumMetrics() {
        return super.getNumMetrics() + 5;
    }

    @Override
    protected void updateStats(OperationRuntimeStats stats) {
        stats.addMetric(OperationMetric.LOCAL_SCAN_ROWS, regionScanner.getRowsOutput());
        stats.addMetric(OperationMetric.LOCAL_SCAN_BYTES, regionScanner.getBytesOutput());
        TimeView localScanTime = regionScanner.getReadTime();
        stats.addMetric(OperationMetric.LOCAL_SCAN_WALL_TIME, localScanTime.getWallClockTime());
        stats.addMetric(OperationMetric.LOCAL_SCAN_CPU_TIME, localScanTime.getCpuTime());
        stats.addMetric(OperationMetric.LOCAL_SCAN_USER_TIME, localScanTime.getUserTime());
        stats.addMetric(OperationMetric.FILTERED_ROWS, rowsFiltered);
    }

    @Override
    public ExecRow getExecRowDefinition() {
        return currentTemplate;
    }

}<|MERGE_RESOLUTION|>--- conflicted
+++ resolved
@@ -49,7 +49,6 @@
         nodeTypes = Arrays.asList(NodeType.MAP, NodeType.SCAN);
     }
 
-<<<<<<< HEAD
 		public LastIndexKeyOperation() {
 				super();
 		}
@@ -79,38 +78,6 @@
 				returnedRow = false;
 				recordConstructorTime();
 		}
-=======
-
-		public LastIndexKeyOperation() {
-        super();
-    }
-
-    public LastIndexKeyOperation
-            (
-                    Activation activation,
-                    int resultSetNumber,
-                    GeneratedMethod resultRowAllocator,
-                    long conglomId,
-                    String tableName,
-                    String userSuppliedOptimizerOverrides,
-                    String indexName,
-                    int colRefItem,
-                    int lockMode,
-                    boolean tableLocked,
-                    int isolationLevel,
-                    double optimizerEstimatedRowCount,
-                    double optimizerEstimatedCost
-            ) throws StandardException {
-        super(conglomId, activation, resultSetNumber, null, -1, null, -1,
-                true, null, resultRowAllocator, lockMode, tableLocked, isolationLevel,
-                colRefItem, optimizerEstimatedRowCount, optimizerEstimatedCost);
-        this.tableName = Long.toString(scanInformation.getConglomerateId());
-        this.indexName = indexName;
-        init(SpliceOperationContext.newContext(activation));
-        returnedRow = false;
-        recordConstructorTime();
-    }
->>>>>>> 6fdfbd18
 
 
     private static final byte [] LAST_ROW = new byte [128];
@@ -165,17 +132,6 @@
         return new BufferedRegionScanner(region,baseScanner,scan, SpliceConstants.DEFAULT_CACHE_SIZE, new SpliceRuntimeContext());
     }
 
-<<<<<<< HEAD
-		@Override
-		public List<SpliceOperation> getSubOperations() {
-				return Collections.emptyList();
-		}
-
-		@Override
-		public List<NodeType> getNodeTypes() {
-				return nodeTypes;
-		}
-=======
     @Override
     public List<SpliceOperation> getSubOperations() {
         return Collections.emptyList();
@@ -185,7 +141,6 @@
     public List<NodeType> getNodeTypes() {
         return nodeTypes;
     }
->>>>>>> 6fdfbd18
 
 		@Override
 		public ExecRow nextRow(SpliceRuntimeContext spliceRuntimeContext) throws StandardException, IOException {
@@ -266,21 +221,14 @@
 //								}
 //						}
 
-<<<<<<< HEAD
-						returnedRow = true;
-            setCurrentRow(currentRow);
-						currentRowLocation = tableScanner.getCurrentRowLocation();
-//            timer.stopTiming();
-=======
             returnedRow = true;
             setCurrentRow(currentRow);
 						currentRowLocation = tableScanner.getCurrentRowLocation();
->>>>>>> 6fdfbd18
-
-						stopExecutionTime = System.currentTimeMillis();
-				}
-				return currentRow;
-		}
+
+            stopExecutionTime = System.currentTimeMillis();
+        }
+        return currentRow;
+    }
 
     @Override
     public void close() throws StandardException, IOException {
