--- conflicted
+++ resolved
@@ -1,7 +1,6 @@
 package com.splicemachine.derby.impl.job.coprocessor;
 
 import com.google.common.base.Throwables;
-import com.splicemachine.constants.SpliceConstants;
 import com.splicemachine.derby.hbase.SpliceDriver;
 import com.splicemachine.derby.utils.ByteDataInput;
 import com.splicemachine.derby.utils.Exceptions;
@@ -18,9 +17,7 @@
 import org.apache.hadoop.hbase.util.MD5Hash;
 import org.apache.hadoop.hbase.zookeeper.RecoverableZooKeeper;
 import org.apache.log4j.Logger;
-import org.apache.zookeeper.CreateMode;
 import org.apache.zookeeper.KeeperException;
-import org.apache.zookeeper.ZooDefs;
 import org.apache.zookeeper.data.Stat;
 
 import java.io.IOException;
@@ -44,16 +41,6 @@
         HRegion region = rce.getRegion();
         runningTasks = SpliceDriver.driver().getTaskMonitor().registerRegion(region.getRegionInfo().getRegionNameAsString());
         taskScheduler = SpliceDriver.driver().getTaskScheduler();
-<<<<<<< HEAD
-        LoadingTask loader = new LoadingTask();
-        //submit a task to load any outstanding tasks from the zookeeper region queue
-        try {
-            doSubmit(loader,rce);
-        } catch (IOException e) {
-            throw new RuntimeException(e);
-        }
-=======
->>>>>>> ff46a5a7
         super.start(env);
     }
 
