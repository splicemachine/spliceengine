--- conflicted
+++ resolved
@@ -6,12 +6,8 @@
 import com.google.common.cache.CacheBuilder;
 import com.google.common.cache.RemovalListener;
 import com.google.common.cache.RemovalNotification;
-<<<<<<< HEAD
-import com.splicemachine.derby.hbase.SpliceDriver;
-=======
 import com.google.common.collect.Lists;
 import com.google.common.util.concurrent.ThreadFactoryBuilder;
->>>>>>> b32c3000
 import com.splicemachine.derby.iapi.sql.execute.SpliceNoPutResultSet;
 import com.splicemachine.derby.iapi.sql.execute.SpliceOperation;
 import com.splicemachine.derby.iapi.sql.execute.SpliceOperationContext;
@@ -47,17 +43,10 @@
 import org.apache.derby.iapi.services.loader.GeneratedMethod;
 import org.apache.derby.iapi.sql.Activation;
 import org.apache.derby.iapi.sql.execute.ExecRow;
-<<<<<<< HEAD
-import org.apache.derby.shared.common.reference.MessageId;
 import org.apache.hadoop.hbase.RegionLoad;
-=======
-import org.apache.hadoop.hbase.HServerLoad;
->>>>>>> b32c3000
 import org.apache.hadoop.hbase.util.Bytes;
 import org.apache.log4j.Logger;
 
-<<<<<<< HEAD
-=======
 import java.io.IOException;
 import java.io.ObjectInput;
 import java.io.ObjectOutput;
@@ -65,7 +54,6 @@
 import java.util.*;
 import java.util.concurrent.*;
 
->>>>>>> b32c3000
 public class BroadcastJoinOperation extends JoinOperation {
     private static final long serialVersionUID = 2l;
     private static Logger LOG = Logger.getLogger(BroadcastJoinOperation.class);
@@ -412,18 +400,10 @@
             leaf = leaf.getLeftOperation();
         }
         if (tableName != null) {
-<<<<<<< HEAD
 
             Collection<RegionLoad> loads = HBaseRegionLoads.getCachedRegionLoadsForTable(tableName);
             if (loads != null && loads.size() == 1){
                 regionSizeMB = HBaseRegionLoads.memstoreAndStorefileSize(loads.iterator().next());
-=======
-            Collection<HServerLoad.RegionLoad> loads =
-                HBaseRegionLoads.getCachedRegionLoadsForTable(tableName);
-            if (loads != null && loads.size() == 1) {
-                regionSizeMB = HBaseRegionLoads
-                                   .memstoreAndStorefileSize(loads.iterator().next());
->>>>>>> b32c3000
             }
         }
         long objectSize = RamUsageEstimator.sizeOf(inMemoryMap);
