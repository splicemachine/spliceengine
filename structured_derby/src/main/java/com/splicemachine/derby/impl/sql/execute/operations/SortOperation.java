--- conflicted
+++ resolved
@@ -83,7 +83,7 @@
 		private PairDecoder rowDecoder;
 		private DistinctSortAggregateBuffer buffer;
 		private byte[] groupingKey;
-		private ArrayList<KeyValue> keyValues;
+		private ArrayList<Cell> keyValues;
 
 
 		/*
@@ -246,14 +246,10 @@
 		}
 
 		private ExecRow getNextRowFromScan(SpliceRuntimeContext spliceRuntimeContext) throws StandardException, IOException {
-<<<<<<< HEAD
-				List<Cell> keyValues = new ArrayList<Cell>();
-=======
 				if(keyValues==null)
-						keyValues = new ArrayList<KeyValue>();
+						keyValues = new ArrayList<Cell>();
 				else
 					keyValues.clear();
->>>>>>> b32c3000
 				regionScanner.next(keyValues);
 				if(keyValues.isEmpty()) return null;
 				if(rowDecoder==null)
