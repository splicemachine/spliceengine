--- conflicted
+++ resolved
@@ -1,37 +1,28 @@
 package com.splicemachine.derby.impl.job.index;
+
+import java.io.IOException;
+import java.io.ObjectInput;
+import java.io.ObjectOutput;
+import java.util.List;
+import java.util.concurrent.ExecutionException;
 
 import com.carrotsearch.hppc.BitSet;
 import com.carrotsearch.hppc.ObjectArrayList;
 import com.google.common.base.Throwables;
 import com.google.common.collect.Lists;
-<<<<<<< HEAD
-import com.splicemachine.hbase.CellUtils;
-import com.splicemachine.hbase.writer.WriteStats;
-import org.apache.derby.iapi.services.io.ArrayUtil;
-import org.apache.hadoop.hbase.Cell;
-import org.apache.hadoop.hbase.CellUtil;
-import org.apache.hadoop.hbase.client.Scan;
-import org.apache.hadoop.hbase.coprocessor.RegionCoprocessorEnvironment;
-import org.apache.hadoop.hbase.regionserver.HRegion;
-import org.apache.hadoop.hbase.regionserver.RegionScanner;
-import org.apache.hadoop.hbase.util.Bytes;
-
-=======
->>>>>>> 6fdfbd18
 import com.splicemachine.constants.SIConstants;
 import com.splicemachine.constants.SpliceConstants;
 import com.splicemachine.derby.hbase.SpliceDriver;
 import com.splicemachine.derby.impl.job.ZkTask;
-import com.splicemachine.derby.impl.job.coprocessor.RegionTask;
 import com.splicemachine.derby.impl.job.operation.OperationJob;
 import com.splicemachine.derby.impl.job.scheduler.SchedulerPriorities;
-import com.splicemachine.derby.impl.sql.execute.index.IndexTransformer;
 import com.splicemachine.derby.impl.sql.execute.index.IndexTransformer2;
 import com.splicemachine.derby.impl.sql.execute.operations.SpliceBaseOperation;
 import com.splicemachine.derby.metrics.OperationMetric;
 import com.splicemachine.derby.metrics.OperationRuntimeStats;
 import com.splicemachine.derby.utils.SpliceUtils;
 import com.splicemachine.hbase.BufferedRegionScanner;
+import com.splicemachine.hbase.CellUtils;
 import com.splicemachine.hbase.KVPair;
 import com.splicemachine.hbase.writer.CallBuffer;
 import com.splicemachine.hbase.writer.RecordingCallBuffer;
@@ -45,139 +36,132 @@
 import com.splicemachine.utils.SpliceLogUtils;
 import com.splicemachine.utils.SpliceZooKeeperManager;
 import org.apache.derby.iapi.services.io.ArrayUtil;
-import org.apache.hadoop.hbase.KeyValue;
+import org.apache.hadoop.hbase.Cell;
+import org.apache.hadoop.hbase.CellUtil;
 import org.apache.hadoop.hbase.client.Scan;
 import org.apache.hadoop.hbase.coprocessor.RegionCoprocessorEnvironment;
 import org.apache.hadoop.hbase.regionserver.HRegion;
 import org.apache.hadoop.hbase.regionserver.RegionScanner;
 import org.apache.hadoop.hbase.util.Bytes;
 
-import java.io.IOException;
-import java.io.ObjectInput;
-import java.io.ObjectOutput;
-import java.util.Arrays;
-import java.util.List;
-import java.util.concurrent.ExecutionException;
-
 /**
  * @author Scott Fines
- * Created on: 4/5/13
+ *         Created on: 4/5/13
  */
 public class PopulateIndexTask extends ZkTask {
-		private static final long serialVersionUID = 5l;
-		private long operationId;
-		private long statementId;
-		private String transactionId;
-		private long indexConglomId;
-		private long baseConglomId;
-		private int[] mainColToIndexPosMap;
-		private boolean isUnique;
-		private boolean isUniqueWithDuplicateNulls;
-		private BitSet indexedColumns;
-		private BitSet descColumns;
-		private int[] columnOrdering;
-		private int[] format_ids;
-
-		private HRegion region;
-
-		//performance improvement
-		private KVPair mainPair;
-
-		private String xplainSchema; //could be null, if no stats are to be collected
-
-		@SuppressWarnings("UnusedDeclaration")
-		public PopulateIndexTask() { }
-
-		public PopulateIndexTask(String transactionId,
-														 long indexConglomId,
-														 long baseConglomId,
-														 int[] mainColToIndexPosMap,
-														 BitSet indexedColumns,
-														 boolean unique,
-														 boolean uniqueWithDuplicateNulls,
-														 String jobId,
-														 BitSet descColumns,
-														 String xplainSchema,
-														 long statementId,
-														 long operationId,
-														 int[] columnOrdering,
-														 int[] format_ids) {
-				super(jobId, OperationJob.operationTaskPriority,transactionId,false);
-				this.transactionId = transactionId;
-				this.indexConglomId = indexConglomId;
-				this.baseConglomId = baseConglomId;
-				this.mainColToIndexPosMap = mainColToIndexPosMap;
-				this.indexedColumns = indexedColumns;
-				this.descColumns = descColumns;
-				this.isUnique = unique;
-				this.isUniqueWithDuplicateNulls = uniqueWithDuplicateNulls;
-				this.xplainSchema = xplainSchema;
-				this.statementId = statementId;
-				this.operationId = operationId;
-				this.columnOrdering = columnOrdering;
-				this.format_ids = format_ids;
-		}
-
-		@Override
-		public void prepareTask(RegionCoprocessorEnvironment rce, SpliceZooKeeperManager zooKeeper) throws ExecutionException {
-				this.region = rce.getRegion();
-				super.prepareTask(rce, zooKeeper);
-		}
-
-		@Override
-		protected String getTaskType() {
-				return "populateIndexTask";
-		}
-
-		@Override
-		public void writeExternal(ObjectOutput out) throws IOException {
-				super.writeExternal(out);
-				out.writeUTF(transactionId);
-				out.writeLong(indexConglomId);
-				out.writeLong(baseConglomId);
-				out.writeInt(indexedColumns.wlen);
-				ArrayUtil.writeLongArray(out, indexedColumns.bits);
-				ArrayUtil.writeIntArray(out, mainColToIndexPosMap);
-				out.writeBoolean(isUnique);
-				out.writeBoolean(isUniqueWithDuplicateNulls);
-				out.writeInt(descColumns.wlen);
-				ArrayUtil.writeLongArray(out, descColumns.bits);
-				out.writeBoolean(xplainSchema!=null);
-				if(xplainSchema!=null){
-						out.writeUTF(xplainSchema);
-						out.writeLong(statementId);
-						out.writeLong(operationId);
-				}
-				ArrayUtil.writeIntArray(out, columnOrdering);
-				ArrayUtil.writeIntArray(out, format_ids);
-		}
-
-		@Override
-		public void readExternal(ObjectInput in) throws IOException, ClassNotFoundException {
-				super.readExternal(in);
-				transactionId = in.readUTF();
-				indexConglomId = in.readLong();
-				baseConglomId = in.readLong();
-				int numWords = in.readInt();
-				indexedColumns = new BitSet(ArrayUtil.readLongArray(in),numWords);
-				mainColToIndexPosMap = ArrayUtil.readIntArray(in);
-				isUnique = in.readBoolean();
-				isUniqueWithDuplicateNulls = in.readBoolean();
-				numWords = in.readInt();
-				descColumns = new BitSet(ArrayUtil.readLongArray(in),numWords);
-				if(in.readBoolean()){
-						xplainSchema = in.readUTF();
-						statementId = in.readLong();
-						operationId = in.readLong();
-				}
-				columnOrdering = ArrayUtil.readIntArray(in);
-				format_ids = ArrayUtil.readIntArray(in);
-		}
+    private static final long serialVersionUID = 5l;
+    private long operationId;
+    private long statementId;
+    private String transactionId;
+    private long indexConglomId;
+    private long baseConglomId;
+    private int[] mainColToIndexPosMap;
+    private boolean isUnique;
+    private boolean isUniqueWithDuplicateNulls;
+    private BitSet indexedColumns;
+    private BitSet descColumns;
+    private int[] columnOrdering;
+    private int[] format_ids;
+    private HRegion region;
+    //performance improvement
+    private KVPair mainPair;
+    private String xplainSchema; //could be null, if no stats are to be collected
+
+    @SuppressWarnings("UnusedDeclaration")
+    public PopulateIndexTask() {
+    }
+
+    public PopulateIndexTask(String transactionId,
+                             long indexConglomId,
+                             long baseConglomId,
+                             int[] mainColToIndexPosMap,
+                             BitSet indexedColumns,
+                             boolean unique,
+                             boolean uniqueWithDuplicateNulls,
+                             String jobId,
+                             BitSet descColumns,
+                             String xplainSchema,
+                             long statementId,
+                             long operationId,
+                             int[] columnOrdering,
+                             int[] format_ids) {
+        super(jobId, OperationJob.operationTaskPriority, transactionId, false);
+        this.transactionId = transactionId;
+        this.indexConglomId = indexConglomId;
+        this.baseConglomId = baseConglomId;
+        this.mainColToIndexPosMap = mainColToIndexPosMap;
+        this.indexedColumns = indexedColumns;
+        this.descColumns = descColumns;
+        this.isUnique = unique;
+        this.isUniqueWithDuplicateNulls = uniqueWithDuplicateNulls;
+        this.xplainSchema = xplainSchema;
+        this.statementId = statementId;
+        this.operationId = operationId;
+        this.columnOrdering = columnOrdering;
+        this.format_ids = format_ids;
+    }
+
+    @Override
+    public void prepareTask(RegionCoprocessorEnvironment rce, SpliceZooKeeperManager zooKeeper) throws ExecutionException {
+        this.region = rce.getRegion();
+        super.prepareTask(rce, zooKeeper);
+    }
+
+    @Override
+    protected String getTaskType() {
+        return "populateIndexTask";
+    }
+
+    @Override
+    public void writeExternal(ObjectOutput out) throws IOException {
+        super.writeExternal(out);
+        out.writeUTF(transactionId);
+        out.writeLong(indexConglomId);
+        out.writeLong(baseConglomId);
+        out.writeInt(indexedColumns.wlen);
+        ArrayUtil.writeLongArray(out, indexedColumns.bits);
+        ArrayUtil.writeIntArray(out, mainColToIndexPosMap);
+        out.writeBoolean(isUnique);
+        out.writeBoolean(isUniqueWithDuplicateNulls);
+        out.writeInt(descColumns.wlen);
+        ArrayUtil.writeLongArray(out, descColumns.bits);
+        out.writeBoolean(xplainSchema != null);
+        if (xplainSchema != null) {
+            out.writeUTF(xplainSchema);
+            out.writeLong(statementId);
+            out.writeLong(operationId);
+        }
+        ArrayUtil.writeIntArray(out, columnOrdering);
+        ArrayUtil.writeIntArray(out, format_ids);
+    }
+
+    @Override
+    public void readExternal(ObjectInput in) throws IOException, ClassNotFoundException {
+        super.readExternal(in);
+        transactionId = in.readUTF();
+        indexConglomId = in.readLong();
+        baseConglomId = in.readLong();
+        int numWords = in.readInt();
+        indexedColumns = new BitSet(ArrayUtil.readLongArray(in), numWords);
+        mainColToIndexPosMap = ArrayUtil.readIntArray(in);
+        isUnique = in.readBoolean();
+        isUniqueWithDuplicateNulls = in.readBoolean();
+        numWords = in.readInt();
+        descColumns = new BitSet(ArrayUtil.readLongArray(in), numWords);
+        if (in.readBoolean()) {
+            xplainSchema = in.readUTF();
+            statementId = in.readLong();
+            operationId = in.readLong();
+        }
+        columnOrdering = ArrayUtil.readIntArray(in);
+        format_ids = ArrayUtil.readIntArray(in);
+    }
 
     @Override
     public boolean invalidateOnClose() {
         return true;
     }
+
     @Override
     public void doExecute() throws ExecutionException, InterruptedException {
         Scan regionScan = SpliceUtils.createScan(transactionId);
@@ -187,141 +171,133 @@
         regionScan.setCacheBlocks(false);
         regionScan.addColumn(SpliceConstants.DEFAULT_FAMILY_BYTES, SpliceConstants.PACKED_COLUMN_BYTES);
         //need to manually add the SIFilter, because it doesn't get added by region.getScanner(
-        EntryPredicateFilter predicateFilter = new EntryPredicateFilter(indexedColumns, ObjectArrayList.<Predicate>newInstance() ,true);
-        regionScan.setAttribute(SpliceConstants.ENTRY_PREDICATE_LABEL,predicateFilter.toBytes());
-
-				//TODO -sf- disable when stats tracking is disabled
-				MetricFactory metricFactory = xplainSchema!=null? Metrics.samplingMetricFactory(SpliceConstants.sampleTimingSize): Metrics.noOpMetricFactory();
-				long numRecordsRead = 0l;
-				long startTime = System.currentTimeMillis();
-
-				Timer transformationTimer = metricFactory.newTimer();
-				try{
-						//backfill the index with previously committed data
-						RegionScanner sourceScanner = region.getCoprocessorHost().preScannerOpen(regionScan);
-						if(sourceScanner==null)
-								sourceScanner = region.getScanner(regionScan);
-						BufferedRegionScanner brs = new BufferedRegionScanner(region,sourceScanner,regionScan,SpliceConstants.DEFAULT_CACHE_SIZE,metricFactory);
-						RecordingCallBuffer<KVPair> writeBuffer = null;
-						try{
-<<<<<<< HEAD
-								List<Cell> nextRow = Lists.newArrayListWithExpectedSize(mainColToIndexPosMap.length);
-=======
-								List<KeyValue> nextRow = Lists.newArrayListWithExpectedSize(mainColToIndexPosMap.length);
->>>>>>> 6fdfbd18
-								boolean shouldContinue = true;
-								boolean[] ascDescInfo = new boolean[format_ids.length];
-								Arrays.fill(ascDescInfo,true);
-								for(int i=descColumns.nextSetBit(0);i>=0;i=descColumns.nextSetBit(i+1))
-										ascDescInfo[i] = false;
-
-								int[] keyEncodingMap = new int[format_ids.length];
-								Arrays.fill(keyEncodingMap,-1);
-								for(int i=indexedColumns.nextSetBit(0);i>=0;i=indexedColumns.nextSetBit(i+1)){
-										keyEncodingMap[i] = mainColToIndexPosMap[i];
-								}
-								IndexTransformer2 transformer = new IndexTransformer2(isUnique,isUniqueWithDuplicateNulls,null,
-												columnOrdering,
-												format_ids,
-												null,
-												keyEncodingMap,
-												ascDescInfo);
+        EntryPredicateFilter predicateFilter = new EntryPredicateFilter(indexedColumns, ObjectArrayList.<Predicate>newInstance(), true);
+        regionScan.setAttribute(SpliceConstants.ENTRY_PREDICATE_LABEL, predicateFilter.toBytes());
+
+        //TODO -sf- disable when stats tracking is disabled
+        MetricFactory metricFactory = xplainSchema != null ? Metrics.samplingMetricFactory(SpliceConstants.sampleTimingSize) : Metrics.noOpMetricFactory();
+        long numRecordsRead = 0l;
+        long startTime = System.currentTimeMillis();
+
+        Timer transformationTimer = metricFactory.newTimer();
+        try {
+            //backfill the index with previously committed data
+            RegionScanner sourceScanner = region.getCoprocessorHost().preScannerOpen(regionScan);
+            if (sourceScanner == null)
+                sourceScanner = region.getScanner(regionScan);
+            BufferedRegionScanner brs = new BufferedRegionScanner(region, sourceScanner, regionScan, SpliceConstants.DEFAULT_CACHE_SIZE, metricFactory);
+            RecordingCallBuffer<KVPair> writeBuffer = null;
+            try {
+                List<Cell> nextRow = Lists.newArrayListWithExpectedSize(mainColToIndexPosMap.length);
+                boolean shouldContinue = true;
+                boolean[] ascDescInfo = new boolean[format_ids.length];
+                java.util.Arrays.fill(ascDescInfo, true);
+                for (int i = descColumns.nextSetBit(0); i >= 0; i = descColumns.nextSetBit(i + 1))
+                    ascDescInfo[i] = false;
+
+                int[] keyEncodingMap = new int[format_ids.length];
+                java.util.Arrays.fill(keyEncodingMap, -1);
+                for (int i = indexedColumns.nextSetBit(0); i >= 0; i = indexedColumns.nextSetBit(i + 1)) {
+                    keyEncodingMap[i] = mainColToIndexPosMap[i];
+                }
+                IndexTransformer2 transformer = new IndexTransformer2(isUnique, isUniqueWithDuplicateNulls, null,
+                        columnOrdering,
+                        format_ids,
+                        null,
+                        keyEncodingMap,
+                        ascDescInfo);
 //								IndexTransformer transformer =
 //                                        IndexTransformer.newTransformer(indexedColumns,mainColToIndexPosMap,descColumns,
 //                                                isUnique,isUniqueWithDuplicateNulls,columnOrdering,format_ids);
 
-								byte[] indexTableLocation = Bytes.toBytes(Long.toString(indexConglomId));
-								writeBuffer = SpliceDriver.driver().getTableWriter().writeBuffer(indexTableLocation,getTaskStatus().getTransactionId(),metricFactory);
-								try{
-										while(shouldContinue){
-												SpliceBaseOperation.checkInterrupt(numRecordsRead, SpliceConstants.interruptLoopCheck);
-												nextRow.clear();
-												shouldContinue  = brs.nextRaw(nextRow);
-												numRecordsRead++;
-												translateResult(nextRow, transformer, writeBuffer, transformationTimer);
-										}
-								}finally{
-										transformationTimer.startTiming();
-										writeBuffer.flushBuffer();
-										writeBuffer.close();
-										transformationTimer.stopTiming();
-								}
-						}finally{
-								brs.close();
-						}
-
-						reportStats(startTime, brs, writeBuffer, transformationTimer.getTime());
-
-				} catch (IOException e) {
-						SpliceLogUtils.error(LOG, e);
-						throw new ExecutionException(e);
-				} catch (Exception e) {
-						SpliceLogUtils.error(LOG, e);
-						throw new ExecutionException(Throwables.getRootCause(e));
-				}
-		}
-
-		protected void reportStats(long startTime, BufferedRegionScanner brs, RecordingCallBuffer<KVPair> writeBuffer,TimeView manipulationTime) {
-				if(xplainSchema!=null){
-						//record some stats
-						OperationRuntimeStats stats = new OperationRuntimeStats(statementId,operationId, Bytes.toLong(taskId),region.getRegionNameAsString(),12);
-						stats.addMetric(OperationMetric.STOP_TIMESTAMP,System.currentTimeMillis());
-
-						WriteStats writeStats = writeBuffer.getWriteStats();
-						TimeView readTime = brs.getReadTime();
-						stats.addMetric(OperationMetric.START_TIMESTAMP,startTime);
-						stats.addMetric(OperationMetric.TASK_QUEUE_WAIT_WALL_TIME,waitTimeNs);
-						stats.addMetric(OperationMetric.OUTPUT_ROWS,writeStats.getRowsWritten());
-						stats.addMetric(OperationMetric.TOTAL_WALL_TIME, manipulationTime.getWallClockTime()+readTime.getWallClockTime());
-						stats.addMetric(OperationMetric.TOTAL_CPU_TIME, manipulationTime.getCpuTime()+readTime.getCpuTime());
-						stats.addMetric(OperationMetric.TOTAL_USER_TIME,manipulationTime.getUserTime()+readTime.getUserTime());
-
-						stats.addMetric(OperationMetric.LOCAL_SCAN_BYTES,brs.getBytesVisited());
-						stats.addMetric(OperationMetric.LOCAL_SCAN_ROWS,brs.getRowsVisited());
-						stats.addMetric(OperationMetric.LOCAL_SCAN_WALL_TIME, readTime.getWallClockTime());
-						stats.addMetric(OperationMetric.LOCAL_SCAN_CPU_TIME,readTime.getCpuTime());
-						stats.addMetric(OperationMetric.LOCAL_SCAN_USER_TIME,readTime.getUserTime());
-
-						stats.addMetric(OperationMetric.PROCESSING_WALL_TIME, manipulationTime.getWallClockTime());
-						stats.addMetric(OperationMetric.PROCESSING_CPU_TIME,manipulationTime.getCpuTime());
-						stats.addMetric(OperationMetric.PROCESSING_USER_TIME,manipulationTime.getUserTime());
-
-						OperationRuntimeStats.addWriteStats(writeStats,stats);
-
-						SpliceDriver.driver().getTaskReporter().report(xplainSchema,stats);
-				}
-		}
-
-<<<<<<< HEAD
-		private void translateResult(List<Cell> result,
-=======
-		private void translateResult(List<KeyValue> result,
->>>>>>> 6fdfbd18
+                byte[] indexTableLocation = Bytes.toBytes(Long.toString(indexConglomId));
+                writeBuffer = SpliceDriver.driver().getTableWriter().writeBuffer(indexTableLocation, getTaskStatus().getTransactionId(), metricFactory);
+                try {
+                    while (shouldContinue) {
+                        SpliceBaseOperation.checkInterrupt(numRecordsRead, SpliceConstants.interruptLoopCheck);
+                        nextRow.clear();
+                        shouldContinue = brs.nextRaw(nextRow);
+                        numRecordsRead++;
+                        translateResult(nextRow, transformer, writeBuffer, transformationTimer);
+                    }
+                } finally {
+                    transformationTimer.startTiming();
+                    writeBuffer.flushBuffer();
+                    writeBuffer.close();
+                    transformationTimer.stopTiming();
+                }
+            } finally {
+                brs.close();
+            }
+
+            reportStats(startTime, brs, writeBuffer, transformationTimer.getTime());
+
+        } catch (IOException e) {
+            SpliceLogUtils.error(LOG, e);
+            throw new ExecutionException(e);
+        } catch (Exception e) {
+            SpliceLogUtils.error(LOG, e);
+            throw new ExecutionException(Throwables.getRootCause(e));
+        }
+    }
+
+    protected void reportStats(long startTime, BufferedRegionScanner brs, RecordingCallBuffer<KVPair> writeBuffer, TimeView manipulationTime) {
+        if (xplainSchema != null) {
+            //record some stats
+            OperationRuntimeStats stats = new OperationRuntimeStats(statementId, operationId, Bytes.toLong(taskId), region.getRegionNameAsString(), 12);
+            stats.addMetric(OperationMetric.STOP_TIMESTAMP, System.currentTimeMillis());
+
+            WriteStats writeStats = writeBuffer.getWriteStats();
+            TimeView readTime = brs.getReadTime();
+            stats.addMetric(OperationMetric.START_TIMESTAMP, startTime);
+            stats.addMetric(OperationMetric.TASK_QUEUE_WAIT_WALL_TIME, waitTimeNs);
+            stats.addMetric(OperationMetric.OUTPUT_ROWS, writeStats.getRowsWritten());
+            stats.addMetric(OperationMetric.TOTAL_WALL_TIME, manipulationTime.getWallClockTime() + readTime.getWallClockTime());
+            stats.addMetric(OperationMetric.TOTAL_CPU_TIME, manipulationTime.getCpuTime() + readTime.getCpuTime());
+            stats.addMetric(OperationMetric.TOTAL_USER_TIME, manipulationTime.getUserTime() + readTime.getUserTime());
+
+            stats.addMetric(OperationMetric.LOCAL_SCAN_BYTES, brs.getBytesVisited());
+            stats.addMetric(OperationMetric.LOCAL_SCAN_ROWS, brs.getRowsVisited());
+            stats.addMetric(OperationMetric.LOCAL_SCAN_WALL_TIME, readTime.getWallClockTime());
+            stats.addMetric(OperationMetric.LOCAL_SCAN_CPU_TIME, readTime.getCpuTime());
+            stats.addMetric(OperationMetric.LOCAL_SCAN_USER_TIME, readTime.getUserTime());
+
+            stats.addMetric(OperationMetric.PROCESSING_WALL_TIME, manipulationTime.getWallClockTime());
+            stats.addMetric(OperationMetric.PROCESSING_CPU_TIME, manipulationTime.getCpuTime());
+            stats.addMetric(OperationMetric.PROCESSING_USER_TIME, manipulationTime.getUserTime());
+
+            OperationRuntimeStats.addWriteStats(writeStats, stats);
+
+            SpliceDriver.driver().getTaskReporter().report(xplainSchema, stats);
+        }
+    }
+
+    private void translateResult(List<Cell> result,
                                  IndexTransformer2 transformer,
                                  CallBuffer<KVPair> writeBuffer,
-																 Timer manipulationTimer) throws Exception {
-				//we know that there is only one KeyValue for each row
-				manipulationTimer.startTiming();
-				for(Cell kv:result){
-						//ignore SI CF
-						if(!CellUtils.singleMatchingQualifier(kv, SIConstants.PACKED_COLUMN_BYTES))
-								continue;
-						byte[] row = CellUtil.cloneRow(kv);
-						byte[] data = CellUtil.cloneValue(kv);
-						if(mainPair==null)
-								mainPair = new KVPair();
-						mainPair.setKey(row);
-						mainPair.setValue(data);
-						KVPair pair = transformer.translate(mainPair);
-
-						writeBuffer.add(pair);
-				}
-				manipulationTimer.tick(1);
-		}
-
-		@Override
-		public int getPriority() {
-				return SchedulerPriorities.INSTANCE.getBasePriority(PopulateIndexTask.class);
-		}
+                                 Timer manipulationTimer) throws Exception {
+        //we know that there is only one Cell for each row
+        manipulationTimer.startTiming();
+        for (Cell kv : result) {
+            //ignore SI CF
+            if (!CellUtils.singleMatchingQualifier(kv, SIConstants.PACKED_COLUMN_BYTES))
+                continue;
+            byte[] row = CellUtil.cloneRow(kv);
+            byte[] data = CellUtil.cloneValue(kv);
+            if (mainPair == null)
+                mainPair = new KVPair();
+            mainPair.setKey(row);
+            mainPair.setValue(data);
+            KVPair pair = transformer.translate(mainPair);
+
+            writeBuffer.add(pair);
+        }
+        manipulationTimer.tick(1);
+    }
+
+    @Override
+    public int getPriority() {
+        return SchedulerPriorities.INSTANCE.getBasePriority(PopulateIndexTask.class);
+    }
 
 }