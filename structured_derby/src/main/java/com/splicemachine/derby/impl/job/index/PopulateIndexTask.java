package com.splicemachine.derby.impl.job.index;

import java.io.IOException;
import java.io.ObjectInput;
import java.io.ObjectOutput;
import java.util.List;
import java.util.concurrent.ExecutionException;

import com.carrotsearch.hppc.BitSet;
import com.carrotsearch.hppc.ObjectArrayList;
import com.google.common.base.Throwables;
import com.google.common.collect.Lists;
import com.splicemachine.constants.SIConstants;
import com.splicemachine.constants.SpliceConstants;
import com.splicemachine.derby.hbase.SpliceDriver;
import com.splicemachine.derby.impl.job.ZkTask;
import com.splicemachine.derby.impl.job.operation.OperationJob;
import com.splicemachine.derby.impl.job.scheduler.SchedulerPriorities;
import com.splicemachine.derby.impl.sql.execute.index.IndexTransformer2;
import com.splicemachine.derby.impl.sql.execute.operations.SpliceBaseOperation;
import com.splicemachine.derby.metrics.OperationMetric;
import com.splicemachine.derby.metrics.OperationRuntimeStats;
import com.splicemachine.derby.utils.SpliceUtils;
import com.splicemachine.hbase.BufferedRegionScanner;
import com.splicemachine.hbase.CellUtils;
import com.splicemachine.hbase.KVPair;
import com.splicemachine.hbase.MeasuredRegionScanner;
import com.splicemachine.hbase.ReadAheadRegionScanner;
import com.splicemachine.hbase.writer.CallBuffer;
import com.splicemachine.hbase.writer.RecordingCallBuffer;
import com.splicemachine.hbase.writer.WriteStats;
import com.splicemachine.stats.MetricFactory;
import com.splicemachine.stats.Metrics;
import com.splicemachine.stats.TimeView;
import com.splicemachine.stats.Timer;
import com.splicemachine.storage.EntryPredicateFilter;
import com.splicemachine.storage.Predicate;
import com.splicemachine.utils.SpliceLogUtils;
import com.splicemachine.utils.SpliceZooKeeperManager;
import org.apache.derby.iapi.services.io.ArrayUtil;
import org.apache.hadoop.hbase.Cell;
import org.apache.hadoop.hbase.CellUtil;
import org.apache.hadoop.hbase.client.Scan;
import org.apache.hadoop.hbase.coprocessor.RegionCoprocessorEnvironment;
import org.apache.hadoop.hbase.regionserver.HRegion;
import org.apache.hadoop.hbase.regionserver.RegionScanner;
import org.apache.hadoop.hbase.util.Bytes;

/**
 * @author Scott Fines
 *         Created on: 4/5/13
 */
public class PopulateIndexTask extends ZkTask {
    private static final long serialVersionUID = 5l;
    private long operationId;
    private long statementId;
    private String transactionId;
    private long indexConglomId;
    private long baseConglomId;
    private int[] mainColToIndexPosMap;
    private boolean isUnique;
    private boolean isUniqueWithDuplicateNulls;
    private BitSet indexedColumns;
    private BitSet descColumns;
    private int[] columnOrdering;
    private int[] format_ids;
    private HRegion region;
    //performance improvement
    private KVPair mainPair;
    private String xplainSchema; //could be null, if no stats are to be collected

    @SuppressWarnings("UnusedDeclaration")
    public PopulateIndexTask() {
    }

    public PopulateIndexTask(String transactionId,
                             long indexConglomId,
                             long baseConglomId,
                             int[] mainColToIndexPosMap,
                             BitSet indexedColumns,
                             boolean unique,
                             boolean uniqueWithDuplicateNulls,
                             String jobId,
                             BitSet descColumns,
                             String xplainSchema,
                             long statementId,
                             long operationId,
                             int[] columnOrdering,
                             int[] format_ids) {
        super(jobId, OperationJob.operationTaskPriority, transactionId, false);
        this.transactionId = transactionId;
        this.indexConglomId = indexConglomId;
        this.baseConglomId = baseConglomId;
        this.mainColToIndexPosMap = mainColToIndexPosMap;
        this.indexedColumns = indexedColumns;
        this.descColumns = descColumns;
        this.isUnique = unique;
        this.isUniqueWithDuplicateNulls = uniqueWithDuplicateNulls;
        this.xplainSchema = xplainSchema;
        this.statementId = statementId;
        this.operationId = operationId;
        this.columnOrdering = columnOrdering;
        this.format_ids = format_ids;
    }

    @Override
    public void prepareTask(RegionCoprocessorEnvironment rce, SpliceZooKeeperManager zooKeeper) throws ExecutionException {
        this.region = rce.getRegion();
        super.prepareTask(rce, zooKeeper);
    }

    @Override
    protected String getTaskType() {
        return "populateIndexTask";
    }

    @Override
    public void writeExternal(ObjectOutput out) throws IOException {
        super.writeExternal(out);
        out.writeUTF(transactionId);
        out.writeLong(indexConglomId);
        out.writeLong(baseConglomId);
        out.writeInt(indexedColumns.wlen);
        ArrayUtil.writeLongArray(out, indexedColumns.bits);
        ArrayUtil.writeIntArray(out, mainColToIndexPosMap);
        out.writeBoolean(isUnique);
        out.writeBoolean(isUniqueWithDuplicateNulls);
        out.writeInt(descColumns.wlen);
        ArrayUtil.writeLongArray(out, descColumns.bits);
        out.writeBoolean(xplainSchema != null);
        if (xplainSchema != null) {
            out.writeUTF(xplainSchema);
            out.writeLong(statementId);
            out.writeLong(operationId);
        }
        ArrayUtil.writeIntArray(out, columnOrdering);
        ArrayUtil.writeIntArray(out, format_ids);
    }

    @Override
    public void readExternal(ObjectInput in) throws IOException, ClassNotFoundException {
        super.readExternal(in);
        transactionId = in.readUTF();
        indexConglomId = in.readLong();
        baseConglomId = in.readLong();
        int numWords = in.readInt();
        indexedColumns = new BitSet(ArrayUtil.readLongArray(in), numWords);
        mainColToIndexPosMap = ArrayUtil.readIntArray(in);
        isUnique = in.readBoolean();
        isUniqueWithDuplicateNulls = in.readBoolean();
        numWords = in.readInt();
        descColumns = new BitSet(ArrayUtil.readLongArray(in), numWords);
        if (in.readBoolean()) {
            xplainSchema = in.readUTF();
            statementId = in.readLong();
            operationId = in.readLong();
        }
        columnOrdering = ArrayUtil.readIntArray(in);
        format_ids = ArrayUtil.readIntArray(in);
    }

    @Override
    public boolean invalidateOnClose() {
        return true;
    }

    @Override
    public void doExecute() throws ExecutionException, InterruptedException {
        Scan regionScan = SpliceUtils.createScan(transactionId);
        regionScan.setCaching(SpliceConstants.DEFAULT_CACHE_SIZE);
        regionScan.setStartRow(region.getStartKey());
        regionScan.setStopRow(region.getEndKey());
        regionScan.setCacheBlocks(false);
        regionScan.addColumn(SpliceConstants.DEFAULT_FAMILY_BYTES, SpliceConstants.PACKED_COLUMN_BYTES);
        //need to manually add the SIFilter, because it doesn't get added by region.getScanner(
        EntryPredicateFilter predicateFilter = new EntryPredicateFilter(indexedColumns, ObjectArrayList.<Predicate>newInstance(), true);
        regionScan.setAttribute(SpliceConstants.ENTRY_PREDICATE_LABEL, predicateFilter.toBytes());

        //TODO -sf- disable when stats tracking is disabled
        MetricFactory metricFactory = xplainSchema != null ? Metrics.samplingMetricFactory(SpliceConstants.sampleTimingSize) : Metrics.noOpMetricFactory();
        long numRecordsRead = 0l;
        long startTime = System.currentTimeMillis();

<<<<<<< HEAD
        Timer transformationTimer = metricFactory.newTimer();
        try {
            //backfill the index with previously committed data
            RegionScanner sourceScanner = region.getCoprocessorHost().preScannerOpen(regionScan);
            if (sourceScanner == null)
                sourceScanner = region.getScanner(regionScan);
            BufferedRegionScanner brs = new BufferedRegionScanner(region, sourceScanner, regionScan, SpliceConstants.DEFAULT_CACHE_SIZE, metricFactory);
            RecordingCallBuffer<KVPair> writeBuffer = null;
            try {
                List<Cell> nextRow = Lists.newArrayListWithExpectedSize(mainColToIndexPosMap.length);
                boolean shouldContinue = true;
                boolean[] ascDescInfo = new boolean[format_ids.length];
                java.util.Arrays.fill(ascDescInfo, true);
                for (int i = descColumns.nextSetBit(0); i >= 0; i = descColumns.nextSetBit(i + 1))
                    ascDescInfo[i] = false;
=======
				Timer transformationTimer = metricFactory.newTimer();
				try{
						//backfill the index with previously committed data
						RegionScanner sourceScanner = region.getCoprocessorHost().preScannerOpen(regionScan);
						if(sourceScanner==null)
								sourceScanner = region.getScanner(regionScan);

						MeasuredRegionScanner brs = SpliceConstants.useReadAheadScanner? new ReadAheadRegionScanner(region, SpliceConstants.DEFAULT_CACHE_SIZE, sourceScanner,metricFactory)
										: new BufferedRegionScanner(region,sourceScanner,regionScan,SpliceConstants.DEFAULT_CACHE_SIZE,SpliceConstants.DEFAULT_CACHE_SIZE,metricFactory);

						RecordingCallBuffer<KVPair> writeBuffer = null;
						try{
								List<KeyValue> nextRow = Lists.newArrayListWithExpectedSize(mainColToIndexPosMap.length);
								boolean shouldContinue = true;
								boolean[] ascDescInfo = new boolean[format_ids.length];
								Arrays.fill(ascDescInfo,true);
								for(int i=descColumns.nextSetBit(0);i>=0;i=descColumns.nextSetBit(i+1))
										ascDescInfo[i] = false;
>>>>>>> b32c3000

                int[] keyEncodingMap = new int[format_ids.length];
                java.util.Arrays.fill(keyEncodingMap, -1);
                for (int i = indexedColumns.nextSetBit(0); i >= 0; i = indexedColumns.nextSetBit(i + 1)) {
                    keyEncodingMap[i] = mainColToIndexPosMap[i];
                }
                IndexTransformer2 transformer = new IndexTransformer2(isUnique, isUniqueWithDuplicateNulls, null,
                        columnOrdering,
                        format_ids,
                        null,
                        keyEncodingMap,
                        ascDescInfo);
//								IndexTransformer transformer =
//                                        IndexTransformer.newTransformer(indexedColumns,mainColToIndexPosMap,descColumns,
//                                                isUnique,isUniqueWithDuplicateNulls,columnOrdering,format_ids);

                byte[] indexTableLocation = Bytes.toBytes(Long.toString(indexConglomId));
                writeBuffer = SpliceDriver.driver().getTableWriter().writeBuffer(indexTableLocation, getTaskStatus().getTransactionId(), metricFactory);
                try {
                    while (shouldContinue) {
                        SpliceBaseOperation.checkInterrupt(numRecordsRead, SpliceConstants.interruptLoopCheck);
                        nextRow.clear();
                        shouldContinue = brs.nextRaw(nextRow);
                        numRecordsRead++;
                        translateResult(nextRow, transformer, writeBuffer, transformationTimer);
                    }
                } finally {
                    transformationTimer.startTiming();
                    writeBuffer.flushBuffer();
                    writeBuffer.close();
                    transformationTimer.stopTiming();
                }
            } finally {
                brs.close();
            }

            reportStats(startTime, brs, writeBuffer, transformationTimer.getTime());

        } catch (IOException e) {
            SpliceLogUtils.error(LOG, e);
            throw new ExecutionException(e);
        } catch (Exception e) {
            SpliceLogUtils.error(LOG, e);
            throw new ExecutionException(Throwables.getRootCause(e));
        }
    }

<<<<<<< HEAD
    protected void reportStats(long startTime, BufferedRegionScanner brs, RecordingCallBuffer<KVPair> writeBuffer, TimeView manipulationTime) {
        if (xplainSchema != null) {
            //record some stats
            OperationRuntimeStats stats = new OperationRuntimeStats(statementId, operationId, Bytes.toLong(taskId), region.getRegionNameAsString(), 12);
            stats.addMetric(OperationMetric.STOP_TIMESTAMP, System.currentTimeMillis());
=======
		protected void reportStats(long startTime, MeasuredRegionScanner brs, RecordingCallBuffer<KVPair> writeBuffer,TimeView manipulationTime) {
				if(xplainSchema!=null){
						//record some stats
						OperationRuntimeStats stats = new OperationRuntimeStats(statementId,operationId, Bytes.toLong(taskId),region.getRegionNameAsString(),12);
						stats.addMetric(OperationMetric.STOP_TIMESTAMP,System.currentTimeMillis());
>>>>>>> b32c3000

            WriteStats writeStats = writeBuffer.getWriteStats();
            TimeView readTime = brs.getReadTime();
            stats.addMetric(OperationMetric.START_TIMESTAMP, startTime);
            stats.addMetric(OperationMetric.TASK_QUEUE_WAIT_WALL_TIME, waitTimeNs);
            stats.addMetric(OperationMetric.OUTPUT_ROWS, writeStats.getRowsWritten());
            stats.addMetric(OperationMetric.TOTAL_WALL_TIME, manipulationTime.getWallClockTime() + readTime.getWallClockTime());
            stats.addMetric(OperationMetric.TOTAL_CPU_TIME, manipulationTime.getCpuTime() + readTime.getCpuTime());
            stats.addMetric(OperationMetric.TOTAL_USER_TIME, manipulationTime.getUserTime() + readTime.getUserTime());

            stats.addMetric(OperationMetric.LOCAL_SCAN_BYTES, brs.getBytesVisited());
            stats.addMetric(OperationMetric.LOCAL_SCAN_ROWS, brs.getRowsVisited());
            stats.addMetric(OperationMetric.LOCAL_SCAN_WALL_TIME, readTime.getWallClockTime());
            stats.addMetric(OperationMetric.LOCAL_SCAN_CPU_TIME, readTime.getCpuTime());
            stats.addMetric(OperationMetric.LOCAL_SCAN_USER_TIME, readTime.getUserTime());

            stats.addMetric(OperationMetric.PROCESSING_WALL_TIME, manipulationTime.getWallClockTime());
            stats.addMetric(OperationMetric.PROCESSING_CPU_TIME, manipulationTime.getCpuTime());
            stats.addMetric(OperationMetric.PROCESSING_USER_TIME, manipulationTime.getUserTime());

            OperationRuntimeStats.addWriteStats(writeStats, stats);

            SpliceDriver.driver().getTaskReporter().report(xplainSchema, stats);
        }
    }

    private void translateResult(List<Cell> result,
                                 IndexTransformer2 transformer,
                                 CallBuffer<KVPair> writeBuffer,
                                 Timer manipulationTimer) throws Exception {
        //we know that there is only one Cell for each row
        manipulationTimer.startTiming();
        for (Cell kv : result) {
            //ignore SI CF
            if (!CellUtils.singleMatchingQualifier(kv, SIConstants.PACKED_COLUMN_BYTES))
                continue;
            byte[] row = CellUtil.cloneRow(kv);
            byte[] data = CellUtil.cloneValue(kv);
            if (mainPair == null)
                mainPair = new KVPair();
            mainPair.setKey(row);
            mainPair.setValue(data);
            KVPair pair = transformer.translate(mainPair);

            writeBuffer.add(pair);
        }
        manipulationTimer.tick(1);
    }

    @Override
    public int getPriority() {
        return SchedulerPriorities.INSTANCE.getBasePriority(PopulateIndexTask.class);
    }

}<|MERGE_RESOLUTION|>--- conflicted
+++ resolved
@@ -181,14 +181,14 @@
         long numRecordsRead = 0l;
         long startTime = System.currentTimeMillis();
 
-<<<<<<< HEAD
         Timer transformationTimer = metricFactory.newTimer();
         try {
             //backfill the index with previously committed data
             RegionScanner sourceScanner = region.getCoprocessorHost().preScannerOpen(regionScan);
             if (sourceScanner == null)
                 sourceScanner = region.getScanner(regionScan);
-            BufferedRegionScanner brs = new BufferedRegionScanner(region, sourceScanner, regionScan, SpliceConstants.DEFAULT_CACHE_SIZE, metricFactory);
+            MeasuredRegionScanner brs = SpliceConstants.useReadAheadScanner? new ReadAheadRegionScanner(region, SpliceConstants.DEFAULT_CACHE_SIZE, sourceScanner,metricFactory)
+               : new BufferedRegionScanner(region,sourceScanner,regionScan,SpliceConstants.DEFAULT_CACHE_SIZE,SpliceConstants.DEFAULT_CACHE_SIZE,metricFactory);
             RecordingCallBuffer<KVPair> writeBuffer = null;
             try {
                 List<Cell> nextRow = Lists.newArrayListWithExpectedSize(mainColToIndexPosMap.length);
@@ -197,27 +197,6 @@
                 java.util.Arrays.fill(ascDescInfo, true);
                 for (int i = descColumns.nextSetBit(0); i >= 0; i = descColumns.nextSetBit(i + 1))
                     ascDescInfo[i] = false;
-=======
-				Timer transformationTimer = metricFactory.newTimer();
-				try{
-						//backfill the index with previously committed data
-						RegionScanner sourceScanner = region.getCoprocessorHost().preScannerOpen(regionScan);
-						if(sourceScanner==null)
-								sourceScanner = region.getScanner(regionScan);
-
-						MeasuredRegionScanner brs = SpliceConstants.useReadAheadScanner? new ReadAheadRegionScanner(region, SpliceConstants.DEFAULT_CACHE_SIZE, sourceScanner,metricFactory)
-										: new BufferedRegionScanner(region,sourceScanner,regionScan,SpliceConstants.DEFAULT_CACHE_SIZE,SpliceConstants.DEFAULT_CACHE_SIZE,metricFactory);
-
-						RecordingCallBuffer<KVPair> writeBuffer = null;
-						try{
-								List<KeyValue> nextRow = Lists.newArrayListWithExpectedSize(mainColToIndexPosMap.length);
-								boolean shouldContinue = true;
-								boolean[] ascDescInfo = new boolean[format_ids.length];
-								Arrays.fill(ascDescInfo,true);
-								for(int i=descColumns.nextSetBit(0);i>=0;i=descColumns.nextSetBit(i+1))
-										ascDescInfo[i] = false;
->>>>>>> b32c3000
-
                 int[] keyEncodingMap = new int[format_ids.length];
                 java.util.Arrays.fill(keyEncodingMap, -1);
                 for (int i = indexedColumns.nextSetBit(0); i >= 0; i = indexedColumns.nextSetBit(i + 1)) {
@@ -264,20 +243,11 @@
         }
     }
 
-<<<<<<< HEAD
-    protected void reportStats(long startTime, BufferedRegionScanner brs, RecordingCallBuffer<KVPair> writeBuffer, TimeView manipulationTime) {
+    protected void reportStats(long startTime, MeasuredRegionScanner brs, RecordingCallBuffer<KVPair> writeBuffer, TimeView manipulationTime) {
         if (xplainSchema != null) {
             //record some stats
             OperationRuntimeStats stats = new OperationRuntimeStats(statementId, operationId, Bytes.toLong(taskId), region.getRegionNameAsString(), 12);
             stats.addMetric(OperationMetric.STOP_TIMESTAMP, System.currentTimeMillis());
-=======
-		protected void reportStats(long startTime, MeasuredRegionScanner brs, RecordingCallBuffer<KVPair> writeBuffer,TimeView manipulationTime) {
-				if(xplainSchema!=null){
-						//record some stats
-						OperationRuntimeStats stats = new OperationRuntimeStats(statementId,operationId, Bytes.toLong(taskId),region.getRegionNameAsString(),12);
-						stats.addMetric(OperationMetric.STOP_TIMESTAMP,System.currentTimeMillis());
->>>>>>> b32c3000
-
             WriteStats writeStats = writeBuffer.getWriteStats();
             TimeView readTime = brs.getReadTime();
             stats.addMetric(OperationMetric.START_TIMESTAMP, startTime);
