package com.splicemachine.derby.utils;

import java.io.IOException;
import java.util.Comparator;

import com.carrotsearch.hppc.BitSet;
import com.carrotsearch.hppc.ObjectArrayList;
import com.splicemachine.constants.bytes.BytesUtil;
import com.splicemachine.derby.impl.sql.execute.operations.QualifierUtils;
import com.splicemachine.derby.utils.marshall.RowMarshaller;
import com.splicemachine.encoding.Encoding;
import com.splicemachine.storage.*;

import org.apache.derby.iapi.error.StandardException;
import org.apache.derby.iapi.services.io.FormatableBitSet;
import org.apache.derby.iapi.services.io.StoredFormatIds;
import org.apache.derby.iapi.store.access.Qualifier;
import org.apache.derby.iapi.store.access.ScanController;
import org.apache.derby.iapi.types.DataValueDescriptor;
import org.apache.derby.iapi.types.DataValueFactory;
import org.apache.hadoop.hbase.HConstants;
import org.apache.hadoop.hbase.client.Scan;
import org.apache.hadoop.hbase.filter.CompareFilter;
import org.apache.hadoop.hbase.filter.Filter;
import org.apache.hadoop.hbase.filter.FilterList;
import org.apache.hadoop.hbase.filter.SingleColumnValueFilter;

import com.splicemachine.constants.SpliceConstants;
import com.splicemachine.hbase.filter.ColumnNullableFilter;

import org.apache.hadoop.hbase.util.Pair;

/**
 * Utility methods and classes related to building HBase Scans
 * @author jessiezhang
 * @author johnleach
 * @author Scott Fines
 * Created: 1/24/13 10:50 AM
 */
public class Scans extends SpliceUtils {
		private static Comparator<? super Qualifier> qualifierComparator = new Comparator<Qualifier>() {
				@Override
				public int compare(Qualifier o1, Qualifier o2) {
						if(o1==null){
								if(o2==null) return 0;
								return -1;
						}
						else if(o2==null) return 1;
						else
								return o1.getColumnId() - o2.getColumnId();

				}
		};

		private Scans(){} //can't construct me



		/**
		 * Builds a correct scan to scan the range of a table which has the prefix specified by {@code prefix}.
		 *
		 * In essence, this creates a start key which is the prefix, and an end key which is a lexicographic
		 * increment of the prefix, so that all data which is lexicographically between those values will
		 * be returned by the scan.
		 *
		 * @param prefix the prefix to search
		 * @param transactionId the transaction ID
		 * @return a transactionally-aware Scan which will scan all keys stored lexicographically between
		 * {@code prefix} and the lexicographic increment of {@code prefix}
		 * @throws IOException if {@code prefix} is unable to be correctly converted into a byte[]
		 */
		public static Scan buildPrefixRangeScan(DataValueDescriptor prefix,String transactionId) throws IOException {
				try {
						byte[] start = DerbyBytesUtil.generateBeginKeyForTemp(prefix);
						byte[] finish = BytesUtil.unsignedCopyAndIncrement(start);
						return newScan(start,finish,transactionId);
				} catch (StandardException e) {
						throw new IOException(e);
				}
		}

		/**
		 * Builds a correct scan to scan the range of a table which has the prefix specified by {@code prefix}.
		 *
		 * In essence, this creates a start key which is the prefix, and an end key which is a lexicographic
		 * increment of the prefix, so that all data which is lexicographically between those values will
		 * be returned by the scan.
		 *
		 * @param prefix the prefix to search
		 * @param transactionId the transaction ID
		 * @return a transactionally-aware Scan which will scan all keys stored lexicographically between
		 * {@code prefix} and the lexicographic increment of {@code prefix}
		 * @throws IOException if {@code prefix} is unable to be correctly converted into a byte[]
		 */
		public static Scan buildPrefixRangeScan(byte[] prefix,String transactionId) throws IOException {
				byte[] start = new byte[prefix.length];
				System.arraycopy(prefix,0,start,0,start.length);

				byte[] finish = BytesUtil.unsignedCopyAndIncrement(start);
				return newScan(start,finish,transactionId);
		}

		/**
		 * Convenience utility for calling {@link #newScan(byte[], byte[], String, int)} when
		 * the Default cache size is acceptable and the transactionID is a string.
		 *
		 * @param start the start row of the scan
		 * @param finish the stop row of the scan
		 * @param transactionID the transactionID.
		 * @return a transactionally-aware scan constructed with {@link #DEFAULT_CACHE_SIZE}
		 */
		public static Scan newScan(byte[] start, byte[] finish, String transactionID) {
				return newScan(start, finish, transactionID, DEFAULT_CACHE_SIZE);
		}
		/**
		 * Constructs a new Scan from the specified start and stop rows, and adds transaction information
		 * correctly.
		 *
		 * @param startRow the start of the scan
		 * @param stopRow the end of the scan
		 * @param transactionId the transaction id for the scan
		 * @param caching the number of rows to cache.
		 * @return a correctly constructed, transactionally-aware scan.
		 */
		public static Scan newScan(byte[] startRow, byte[] stopRow,
															 String transactionId, int caching) {
				Scan scan = SpliceUtils.createScan(transactionId);
				scan.setCaching(caching);
				scan.setStartRow(startRow);
				scan.setStopRow(stopRow);
				scan.addFamily(SpliceConstants.DEFAULT_FAMILY_BYTES);
				return scan;
		}

		/**
		 * Builds a Scan from qualified starts and stops.
		 *
		 * This method does the following:
		 *
		 * 1. builds a basic scan with {@link #DEFAULT_CACHE_SIZE} and attaches transaction information to it.
		 * 2. Constructs start and stop keys for the scan based on {@code startKeyValue} and {@code stopKeyValue},
		 * according to the following rules:
		 * 		A. if {@code startKeyValue ==null}, then set "" as the start of the scan
		 * 	 	B. if {@code startKeyValue !=null}, then serialize the startKeyValue into a start key and set that.
		 * 	 	C. if {@code stopKeyValue ==null}, then set "" as the end of the scan
		 * 	 	D. if {@code stopKeyValue !=null}, then serialize the stopKeyValue into a stop key and set that.
		 * 3. Construct startKeyFilters as necessary, according to the rules defined in
		 * {@link #buildKeyFilter(org.apache.derby.iapi.types.DataValueDescriptor[],
		 * 												int, org.apache.derby.iapi.store.access.Qualifier[][])}
		 *
		 *
		 * @param startKeyValue the start of the scan, or {@code null} if a full table scan is desired
		 * @param startSearchOperator the operator for the start. Can be any of
		 * {@link org.apache.derby.iapi.store.access.ScanController#GT}, {@link org.apache.derby.iapi.store.access.ScanController#GE}, {@link org.apache.derby.iapi.store.access.ScanController#NA}
		 * @param stopKeyValue the stop of the scan, or {@code null} if a full table scan is desired.
		 * @param stopSearchOperator the operator for the stop. Can be any of
		 * {@link org.apache.derby.iapi.store.access.ScanController#GT}, {@link org.apache.derby.iapi.store.access.ScanController#GE}, {@link org.apache.derby.iapi.store.access.ScanController#NA}
		 * @param qualifiers scan qualifiers to use. This is used to construct equality filters to reduce
		 *                   the amount of data returned.
		 * @param sortOrder a sort order to use in how data is to be searched, or {@code null} if the default sort is used.
		 * @param scanColumnList a bitset determining which columns should be returned by the scan.
		 * @param transactionId the transactionId to use
		 * @return a transactionally aware scan from {@code startKeyValue} to {@code stopKeyValue}, with appropriate
		 * filters aas specified by {@code qualifiers}
		 * @throws IOException if {@code startKeyValue}, {@code stopKeyValue}, or {@code qualifiers} is unable to be
		 * properly serialized into a byte[].
		 */
		public static Scan setupScan(DataValueDescriptor[] startKeyValue, int startSearchOperator,
<<<<<<< HEAD
                                     DataValueDescriptor[] stopKeyValue, int stopSearchOperator,
                                     Qualifier[][] qualifiers,
                                     boolean[] sortOrder,
                                     FormatableBitSet scanColumnList,
                                     String transactionId,boolean sameStartStopPosition,
                                     int[] formatIds, int[] columnOrdering, DataValueFactory dataValueFactory) throws StandardException {
            Scan scan = SpliceUtils.createScan(transactionId, scanColumnList!=null);
=======
																 DataValueDescriptor[] stopKeyValue, int stopSearchOperator,
																 Qualifier[][] qualifiers,
																 boolean[] sortOrder,
																 FormatableBitSet scanColumnList,
																 String transactionId,boolean sameStartStopPosition, 
																 int[] formatIds, int[] columnOrdering, DataValueFactory dataValueFactory) throws StandardException {
				Scan scan = SpliceUtils.createScan(transactionId);
>>>>>>> f951c5e0
				scan.setCaching(DEFAULT_CACHE_SIZE);
				try{
						attachScanKeys(scan, startKeyValue, startSearchOperator,
										stopKeyValue, stopSearchOperator,
										qualifiers, scanColumnList, sortOrder,sameStartStopPosition, formatIds, columnOrdering, dataValueFactory);

						buildPredicateFilter(startKeyValue, startSearchOperator, qualifiers, scanColumnList, columnOrdering, formatIds, scan);
				}catch(IOException e){
						throw Exceptions.parseException(e);
				}
				return scan;
		}

		public static void buildPredicateFilter(DataValueDescriptor[] startKeyValue,
                                                int startSearchOperator,
                                                Qualifier[][] qualifiers,
                                                FormatableBitSet scanColumnList,
                                                int[] columnOrdering,
                                                int[] formatIds, Scan scan) throws StandardException, IOException {
                EntryPredicateFilter pqf = getPredicates(startKeyValue,startSearchOperator,qualifiers,scanColumnList, columnOrdering, formatIds);
				scan.setAttribute(SpliceConstants.ENTRY_PREDICATE_LABEL,pqf.toBytes());
		}

		public static EntryPredicateFilter getPredicates(DataValueDescriptor[] startKeyValue,
                                                         int startSearchOperator,
                                                         Qualifier[][] qualifiers,
                                                         FormatableBitSet scanColumnList,
                                                         int[] columnOrdering,
                                                         int[] formatIds) throws StandardException {
				ObjectArrayList<Predicate> predicates;
				BitSet colsToReturn = new BitSet();
				if(qualifiers!=null){
						predicates = getQualifierPredicates(qualifiers);
						for(Qualifier[] qualifierList:qualifiers){
								for(Qualifier qualifier:qualifierList){
										colsToReturn.set(qualifier.getColumnId()); //make sure that that column is returned
								}
						}
				}else
						predicates = ObjectArrayList.newInstanceWithCapacity(1);

				if(scanColumnList!=null){
						for(int i=scanColumnList.anySetBit();i>=0;i=scanColumnList.anySetBit(i)){
								colsToReturn.set(i);
						}
				}else{
						colsToReturn.clear(); //we want everything
				}

               //exclude any primary key columns
               if (columnOrdering != null && columnOrdering.length > 0) {
                   for (int col:columnOrdering) {
                       colsToReturn.clear(col);
                   }
               }
//        if(startKeyValue!=null && startSearchOperator != ScanController.GT){
//            Predicate indexPredicate = generateIndexPredicate(startKeyValue,startSearchOperator);
//            if(indexPredicate!=null)
//                predicates.add(indexPredicate);
//        }
				return new EntryPredicateFilter(colsToReturn,predicates,true, columnOrdering, formatIds);
		}

		public static ObjectArrayList<Predicate> getQualifierPredicates(Qualifier[][] qualifiers) throws StandardException {
        /*
         * Qualifiers are set up as follows:
         *
         * 1. qualifiers[0] is a list of AND clauses which MUST be satisfied
         * 2. [qualifiers[1]:] is a collection of OR clauses, of which at least one from each list must
         * be satisfied. E.g. for an i in [1:qualifiers.length], qualifiers[i] is a collection of OR clauses,
         * but ALL the OR-clause collections are bound together using an AND clause.
         */
				ObjectArrayList<Predicate> andPreds = ObjectArrayList.newInstanceWithCapacity(qualifiers[0].length);
				for(Qualifier andQual:qualifiers[0]){
						andPreds.add(getPredicate(andQual));
				}


				ObjectArrayList<Predicate> andedOrPreds = new ObjectArrayList<Predicate>();
				for(int i=1;i<qualifiers.length;i++){
						Qualifier[] orQuals = qualifiers[i];
						ObjectArrayList<Predicate> orPreds = ObjectArrayList.newInstanceWithCapacity(orQuals.length);
						for(Qualifier orQual:orQuals){
								orPreds.add(getPredicate(orQual));
						}
						andedOrPreds.add(new OrPredicate(orPreds));
				}
				if(andedOrPreds.size()>0)
						andPreds.addAll(andedOrPreds);

				Predicate firstAndPredicate = new AndPredicate(andPreds);
				return ObjectArrayList.from(firstAndPredicate);
		}

		private static Predicate getPredicate(Qualifier qualifier) throws StandardException {
				DataValueDescriptor dvd = qualifier.getOrderable();
				if(dvd==null||dvd.isNull()||dvd.isNullOp().getBoolean()){
						boolean filterIfMissing = qualifier.negateCompareResult();
						boolean isNullvalue = dvd==null||dvd.isNull();
						boolean isOrderedNulls = qualifier.getOrderedNulls();
						boolean isNullNumericalComparison = (isNullvalue && !isOrderedNulls);
						if(dvd==null)
								return new NullPredicate(filterIfMissing,isNullNumericalComparison,qualifier.getColumnId(),false,false);
						else if(DerbyBytesUtil.isDoubleType(dvd))
								return new NullPredicate(filterIfMissing,isNullNumericalComparison,qualifier.getColumnId(),true,false);
						else if(DerbyBytesUtil.isFloatType(dvd))
								return new NullPredicate(filterIfMissing,isNullNumericalComparison,qualifier.getColumnId(),false,true);
						else
								return new NullPredicate(filterIfMissing,isNullNumericalComparison,qualifier.getColumnId(),false,false);
				}else{
						byte[] bytes = DerbyBytesUtil.generateBytes(dvd);
						return new ValuePredicate(getHBaseCompareOp(qualifier.getOperator(),qualifier.negateCompareResult()),
										qualifier.getColumnId(),
										bytes,true);
				}
		}

		public static Predicate generateIndexPredicate(DataValueDescriptor[] descriptors, int compareOp) throws StandardException {
				ObjectArrayList<Predicate> predicates = ObjectArrayList.newInstanceWithCapacity(descriptors.length);
				for(int i=0;i<descriptors.length;i++){
						DataValueDescriptor dvd = descriptors[i];
						if(dvd!=null &&!dvd.isNull() &&
										(dvd.getTypeFormatId() == StoredFormatIds.SQL_VARCHAR_ID || dvd.getTypeFormatId() == StoredFormatIds.SQL_CHAR_ID)){
								byte[] bytes = DerbyBytesUtil.generateBytes(dvd);
								if(bytes.length>0){
										predicates.add(new ValuePredicate(getCompareOp(compareOp,false),i,bytes,true));
								}
						}
				}
				return new AndPredicate(predicates);
		}

		/**
		 * Builds a key filter based on {@code startKeyValue}, {@code startSearchOperator}, and {@code qualifiers}.
		 *
		 * There are two separate filters that need to be constructed:
		 *
		 * 1. A <em>qualifier filter</em>, which filters out rows which don't match the specified qualifier criteria.
		 * 2. A <em>start-key filter</em>, which filters out rows which don't match the specified startKey.
		 *
		 * Situation 1 is straightforward--this method simply attaches a filter to ensure that only rows which
		 * have a column specified by {@qualifier} are returned.
		 *
		 * Situation2 is more complex. There are three basic states to be dealt with(best expressed in SQL):
		 *
		 * 1. "select * from t where t.key > start" or "select * from t where t.key >=start"
		 * 	(e.g. {@code startSearchOperator = }{@link ScanController#GT} or
		 * 2. "select * from t where t.key = start" (e.g. {@code startSearchOperator = }{@link ScanController#NA}
		 * 3. "select * from t where t.key < end" or "select * from t where t.key <=end"
		 *
		 * Case 1 and 3 are determined entirely by the start and end keys of the scan, so
		 * this method only attaches a filter in Case 2.
		 * @param startKeyValue the start key of the scan
		 * @param startSearchOperator the operator to check for whether or not to add a startkey scan
		 * @param qualifiers the qualifiers to filter on.
		 * @return a Filter which will filter out rows not matching {@code qualifiers} and which will
		 * satisfy the three interval cases.
		 * @throws IOException if {@code startKeyValue} or {@code qualifiers} cannot be serialized into a byte[].
		 */
		public static Filter buildKeyFilter(DataValueDescriptor[] startKeyValue,int startSearchOperator,
																				Qualifier[][] qualifiers) throws IOException {
				FilterList masterList = new FilterList(FilterList.Operator.MUST_PASS_ALL);
				if(qualifiers!=null){
						masterList.addFilter(constructQualifierFilter(qualifiers));
				}

				if(startSearchOperator==ScanController.GT){
						return masterList;
				}

				//if startKeyValue == null, then we can't construct a filter anyway
				//so just  take whatever HBase gives us
				if(startKeyValue==null){
						return masterList;
				}
				masterList.addFilter(generateIndexFilter(startKeyValue, startSearchOperator));
				return masterList;
		}

		/* *************************************************************************************************/
	/*private helper methods*/
		private static Filter generateIndexFilter(DataValueDescriptor[] descriptors,int compareOp) throws IOException {
				FilterList masterList = new FilterList(FilterList.Operator.MUST_PASS_ALL);
				try {
						for(int pos=0;pos<descriptors.length;pos++){
								DataValueDescriptor dvd = descriptors[pos];
								if(dvd!=null&&!dvd.isNull()){
					/*
					 * We have to check for whether or not the serialized bytes for this descriptor
					 * is actually populated--otherwise we would filter out all non-null entries.
					 */
										byte[] bytes = DerbyBytesUtil.generateBytes(dvd);
										if(bytes.length>0){
												masterList.addFilter(new SingleColumnValueFilter(SpliceConstants.DEFAULT_FAMILY_BYTES,
																Encoding.encode(pos),
																getCompareOp(compareOp,false),
																bytes));
										}
								}
						}
				} catch (StandardException e) {
						throw new IOException(e);
				}
				return masterList;
		}

		private static Filter constructQualifierFilter(Qualifier[][] qualifiers) throws IOException {
		/*
		 * Qualifiers are set up as follows:
		 *
		 * 1.qualifiers[0] is a list of AND clauses which MUST be satisfied
		 * 2.[qualifiers[1]:] is a collection of OR clauses, of which at least one from each must be
		 * satisfied. E.g. for an i in [1:qualifiers.length], qualifiers[i] is a collection of OR clauses,
		 * but ALL the OR-clause collections are bound together using an AND clause.
		 */
				FilterList finalFilter = new FilterList(FilterList.Operator.MUST_PASS_ALL);
				//build and clauses
				finalFilter.addFilter(buildFilter(qualifiers[0], FilterList.Operator.MUST_PASS_ALL));

				//build or clauses
				FilterList orList = new FilterList(FilterList.Operator.MUST_PASS_ALL);
				for(int clause=1;clause<qualifiers.length;clause++){
						orList.addFilter(buildFilter(qualifiers[clause], FilterList.Operator.MUST_PASS_ONE));
				}
				finalFilter.addFilter(orList);
				return finalFilter;
		}

		private static Filter buildFilter(Qualifier[] qualifiers, FilterList.Operator filterOp) throws IOException {
				FilterList list = new FilterList(filterOp);
				try {
						for(Qualifier qualifier: qualifiers){
								DataValueDescriptor dvd = qualifier.getOrderable();
								if(dvd==null||dvd.isNull()||dvd.isNullOp().getBoolean()){
										CompareFilter.CompareOp compareOp = qualifier.negateCompareResult()?
														CompareFilter.CompareOp.NOT_EQUAL: CompareFilter.CompareOp.EQUAL;

										boolean filterIfMissing = qualifier.negateCompareResult();

										boolean isNullValue = qualifier.getOrderable().isNull();  // is value null
										// isOrderedNulls == true => treat SQL null == null and less than or greater than all other values (ordered)
										boolean isOrderedNulls = qualifier.getOrderedNulls();
										// if value is null and nulls or unordered, we can't make a numerical comparison
										// between this null and other columns
										boolean isNullNumericalComparison = (isNullValue && ! isOrderedNulls);

										list.addFilter(new ColumnNullableFilter(SpliceConstants.DEFAULT_FAMILY_BYTES,
														Encoding.encode(qualifier.getColumnId()),
														isNullNumericalComparison, filterIfMissing));
								}else{
										byte[] bytes = DerbyBytesUtil.generateBytes(dvd);
										SingleColumnValueFilter filter = new SingleColumnValueFilter(SpliceConstants.DEFAULT_FAMILY_BYTES,
														Encoding.encode(qualifier.getColumnId()),
														getHBaseCompareOp(qualifier.getOperator(),qualifier.negateCompareResult()),
														bytes);
										filter.setFilterIfMissing(true);
										list.addFilter(filter);
								}
						}
				} catch (StandardException e) {
						throw new IOException(e);
				}
				return list;
		}

		private static CompareFilter.CompareOp getHBaseCompareOp(int operator, boolean negateResult) {
				if(negateResult){
						switch(operator){
								case DataValueDescriptor.ORDER_OP_EQUALS:
										return CompareFilter.CompareOp.NOT_EQUAL;
								case DataValueDescriptor.ORDER_OP_LESSTHAN:
										return CompareFilter.CompareOp.GREATER_OR_EQUAL;
								case DataValueDescriptor.ORDER_OP_GREATERTHAN:
										return CompareFilter.CompareOp.LESS_OR_EQUAL;
								case DataValueDescriptor.ORDER_OP_LESSOREQUALS:
										return CompareFilter.CompareOp.GREATER;
								case DataValueDescriptor.ORDER_OP_GREATEROREQUALS:
										return CompareFilter.CompareOp.LESS;
								default:
										throw new AssertionError("Unknown Derby operator "+ operator);
						}
				}else{
						switch(operator){
								case DataValueDescriptor.ORDER_OP_EQUALS:
										return CompareFilter.CompareOp.EQUAL;
								case DataValueDescriptor.ORDER_OP_LESSTHAN:
										return CompareFilter.CompareOp.LESS;
								case DataValueDescriptor.ORDER_OP_GREATERTHAN:
										return CompareFilter.CompareOp.GREATER;
								case DataValueDescriptor.ORDER_OP_LESSOREQUALS:
										return CompareFilter.CompareOp.LESS_OR_EQUAL;
								case DataValueDescriptor.ORDER_OP_GREATEROREQUALS:
										return CompareFilter.CompareOp.GREATER_OR_EQUAL;
								default:
										throw new AssertionError("Unknown Derby operator "+ operator);
						}
				}
		}

		private static CompareFilter.CompareOp getCompareOp(int operator, boolean negate){
				if(negate){
						switch (operator){
								case ScanController.GT:
										return CompareFilter.CompareOp.LESS_OR_EQUAL;
								case ScanController.GE:
										return CompareFilter.CompareOp.LESS;
								default:
										return CompareFilter.CompareOp.EQUAL;
						}
				}else{
						switch(operator){
								case ScanController.GT:
										return CompareFilter.CompareOp.GREATER;
								case ScanController.GE:
										return CompareFilter.CompareOp.GREATER_OR_EQUAL;
								default:
										return CompareFilter.CompareOp.EQUAL;
						}
				}
		}


		private static void attachScanKeys(Scan scan, DataValueDescriptor[] startKeyValue, int startSearchOperator,
																			 DataValueDescriptor[] stopKeyValue, int stopSearchOperator,
																			 Qualifier[][] qualifiers,
																			 FormatableBitSet scanColumnList,
																			 boolean[] sortOrder,boolean sameStartStopPosition, 
																			 int[] formatIds, int[] columnOrdering, DataValueFactory dataValueFactory) throws IOException {
				if(scanColumnList!=null && (scanColumnList.anySetBit() != -1)) {
						scan.addColumn(SpliceConstants.DEFAULT_FAMILY_BYTES, RowMarshaller.PACKED_COLUMN_KEY);
				}
				try{						
						
						// Determines whether we can generate a key and also handles type conversion...
					
						boolean generateKey = true;
						if(startKeyValue!=null && stopKeyValue!=null){
							for (int i=0;i<startKeyValue.length;i++) {
								DataValueDescriptor startDesc = startKeyValue[i];
								if(startDesc ==null || startDesc.isNull()){
									generateKey=false;
									break;
								}
								if (columnOrdering != null && columnOrdering.length > 0 && 
										startDesc.getTypeFormatId() != formatIds[columnOrdering[i]]) {
									startKeyValue[i] = QualifierUtils.adjustDataValueDescriptor(startDesc,formatIds[columnOrdering[i]],dataValueFactory);
								}
							}
							
							for (int i=0;i<stopKeyValue.length;i++) {
								DataValueDescriptor stopDesc = stopKeyValue[i];
								if (columnOrdering != null && columnOrdering.length > 0 && 
										stopDesc.getTypeFormatId() != formatIds[columnOrdering[i]]) {
									stopKeyValue[i] = QualifierUtils.adjustDataValueDescriptor(stopDesc,formatIds[columnOrdering[i]],dataValueFactory);
								}
							}
							
						}

						if(generateKey){
								byte[] startRow = DerbyBytesUtil.generateScanKeyForIndex(startKeyValue, startSearchOperator, sortOrder);
								scan.setStartRow(startRow);
								byte[] stopRow = DerbyBytesUtil.generateScanKeyForIndex(stopKeyValue, stopSearchOperator, sortOrder);
								scan.setStopRow(stopRow);
								if(startRow==null)
										scan.setStartRow(HConstants.EMPTY_START_ROW);
								if(stopRow==null)
										scan.setStopRow(HConstants.EMPTY_END_ROW);
						}
				} catch (StandardException e) {
						throw new IOException(e);
				}
		}

		public static Pair<byte[],byte[]> getStartAndStopKeys(DataValueDescriptor[] startKeyValue, int startSearchOperator,
																													DataValueDescriptor[]stopKeyValue, int stopSearchOperator,
																													boolean[] sortOrder) throws IOException {
				try{
						boolean generateKey = true;
						if(startKeyValue!=null && stopKeyValue!=null){
								for(DataValueDescriptor startDesc: startKeyValue){
										if(startDesc ==null || startDesc.isNull()){
												generateKey=false;
												break;
										}
								}
						}

						//TODO -sf- do type-casting, overflow checks, etc. to make sure that we don't miss scans
						//TODO -sf- remove trailing null entries with Strings here
						if(generateKey){
								byte[] start = DerbyBytesUtil.generateScanKeyForIndex(startKeyValue,startSearchOperator,sortOrder);
								byte[] stop  = DerbyBytesUtil.generateScanKeyForIndex(stopKeyValue,stopSearchOperator,sortOrder);
								if(start==null)
										start = HConstants.EMPTY_START_ROW;
								if(stop==null)
										stop = HConstants.EMPTY_END_ROW;
								return Pair.newPair(start,stop);
						}else
								return Pair.newPair(null,null);
				} catch (StandardException e) {
						throw new IOException(e);
				}
		}
}<|MERGE_RESOLUTION|>--- conflicted
+++ resolved
@@ -166,23 +166,13 @@
 		 * properly serialized into a byte[].
 		 */
 		public static Scan setupScan(DataValueDescriptor[] startKeyValue, int startSearchOperator,
-<<<<<<< HEAD
                                      DataValueDescriptor[] stopKeyValue, int stopSearchOperator,
                                      Qualifier[][] qualifiers,
                                      boolean[] sortOrder,
                                      FormatableBitSet scanColumnList,
                                      String transactionId,boolean sameStartStopPosition,
                                      int[] formatIds, int[] columnOrdering, DataValueFactory dataValueFactory) throws StandardException {
-            Scan scan = SpliceUtils.createScan(transactionId, scanColumnList!=null);
-=======
-																 DataValueDescriptor[] stopKeyValue, int stopSearchOperator,
-																 Qualifier[][] qualifiers,
-																 boolean[] sortOrder,
-																 FormatableBitSet scanColumnList,
-																 String transactionId,boolean sameStartStopPosition, 
-																 int[] formatIds, int[] columnOrdering, DataValueFactory dataValueFactory) throws StandardException {
-				Scan scan = SpliceUtils.createScan(transactionId);
->>>>>>> f951c5e0
+            Scan scan = SpliceUtils.createScan(transactionId);
 				scan.setCaching(DEFAULT_CACHE_SIZE);
 				try{
 						attachScanKeys(scan, startKeyValue, startSearchOperator,
