--- conflicted
+++ resolved
@@ -400,7 +400,6 @@
         return zeroIndexed;
     }
 
-<<<<<<< HEAD
     public static BitSet bitSetFromBooleanArray(boolean[] array) {
         BitSet bitSet = new BitSet(array.length);
         for (int col = 0; col < array.length; col++) {
@@ -409,8 +408,8 @@
         }
         return bitSet;
     }
-=======
-		private static final CompressionCodecFactory compressionFactory
+
+        private static final CompressionCodecFactory compressionFactory
 						= new CompressionCodecFactory(SpliceConstants.config);
 		public static CompressionCodecFactory getCompressionFactory() {
 				return compressionFactory;
@@ -438,5 +437,4 @@
 		public static CompressionCodec getSnappyCodec(){
 				return snappyCodec;
 		}
->>>>>>> 64a12fe6
 }