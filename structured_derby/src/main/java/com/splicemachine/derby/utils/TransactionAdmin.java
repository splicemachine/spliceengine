package com.splicemachine.derby.utils;

import com.google.common.collect.Lists;
import com.splicemachine.derby.impl.sql.execute.actions.ActiveTransactionReader;
import com.splicemachine.derby.impl.store.access.SpliceTransactionManager;
import com.splicemachine.encoding.Encoding;
import com.splicemachine.si.api.*;
import com.splicemachine.stream.CloseableStream;
import com.splicemachine.stream.StreamException;
import com.splicemachine.utils.ByteSlice;
import org.apache.derby.iapi.error.PublicAPI;
import org.apache.derby.iapi.error.StandardException;
import org.apache.derby.iapi.sql.Activation;
import org.apache.derby.iapi.sql.ResultColumnDescriptor;
import org.apache.derby.iapi.sql.execute.ExecRow;
import org.apache.derby.iapi.types.DataTypeDescriptor;
import org.apache.derby.iapi.types.DataValueDescriptor;
import org.apache.derby.iapi.types.SQLLongint;
import org.apache.derby.impl.jdbc.EmbedConnection;
import org.apache.derby.impl.jdbc.EmbedResultSet40;
import org.apache.derby.impl.sql.GenericColumnDescriptor;
import org.apache.derby.impl.sql.execute.ValueRow;
import org.apache.hadoop.hbase.util.Bytes;

import java.io.IOException;
import java.sql.ResultSet;
import java.sql.SQLException;
import java.sql.Timestamp;
import java.sql.Types;
import java.util.Arrays;
import java.util.Iterator;
import java.util.List;

/**
 * @author Scott Fines
 *         Date: 2/20/14
 */
public class TransactionAdmin {

    public static void killAllActiveTransactions(long maxTxnId) throws SQLException{
        try {
            ActiveTransactionReader reader = new ActiveTransactionReader(0l,maxTxnId,null);
            CloseableStream<TxnView> activeTransactions = reader.getActiveTransactions();
            final TxnLifecycleManager tc = TransactionLifecycle.getLifecycleManager();
            TxnView next;
            while((next = activeTransactions.next())!=null){
                tc.rollback(next.getTxnId());
            }
        }catch (StreamException e) {
            throw PublicAPI.wrapStandardException(Exceptions.parseException(e));
        } catch (IOException e) {
            throw PublicAPI.wrapStandardException(Exceptions.parseException(e));
        }
    }

    public static void killTransaction(long txnId) throws SQLException{
        try {
            TxnSupplier store = TransactionStorage.getTxnStore();
            TxnView txn = store.getTransaction(txnId);
            //if the transaction is read-only, or doesn't exist, then don't do anything to it
            if(txn==null) return;

            TxnLifecycleManager tc = TransactionLifecycle.getLifecycleManager();
            tc.rollback(txnId);
        } catch (IOException e) {
            throw PublicAPI.wrapStandardException(Exceptions.parseException(e));
        }
    }

		private static final ResultColumnDescriptor[] CURRENT_TXN_ID_COLUMNS = new GenericColumnDescriptor[]{
						new GenericColumnDescriptor("txnId",DataTypeDescriptor.getBuiltInDataTypeDescriptor(Types.BIGINT))
		};

		public static void SYSCS_GET_CURRENT_TRANSACTION(ResultSet[] resultSet) throws SQLException{
				EmbedConnection defaultConn = (EmbedConnection) SpliceAdmin.getDefaultConn();
        TxnView txn = ((SpliceTransactionManager)defaultConn.getLanguageConnection().getTransactionExecute()).getActiveStateTxn();
				ExecRow row = new ValueRow(1);
				row.setColumn(1,new SQLLongint(txn.getTxnId()));
				Activation lastActivation = defaultConn.getLanguageConnection().getLastActivation();
				IteratorNoPutResultSet rs = new IteratorNoPutResultSet(Arrays.asList(row),CURRENT_TXN_ID_COLUMNS,lastActivation);
				try {
						rs.openCore();
				} catch (StandardException e) {
						throw PublicAPI.wrapStandardException(e);
				}
				resultSet[0] = new EmbedResultSet40(defaultConn,rs,false,null,true);
		}

    public static void SYSCS_GET_ACTIVE_TRANSACTION_IDS(ResultSet[] resultSets) throws SQLException{
        ActiveTransactionReader reader = new ActiveTransactionReader(0l,Long.MAX_VALUE,null);
        try {
            ExecRow template = toRow(CURRENT_TXN_ID_COLUMNS);
            List<ExecRow> results = Lists.newArrayList();
            CloseableStream<TxnView> activeTxns = reader.getActiveTransactions();
            try{
                TxnView n;
                while((n = activeTxns.next())!=null){
                    template.getColumn(1).setValue(n.getTxnId());
                    results.add(template.getClone());
                }
            }  finally{
                activeTxns.close();
            }

            EmbedConnection defaultConn = (EmbedConnection) SpliceAdmin.getDefaultConn();
            Activation lastActivation = defaultConn.getLanguageConnection().getLastActivation();
            IteratorNoPutResultSet rs = new IteratorNoPutResultSet(results,CURRENT_TXN_ID_COLUMNS,lastActivation);
            rs.openCore();

            resultSets[0] = new EmbedResultSet40(defaultConn,rs,false,null,true);
        }catch(StreamException e){
            throw PublicAPI.wrapStandardException(Exceptions.parseException(e));
        }catch (IOException e) {
            throw PublicAPI.wrapStandardException(Exceptions.parseException(e));
        } catch (StandardException e) {
            throw PublicAPI.wrapStandardException(e);
        }
    }


    private static final ResultColumnDescriptor[] TRANSACTION_TABLE_COLUMNS = new GenericColumnDescriptor[]{
            new GenericColumnDescriptor("txnId", DataTypeDescriptor.getBuiltInDataTypeDescriptor(Types.BIGINT)),
            new GenericColumnDescriptor("parentTxnId",DataTypeDescriptor.getBuiltInDataTypeDescriptor(Types.BIGINT)),
            new GenericColumnDescriptor("modifiedConglomerate",DataTypeDescriptor.getBuiltInDataTypeDescriptor(Types.VARCHAR)),
            new GenericColumnDescriptor("status",DataTypeDescriptor.getBuiltInDataTypeDescriptor(Types.VARCHAR)),
            new GenericColumnDescriptor("isolationLevel",DataTypeDescriptor.getBuiltInDataTypeDescriptor(Types.VARCHAR)),
            new GenericColumnDescriptor("beginTimestamp",DataTypeDescriptor.getBuiltInDataTypeDescriptor(Types.BIGINT)),
            new GenericColumnDescriptor("commitTimestamp",DataTypeDescriptor.getBuiltInDataTypeDescriptor(Types.BIGINT)),
            new GenericColumnDescriptor("effectiveCommitTimestamp",DataTypeDescriptor.getBuiltInDataTypeDescriptor(Types.BIGINT)),
            new GenericColumnDescriptor("isAdditive",DataTypeDescriptor.getBuiltInDataTypeDescriptor(Types.BOOLEAN)),
            new GenericColumnDescriptor("lastKeepAlive",DataTypeDescriptor.getBuiltInDataTypeDescriptor(Types.TIMESTAMP))
    };
		public static void SYSCS_DUMP_TRANSACTIONS(ResultSet[] resultSet) throws SQLException {
        ActiveTransactionReader reader = new ActiveTransactionReader(0l,Long.MAX_VALUE,null);
        try {
            ExecRow template = toRow(TRANSACTION_TABLE_COLUMNS);
            List<ExecRow> results = Lists.newArrayList();
            CloseableStream<TxnView> activeTxns = reader.getAllTransactions();
            try{
                TxnView txn;
                while((txn = activeTxns.next())!=null){
                    template.resetRowArray();
                    DataValueDescriptor[] dvds = template.getRowArray();
                    dvds[0].setValue(txn.getTxnId());
                    if(txn.getParentTxnId()!=-1l)
                        dvds[1].setValue(txn.getParentTxnId());
                    else
                        dvds[1].setToNull();
                    Iterator<ByteSlice> destTables = txn.getDestinationTables();
                    if(destTables!=null && destTables.hasNext()){
                        StringBuilder tables = new StringBuilder();
                        boolean isFirst=true;
                        while(destTables.hasNext()){
                            ByteSlice table = destTables.next();
                            if(!isFirst) tables.append(",");
                            else isFirst=false;
                            tables.append(Bytes.toString(Encoding.decodeBytesUnsortd(table.array(), table.offset(), table.length())));
                        }
                        dvds[2].setValue(tables.toString());
                    }else
                        dvds[2].setToNull();

                    dvds[3].setValue(txn.getState().toString());
                    dvds[4].setValue(txn.getIsolationLevel().toHumanFriendlyString());
                    dvds[5].setValue(txn.getBeginTimestamp());
                    setLong(dvds[6], txn.getCommitTimestamp());
                    setLong(dvds[7],txn.getEffectiveCommitTimestamp());
                    dvds[8].setValue(txn.isAdditive());
                    dvds[9].setValue(new Timestamp(txn.getLastKeepAliveTimestamp()),null);
                    results.add(template.getClone());
                }
            }  finally{
                activeTxns.close();
            }

            EmbedConnection defaultConn = (EmbedConnection) SpliceAdmin.getDefaultConn();
            Activation lastActivation = defaultConn.getLanguageConnection().getLastActivation();
            IteratorNoPutResultSet rs = new IteratorNoPutResultSet(results,TRANSACTION_TABLE_COLUMNS,lastActivation);
            rs.openCore();

            resultSet[0] = new EmbedResultSet40(defaultConn,rs,false,null,true);
        }catch(StreamException e){
            throw PublicAPI.wrapStandardException(Exceptions.parseException(e));
        }catch (IOException e) {
            throw PublicAPI.wrapStandardException(Exceptions.parseException(e));
        } catch (StandardException e) {
            throw PublicAPI.wrapStandardException(e);
        }
    }

    private static final ResultColumnDescriptor[] CHILD_TXN_ID_COLUMNS = new GenericColumnDescriptor[]{
            new GenericColumnDescriptor("childTxnId", DataTypeDescriptor.getBuiltInDataTypeDescriptor(Types.BIGINT))
    };

<<<<<<< HEAD
    public static void SYSCS_START_CHILD_TRANSACTION(long parentTransactionId, ResultSet[] resultSet) throws IOException, SQLException {
=======
    public static void SYSCS_START_CHILD_TRANSACTION(long parentTransactionId, long conglomId, ResultSet[] resultSet) throws IOException, SQLException {

>>>>>>> f48753d1
        // Verify the parentTransactionId passed in
        TxnSupplier store = TransactionStorage.getTxnStore();
        TxnView parentTxn = store.getTransaction(parentTransactionId);
        if (parentTxn == null) {
            throw new IllegalArgumentException(String.format("Specified parent transaction id %s not found. Unable to create child transaction.", parentTransactionId));
        }

        Txn childTxn;
        try {
            childTxn = TransactionLifecycle.getLifecycleManager().beginChildTransaction(parentTxn, Bytes.toBytes(conglomId));
        } catch (IOException e) {
            throw PublicAPI.wrapStandardException(Exceptions.parseException(e));
        }

        ExecRow row = new ValueRow(1);
        row.setColumn(1, new SQLLongint(childTxn.getTxnId()));
        EmbedConnection defaultConn = (EmbedConnection)SpliceAdmin.getDefaultConn();
        Activation lastActivation = defaultConn.getLanguageConnection().getLastActivation();
        IteratorNoPutResultSet rs = new IteratorNoPutResultSet(Arrays.asList(row), CHILD_TXN_ID_COLUMNS, lastActivation);
        try {
            rs.openCore();
        } catch (StandardException e) {
            throw PublicAPI.wrapStandardException(e);
        }
        resultSet[0] = new EmbedResultSet40(defaultConn, rs, false, null, true);
    }
    
    /******************************************************************************************************************/
    /*private helper methods*/
    private static void setLong(DataValueDescriptor dvd, Long value) throws StandardException{
        if(value !=null)
            dvd.setValue(value.longValue());
        else
            dvd.setToNull();
    }

    private static ExecRow toRow(ResultColumnDescriptor[] columns) throws StandardException {
        DataValueDescriptor[] dvds = new DataValueDescriptor[columns.length];
        for(int i=0;i<columns.length;i++){
            dvds[i] = columns[i].getType().getNull();
        }
        ExecRow row = new ValueRow(columns.length);
        row.setRowArray(dvds);
        return row;
    }
}<|MERGE_RESOLUTION|>--- conflicted
+++ resolved
@@ -192,12 +192,8 @@
             new GenericColumnDescriptor("childTxnId", DataTypeDescriptor.getBuiltInDataTypeDescriptor(Types.BIGINT))
     };
 
-<<<<<<< HEAD
-    public static void SYSCS_START_CHILD_TRANSACTION(long parentTransactionId, ResultSet[] resultSet) throws IOException, SQLException {
-=======
     public static void SYSCS_START_CHILD_TRANSACTION(long parentTransactionId, long conglomId, ResultSet[] resultSet) throws IOException, SQLException {
 
->>>>>>> f48753d1
         // Verify the parentTransactionId passed in
         TxnSupplier store = TransactionStorage.getTxnStore();
         TxnView parentTxn = store.getTransaction(parentTransactionId);
