--- conflicted
+++ resolved
@@ -1,17 +1,9 @@
 package com.splicemachine.tools;
+
+import java.util.Arrays;
 
 import com.carrotsearch.hppc.BitSet;
 import com.carrotsearch.hppc.ObjectArrayList;
-import com.splicemachine.constants.SpliceConstants;
-<<<<<<< HEAD
-import com.splicemachine.derby.hbase.SpliceDriver;
-=======
-import com.splicemachine.encoding.debug.DataType;
->>>>>>> 50872827
-import com.splicemachine.encoding.Encoding;
-import com.splicemachine.encoding.debug.DataType;
-import com.splicemachine.hbase.CellUtils;
-import com.splicemachine.storage.*;
 import org.apache.hadoop.conf.Configuration;
 import org.apache.hadoop.hbase.Cell;
 import org.apache.hadoop.hbase.CellUtil;
@@ -22,7 +14,15 @@
 import org.apache.hadoop.hbase.filter.CompareFilter;
 import org.apache.hadoop.hbase.util.Bytes;
 
-import java.util.Arrays;
+import com.splicemachine.constants.SpliceConstants;
+import com.splicemachine.encoding.Encoding;
+import com.splicemachine.encoding.debug.DataType;
+import com.splicemachine.hbase.CellUtils;
+import com.splicemachine.storage.EntryAccumulator;
+import com.splicemachine.storage.EntryDecoder;
+import com.splicemachine.storage.EntryPredicateFilter;
+import com.splicemachine.storage.Predicate;
+import com.splicemachine.storage.ValuePredicate;
 
 /**
  * Debugging utility that allows one to scan a table and look for any row which has an entry in a specific column.
@@ -98,7 +98,7 @@
                 edf.reset();
                 byte[] row = result.getRow();
                 String rowBytes = Bytes.toStringBinary(row);
-                for(Cell kv:result.raw()){
+                for(Cell kv:result.rawCells()){
 										if(!CellUtils.matchingColumn(kv,SpliceConstants.DEFAULT_FAMILY_BYTES,SpliceConstants.PACKED_COLUMN_BYTES)) continue; //skip non-data columns
                     long ts = kv.getTimestamp();
                     byte[] value = CellUtil.cloneValue(kv);
