--- conflicted
+++ resolved
@@ -8,6 +8,14 @@
 import java.util.concurrent.ExecutionException;
 
 import com.google.common.collect.Lists;
+import org.apache.hadoop.hbase.Cell;
+import org.apache.hadoop.hbase.client.Scan;
+import org.apache.hadoop.hbase.coprocessor.RegionCoprocessorEnvironment;
+import org.apache.hadoop.hbase.filter.FilterBase;
+import org.apache.hadoop.hbase.regionserver.HRegion;
+import org.apache.hadoop.hbase.regionserver.RegionScanner;
+import org.apache.hadoop.hbase.util.Bytes;
+
 import com.splicemachine.constants.SIConstants;
 import com.splicemachine.constants.SpliceConstants;
 import com.splicemachine.constants.bytes.BytesUtil;
@@ -18,28 +26,17 @@
 import com.splicemachine.storage.EntryPredicateFilter;
 import com.splicemachine.storage.index.BitIndex;
 import com.splicemachine.utils.SpliceZooKeeperManager;
-import org.apache.hadoop.hbase.Cell;
-import org.apache.hadoop.hbase.client.Scan;
-import org.apache.hadoop.hbase.coprocessor.RegionCoprocessorEnvironment;
-import org.apache.hadoop.hbase.filter.FilterBase;
-import org.apache.hadoop.hbase.regionserver.HRegion;
-import org.apache.hadoop.hbase.regionserver.RegionScanner;
-import org.apache.hadoop.hbase.util.Bytes;
 
 /**
  * @author Scott Fines
- *         Created on: 9/16/13
+ * Created on: 9/16/13
  */
 public class ScanTask extends DebugTask {
     private static final String outputPattern = "%-20s\t%8d\t%s%n";
     private EntryPredicateFilter predicateFilter;
     private HRegion region;
-<<<<<<< HEAD
-    private EntryDecoder decoder = new EntryDecoder(SpliceDriver.getKryoPool());
-=======
 
     private EntryDecoder decoder = new EntryDecoder();
->>>>>>> 50872827
 
     public ScanTask() {
     }
@@ -99,8 +96,8 @@
                 do {
                     keyValues.clear();
                     shouldContinue = scanner.nextRaw(keyValues);
-                    if (keyValues.size() > 0) {
-                        writeRow(writer, keyValues);
+                    if(keyValues.size()>0){
+                        writeRow(writer,keyValues);
                     }
                 } while (shouldContinue);
                 //make sure everyone knows we succeeded
@@ -130,10 +127,10 @@
             StringBuilder valueStr = new StringBuilder();
             BitIndex encodedIndex = decoder.getCurrentIndex();
             MultiFieldDecoder fieldDecoder = decoder.getEntryDecoder();
-            boolean isFirst = true;
-            for (int pos = encodedIndex.nextSetBit(0);
-                 pos >= 0; pos = encodedIndex.nextSetBit(pos + 1)) {
-                if (!isFirst)
+            boolean isFirst=true;
+            for(int pos=encodedIndex.nextSetBit(0);
+                pos >=0;pos=encodedIndex.nextSetBit(pos+1)){
+                if(!isFirst)
                     valueStr = valueStr.append(",");
                 else
                     isFirst = false;
@@ -143,7 +140,7 @@
             valueStr.append("\n");
             String data = valueStr.toString();
 
-            String line = String.format(outputPattern, row, txnId, data);
+            String line = String.format(outputPattern,row,txnId,data);
             writer.write(line);
         }
     }
