--- conflicted
+++ resolved
@@ -20,7 +20,7 @@
  * @author Scott Fines
  *         Created on: 3/21/13
  */
-public class TableWriterTest {
+public class TableWriterTest extends SpliceConstants {
     private static final Logger LOG = Logger.getLogger(TableWriterTest.class);
 
     private static HBaseAdmin admin;
@@ -40,14 +40,11 @@
         LOG.debug("Creating hbase table");
         HTableDescriptor tableDesc = new HTableDescriptor(tableName);
         tableDesc.addCoprocessor("com.splicemachine.derby.hbase.SpliceIndexEndpoint");
-<<<<<<< HEAD
-        tableDesc.addFamily(new HColumnDescriptor(SpliceConstants.DEFAULT_FAMILY_BYTES));
-=======
-        tableDesc.addFamily(new HColumnDescriptor(HBaseConstants.DEFAULT_FAMILY_BYTES));
+        tableDesc.addFamily(new HColumnDescriptor(DEFAULT_FAMILY_BYTES));
         if(admin.tableExists(tableName)){
             cleanupTest();
         }
->>>>>>> 634b938b
+
         admin.createTable(tableDesc);
         while(!admin.isTableAvailable(tableName)){
             Thread.sleep(50);
