--- conflicted
+++ resolved
@@ -570,12 +570,7 @@
 		conn.close();
 	}
 	
-<<<<<<< HEAD
-	@Ignore("DB-1259")
-    @Test
-=======
-	@Test
->>>>>>> b32c3000
+	@Test
 	@Category(SlowTest.class)
 	public void GetReadWriteCountBulkRecordWrites() throws Exception{
 		Connection conn = methodWatcher.createConnection();
