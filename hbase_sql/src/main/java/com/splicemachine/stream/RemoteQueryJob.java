--- conflicted
+++ resolved
@@ -42,22 +42,15 @@
     int streamingBatchSize;
     int parallelPartitions;
     Integer shufflePartitions;
-<<<<<<< HEAD
+    transient RunningOperation runningOperation = null;
     int partitionExecutorThreads;
-=======
-    transient RunningOperation runningOperation = null;
->>>>>>> b4c83acd
 
 
     public RemoteQueryJob(ActivationHolder ah, int rootResultSetNumber, UUID uuid, String host, int port,
                           String session, String userId, String sql,
-<<<<<<< HEAD
-                          int streamingBatches, int streamingBatchSize, int parallelPartitions, Integer shufflePartitionsProperty,
+                          int streamingBatches, int streamingBatchSize, int parallelPartitions,
+                          Integer shufflePartitionsProperty, UUID runningOperationUUID,
                           int partitionExecutorThreads) {
-=======
-                          int streamingBatches, int streamingBatchSize, int parallelPartitions,
-                          Integer shufflePartitionsProperty, UUID runningOperationUUID) {
->>>>>>> b4c83acd
         this.ah = ah;
         this.rootResultSetNumber = rootResultSetNumber;
         this.uuid = uuid;
@@ -70,15 +63,12 @@
         this.streamingBatchSize = streamingBatchSize;
         this.parallelPartitions = parallelPartitions;
         this.shufflePartitions = shufflePartitionsProperty;
-<<<<<<< HEAD
+
         this.partitionExecutorThreads = partitionExecutorThreads;
-=======
-
         RunningOperation runningOperation = null;
         if( runningOperationUUID != null )
             runningOperation = EngineDriver.driver().getOperationManager().getRunningOperation(runningOperationUUID);
         this.runningOperation = runningOperation;
->>>>>>> b4c83acd
     }
 
     @Override
