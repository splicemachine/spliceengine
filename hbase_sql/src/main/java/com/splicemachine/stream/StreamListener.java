--- conflicted
+++ resolved
@@ -426,7 +426,10 @@
         }
     }
 
-<<<<<<< HEAD
+    public Throwable getFailure() {
+        return failure;
+    }
+    
     private void manageStreaming() {
         if (!this.throttleEnabled)
             return;
@@ -455,10 +458,6 @@
             olapChannel.writeAndFlush(new StreamProtocol.ContinueStream());
         }
         paused = false;
-=======
-    public Throwable getFailure() {
-        return failure;
->>>>>>> dce29d77
     }
 }
 
