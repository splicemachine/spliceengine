/*
 * Copyright (c) 2012 - 2020 Splice Machine, Inc.
 *
 * This file is part of Splice Machine.
 * Splice Machine is free software: you can redistribute it and/or modify it under the terms of the
 * GNU Affero General Public License as published by the Free Software Foundation, either
 * version 3, or (at your option) any later version.
 * Splice Machine is distributed in the hope that it will be useful, but WITHOUT ANY WARRANTY;
 * without even the implied warranty of MERCHANTABILITY or FITNESS FOR A PARTICULAR PURPOSE.
 * See the GNU Affero General Public License for more details.
 * You should have received a copy of the GNU Affero General Public License along with Splice Machine.
 * If not, see <http://www.gnu.org/licenses/>.
 */

package com.splicemachine.stream;

import com.splicemachine.derby.iapi.sql.olap.OlapResult;
import com.splicemachine.pipeline.Exceptions;
import io.netty.channel.Channel;
import io.netty.channel.ChannelHandler;
import io.netty.channel.ChannelHandlerContext;
import io.netty.channel.ChannelInboundHandlerAdapter;
import org.apache.logging.log4j.LogManager;
import org.apache.logging.log4j.Logger;
import org.apache.logging.log4j.LogManager;

import java.util.*;
import java.util.concurrent.ArrayBlockingQueue;
import java.util.concurrent.ConcurrentHashMap;
import java.util.concurrent.ConcurrentMap;


/**
 * This class handles connections from Spark tasks streaming data to the query client. One connection is created from
 * each task, it handles failures and recovery in case the task is retried.
 *
 * Created by dgomezferro on 5/20/16.
 */
@ChannelHandler.Sharable
public class StreamListener<T> extends ChannelInboundHandlerAdapter implements Iterator<T> {
<<<<<<< HEAD
    private static final Logger LOG = LogManager.getLogger(StreamListener.class);
    private static final int PARTITION_BUFFER_FACTOR = 3;
=======
    private static final Logger LOG = Logger.getLogger(StreamListener.class);
>>>>>>> f0505f94
    private static final Object SENTINEL = new Object();
    private static final Object FAILURE = new Object();
    private static final Object RETRY = new Object();
    private final int queueSize;
    private final int batchSize;
    private final UUID uuid;
    private long limit;
    private long offset;

    private Map<Channel, PartitionState> partitionMap = new ConcurrentHashMap<>();
    private ConcurrentMap<Integer, PartitionState> partitionStateMap = new ConcurrentHashMap<>();

    private T currentResult;
    private int currentQueue = -1;
    // There's at least one partition, this will be updated when we get a connection
    private volatile long numPartitions = 1;
    private final List<AutoCloseable> closeables = new ArrayList<>();
    private volatile boolean closed;
    private volatile Throwable failure;
    private volatile boolean canBlock = true;
    private volatile boolean stopped = false;

    StreamListener() {
        this(-1, 0);
    }

    StreamListener(long limit, long offset) {
        this(limit, offset, 2, 512);
    }

    public StreamListener(long limit, long offset, int batches, int batchSize) {
        this.offset = offset;
        this.limit = limit;
        this.batchSize = batchSize;
        this.queueSize = batches*batchSize;
        // start with this to force a channel advancement
        PartitionState first = new PartitionState(0, 0);
        first.messages.add(SENTINEL);
        first.initialized = true;
        this.partitionStateMap.put(-1, first);
        this.uuid = UUID.randomUUID();
    }

    public Iterator<T> getIterator() {
        // Initialize first partition
        PartitionState ps = partitionStateMap.computeIfAbsent(0, k -> new PartitionState(0, queueSize));
        if (failure != null) {
            ps.messages.add(FAILURE);
        }
        // This will block until some data is available
        advance();
        return this;
    }

    @Override
    public void exceptionCaught(ChannelHandlerContext ctx, Throwable cause) { // (4)
        LOG.error("Exception caught", cause);
        failed(cause);
        ctx.close();
    }

    @Override
    public void channelRead(ChannelHandlerContext ctx, Object msg) throws Exception {
        Channel channel = ctx.channel();

        PartitionState state = partitionMap.get(channel);
        if (state == null) {
            // Removed channel, possibly retried task, ignore
            LOG.warn("Received message from removed channel");
            return;
        }
        if (msg instanceof StreamProtocol.RequestClose) {
            // We can't block here, we negotiate throughput with the server to guarantee it
            state.messages.add(SENTINEL);
            // Let server know it can close the connection
            state.readyToClose = true;
        } else if (msg instanceof StreamProtocol.ConfirmClose) {
            ctx.close().sync();
            partitionMap.remove(channel);
        } else {
            // Data or StreamProtocol.Skipped
            // We can't block here, we negotiate throughput with the server to guarantee it
            state.messages.add(msg);
        }
    }

    @Override
    public boolean hasNext() {
        if (failure != null) {
            // The remote job failed, raise exception to caller
            Exceptions.throwAsRuntime(Exceptions.parseException(failure));
        }

        return currentResult != null;
    }

    @Override
    public T next() {
        T result = currentResult;
        advance();
        if (failure != null) {
            // The remote job failed, raise exception to caller
            Exceptions.throwAsRuntime(Exceptions.parseException(failure));
        }
        return result;
    }

    private void advance() {
        T next = null;
        try {
            while (next == null) {
                PartitionState state = partitionStateMap.get(currentQueue);
                // We take a message first to make sure we have a connection
                Object msg = canBlock ? state.messages.take() : state.messages.remove();
                if (msg == FAILURE) {
                    // The olap job failed, return right away
                    currentResult = null;
                    return;
                }
                if (!state.initialized && (offset > 0 || limit > 0)) {
                    if (LOG.isTraceEnabled())
                        LOG.trace("Sending skip " + limit + ", " + offset);
                    // Limit on the server counts from its first element, we have to add offset to it
                    long serverLimit = limit > 0 ? limit + offset : -1;
                    state.channel.writeAndFlush(new StreamProtocol.Skip(serverLimit, offset));
                }
                state.initialized = true;
                if (msg == RETRY) {
                    // There was a retried task
                    long currentRead = state.readTotal;
                    long currentOffset = offset + currentRead;
                    long serverLimit = limit > 0 ? limit + currentOffset : -1;

                    // Skip all records already read from the previous run of the task
                    state.next.channel.writeAndFlush(new StreamProtocol.Skip(serverLimit, currentOffset));
                    state.next.initialized = true;
                    state.messages.clear();
                    offset = currentOffset;

                    // Update maps with the new state/channel
                    partitionStateMap.put(currentQueue, state.next);
                    if (LOG.isTraceEnabled()) {
                        LOG.trace("Retried task, currentRead " + currentRead + " offset " + offset +
                                " currentOffset " + currentOffset + " serverLimit " + serverLimit + " state " + state);
                    }
                } else if (msg == SENTINEL) {
                    // This queue is finished, start reading from the next queue
                    LOG.trace("Moving queues");

                    clearCurrentQueue();

                    currentQueue++;
                    if (currentQueue >= numPartitions) {
                        // finished
                        if (LOG.isTraceEnabled())
                            LOG.trace("End of stream");
                        currentResult = null;
                        close();
                        return;
                    }

                    // Set the partitionState so we can block on the queue in case the connection hasn't opened yet
                    PartitionState ps = partitionStateMap.computeIfAbsent(currentQueue, k -> new PartitionState(currentQueue, queueSize));
                    if (failure != null) {
                        ps.messages.add(FAILURE);
                    }
                } else {
                    if (msg instanceof StreamProtocol.Skipped) {
                        StreamProtocol.Skipped skipped = (StreamProtocol.Skipped) msg;
                        offset -= skipped.skipped;
                        state.readTotal += skipped.skipped;
                    } else if (offset > 0) {
                        // We still have to ignore 'offset' messages
                        offset--;
                        state.consumed++;
                        state.readTotal++;
                    } else {
                        // We are returning a message
                        next = (T) msg;
                        state.consumed++;
                        state.readTotal++;
                        // Check the limit
                        if (limit > 0) {
                            limit--;
                            if (limit == 0) {
                                stopAllStreams();
                            }
                        }
                    }

                    if (state.consumed > batchSize) {
                        if (LOG.isTraceEnabled())
                            LOG.trace("Writing CONT");
                        state.channel.writeAndFlush(new StreamProtocol.Continue());
                        state.consumed -= batchSize;
                    }
                }
            }
            currentResult = next;
        } catch (InterruptedException e) {
            throw new RuntimeException(e);
        }
    }

    private void clearCurrentQueue() throws InterruptedException {
        PartitionState ps = partitionStateMap.remove(currentQueue);
        if (ps != null && ps.channel != null) {
            partitionMap.remove(ps.channel);
            if (ps.readyToClose) {
                ps.channel.writeAndFlush(new StreamProtocol.ConfirmClose());
                ps.channel.close().sync();
            }
        }
    }

    /**
     * This method stops all streams when the iterator is finished.
     *
     * It is synchronized as is the accept() method because we want to notify channels only once that we are no longer
     * interested in more data.
     */
    public synchronized void stopAllStreams() {
        if (LOG.isTraceEnabled())
            LOG.trace("Stopping all streams");
        if (closed) {
            // do nothing
            return;
        }
        stopped = true;
        // If a new channel has been added concurrently, it's either visible on the partitionMap, so we are going to close it,
        // or it has already seen the stopped flag, so it's been closed in accept()
        for (Channel channel : partitionMap.keySet()) {
            channel.writeAndFlush(new StreamProtocol.RequestClose());
        }
        // create fake queue with finish message so the next call to next() returns null
        currentQueue = (int) numPartitions + 1;
        PartitionState ps = new PartitionState(currentQueue, 0);
        ps.messages.add(SENTINEL);
        partitionStateMap.putIfAbsent(currentQueue, ps);
        ps = partitionStateMap.get(currentQueue);
        if (ps != null)
            ps.messages.add(FAILURE); // just in case we are blocked in advance()
        close();
    }


    /**
     * This method accepts new connections from the StreamListenerServer
     *
     * It is synchronized as is the stopAllStreams() method because we want to notify channels only once that we are no longer
     * interested in more data.
     */
    public synchronized void accept(ChannelHandlerContext ctx, int numPartitions, int partition) {
        LOG.info(String.format("Accepting connection from partition %d out of %d", partition, numPartitions));
        Channel channel = ctx.channel();
        this.numPartitions = numPartitions;

        PartitionState ps = new PartitionState(partition, queueSize);
        PartitionState old = partitionStateMap.putIfAbsent(partition, ps);
        ps = old != null ? old : ps;

        if (failure != null) {
            ps.messages.add(FAILURE);
        }
        Channel previousChannel = ps.channel;
        if (previousChannel != null) {
            LOG.info("Received connection from retried task, current state " + ps);
            PartitionState nextState = new PartitionState(partition, queueSize);
            nextState.channel = channel;
            ps.next = nextState;
            partitionMap.put(channel, ps.next);
            partitionMap.remove(ps.channel); // don't accept more messages from this channel
            // this is a new connection from a retried task
            ps.messages.add(RETRY);
        } else {
            partitionMap.put(channel, ps);
            ps.channel = channel;
        }
        if (stopped) {
            // we are already stopped, ask this stream to close
            channel.writeAndFlush(new StreamProtocol.RequestClose());
        }

        ctx.pipeline().addLast(this);
    }

    private void close() {
        if (closed) {
            // do nothing
            return;
        }
        closed = true;
        for (Channel channel : partitionMap.keySet()) {
            channel.closeFuture(); // don't wait synchronously, no need
        }
        Exception lastException = null;
        synchronized (closeables) {
            for (AutoCloseable c : closeables) {
                try {
                    c.close();
                } catch (Exception e) {
                    LOG.error("Unexpected exception", e);
                    lastException = e;
                }
            }
        }
        if (lastException != null) {
            throw new RuntimeException(lastException);
        }
    }

    @Override
    public void remove() {
        throw new UnsupportedOperationException();
    }

    public UUID getUuid() {
        return uuid;
    }

    public void addCloseable(AutoCloseable autoCloseable) {
        synchronized (closeables) {
            if (closed) {
                try {
                    autoCloseable.close();
                } catch (Exception e) {
                    LOG.error("Error while closing resource", e);
                }
            } else {
                this.closeables.add(autoCloseable);
            }
        }
    }

    public void completed(OlapResult result) {
        // the olap job completed, we shouldn't block anymore
        canBlock = false;
        if  (result instanceof QueryResult) {
            QueryResult qr = (QueryResult) result;
            if (qr.numPartitions == 0) {
                // This query was empty, unblock iterator
                this.numPartitions = 0;
                for (PartitionState state : partitionStateMap.values()) {
                    if (state != null) {
                        state.messages.add(SENTINEL);
                    }
                }
            }
        }
    }

    public void failed(Throwable e) {
        LOG.error("StreamListener failed", e);
        failure = e;

        // Unblock iterator
        for (PartitionState state : partitionStateMap.values()) {
            if (state != null) {
                state.messages.add(FAILURE);
            }
        }
    }

    public Throwable getFailure() {
        return failure;
    }
}

class PartitionState {
    int partition;
    Channel channel;
    ArrayBlockingQueue<Object> messages;
    long consumed;
    long readTotal;
    boolean initialized;
    boolean readyToClose;
    volatile PartitionState next = null; // used when a task is retried after a failure

    PartitionState(int partition, int queueSize) {
        this.partition = partition;
        this.messages = new ArrayBlockingQueue<>(queueSize + 4);  // Extra to account for out of band messages
    }

    @Override
    public String toString() {
        return "PartitionState{" +
                "partition=" + partition +
                ", channel=" + channel +
                ", messages=" + messages.size() +
                ", consumed=" + consumed +
                ", initialized=" + initialized +
                ", next=" + next +
                '}';
    }
}<|MERGE_RESOLUTION|>--- conflicted
+++ resolved
@@ -38,12 +38,8 @@
  */
 @ChannelHandler.Sharable
 public class StreamListener<T> extends ChannelInboundHandlerAdapter implements Iterator<T> {
-<<<<<<< HEAD
     private static final Logger LOG = LogManager.getLogger(StreamListener.class);
     private static final int PARTITION_BUFFER_FACTOR = 3;
-=======
-    private static final Logger LOG = Logger.getLogger(StreamListener.class);
->>>>>>> f0505f94
     private static final Object SENTINEL = new Object();
     private static final Object FAILURE = new Object();
     private static final Object RETRY = new Object();
