--- conflicted
+++ resolved
@@ -141,23 +141,6 @@
                         SpliceSpark.setApplicationJarsHash(applicationJarsHash);
                 }
             }
-<<<<<<< HEAD
-            context = dsp.createOperationContext(root);
-            SparkDataSet<ExecRow> sparkDataSet = (SparkDataSet<ExecRow>) dataset
-                    .map(new CloneFunction<>(context))
-                    .map(new IdentityFunction<>(context)); // force materialization into Derby's format
-            String clientHost = queryRequest.host;
-            int clientPort = queryRequest.port;
-            UUID uuid = queryRequest.uuid;
-            int numPartitions = sparkDataSet.rdd.rdd().getNumPartitions();
-
-            JavaRDD rdd =  sparkDataSet.rdd;
-            StreamableRDD streamableRDD = new StreamableRDD<>(rdd, context, uuid, clientHost, clientPort,
-                    queryRequest.streamingBatches, queryRequest.streamingBatchSize,
-                    queryRequest.parallelPartitions, queryRequest.partitionExecutorThreads);
-            streamableRDD.setJobStatus(status);
-            streamableRDD.submit();
-=======
             try(SparkProgressListener counter = new SparkProgressListener(queryRequest.uuid.toString(), status) )
             {
                 dataset = root.getDataSet(dsp);
@@ -173,10 +156,9 @@
                 JavaRDD rdd = sparkDataSet.rdd;
                 StreamableRDD streamableRDD = new StreamableRDD<>(rdd, context, uuid, clientHost, clientPort,
                         queryRequest.streamingBatches, queryRequest.streamingBatchSize,
-                    queryRequest.parallelPartitions);
+                    queryRequest.parallelPartitions, queryRequest.partitionExecutorThreads);
                 streamableRDD.setJobStatus(status);
                 streamableRDD.submit();
->>>>>>> b4c83acd
 
                 status.markCompleted(new QueryResult(numPartitions));
 
