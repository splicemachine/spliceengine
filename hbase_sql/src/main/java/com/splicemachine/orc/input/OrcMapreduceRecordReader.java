--- conflicted
+++ resolved
@@ -13,10 +13,7 @@
  */
 package com.splicemachine.orc.input;
 
-import com.splicemachine.orc.HdfsOrcDataSource;
-import com.splicemachine.orc.OrcDataSource;
-import com.splicemachine.orc.OrcReader;
-import com.splicemachine.orc.OrcRecordReader;
+import com.splicemachine.orc.*;
 import com.splicemachine.orc.memory.AggregatedMemoryContext;
 import com.splicemachine.orc.metadata.OrcMetadataReader;
 import com.splicemachine.orc.predicate.SpliceORCPredicate;
@@ -82,21 +79,14 @@
                 new DataSize(maxReadSize, DataSize.Unit.MEGABYTE),
                 new DataSize(streamBufferSize, DataSize.Unit.MEGABYTE), inputStream,new FileFormatDataSourceStats());
         OrcReader orcReader = new OrcReader(orcDataSource, new OrcMetadataReader(), new DataSize(maxMergeDistance, DataSize.Unit.MEGABYTE),
-<<<<<<< HEAD
                 new DataSize(maxReadSize, DataSize.Unit.MEGABYTE),
                 new DataSize(1024, DataSize.Unit.MEGABYTE) // FIX JL
                 );
-        orcRecordReader = orcReader.createRecordReader(getColumnsAndTypes(columnIds,rowStruct),
-                predicate, HIVE_STORAGE_TIME_ZONE, new AggregatedMemoryContext(),partitions,values);
-=======
-                new DataSize(maxReadSize, DataSize.Unit.MEGABYTE));
         orcRecordReader =
             orcReader.createRecordReader(getColumnsAndTypes(columnIds, rowStruct),
                                          predicate, orcNewSplit.getStart(), orcNewSplit.getLength(),
                                          HIVE_STORAGE_TIME_ZONE, new AggregatedMemoryContext(),
                                          partitions, values);
-    
->>>>>>> fb89e8da
     }
 
     @Override
