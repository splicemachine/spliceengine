/*
 * Copyright (c) 2012 - 2020 Splice Machine, Inc.
 *
 * This file is part of Splice Machine.
 * Splice Machine is free software: you can redistribute it and/or modify it under the terms of the
 * GNU Affero General Public License as published by the Free Software Foundation, either
 * version 3, or (at your option) any later version.
 * Splice Machine is distributed in the hope that it will be useful, but WITHOUT ANY WARRANTY;
 * without even the implied warranty of MERCHANTABILITY or FITNESS FOR A PARTICULAR PURPOSE.
 * See the GNU Affero General Public License for more details.
 * You should have received a copy of the GNU Affero General Public License along with Splice Machine.
 * If not, see <http://www.gnu.org/licenses/>.
 *
 */

package com.splicemachine.derby.stream.spark;

import com.splicemachine.db.iapi.error.StandardException;
import com.splicemachine.db.iapi.reference.Property;
import com.splicemachine.db.iapi.services.property.PropertyUtil;
import com.splicemachine.db.iapi.sql.execute.ExecRow;
import com.splicemachine.db.iapi.types.SQLLongint;
import com.splicemachine.db.impl.sql.compile.ExplainNode;
import com.splicemachine.db.impl.sql.compile.SparkExpressionNode;
import com.splicemachine.db.impl.sql.execute.ValueRow;
import com.splicemachine.derby.iapi.sql.execute.SpliceOperation;
import com.splicemachine.derby.impl.SpliceSpark;
import com.splicemachine.derby.impl.sql.execute.operations.*;
import com.splicemachine.derby.impl.sql.execute.operations.framework.SpliceGenericAggregator;
import com.splicemachine.derby.impl.sql.execute.operations.window.WindowAggregator;
import com.splicemachine.derby.impl.sql.execute.operations.window.WindowContext;
import com.splicemachine.derby.stream.function.*;
import com.splicemachine.derby.stream.iapi.*;
import com.splicemachine.derby.stream.output.*;
import com.splicemachine.pipeline.Exceptions;
import com.splicemachine.spark.splicemachine.ShuffleUtils;
import com.splicemachine.sparksql.ParserUtils;
import com.splicemachine.system.CsvOptions;
import com.splicemachine.utils.Pair;
import edu.umd.cs.findbugs.annotations.SuppressFBWarnings;
import org.apache.spark.SparkContext;
import org.apache.spark.api.java.JavaRDD;
import org.apache.spark.api.java.function.FlatMapFunction;
import org.apache.spark.scheduler.SparkListener;
import org.apache.spark.scheduler.SparkListenerJobStart;
import org.apache.spark.scheduler.SparkListenerTaskEnd;
import org.apache.spark.scheduler.StageInfo;
import org.apache.spark.sql.*;
import org.apache.spark.sql.types.DataType;
import org.apache.spark.sql.types.StructType;
import org.apache.spark.storage.StorageLevel;
import scala.Tuple2;
import scala.collection.JavaConverters;
import splice.com.google.common.base.Function;
import splice.com.google.common.collect.Iterators;

import javax.annotation.Nullable;
import java.util.*;
import java.util.concurrent.Future;
import java.util.stream.Collectors;

import static com.splicemachine.derby.stream.spark.SparkDataSet.generateTableSchema;
import static com.splicemachine.derby.stream.spark.SparkExternalTableUtil.getCsvOptions;
import static org.apache.spark.sql.functions.*;


/**
 *
 * DataSet Implementation for Spark.
 *
 * @see DataSet
 * @see java.io.Serializable
 *
 */
@SuppressFBWarnings(value = "REC_CATCH_EXCEPTION", justification = "Some checked exceptions are not declared")
public class NativeSparkDataSet<V> implements DataSet<V> {

    private static String SPARK_COMPRESSION_OPTION = "compression";

    private Dataset<Row> dataset;
    private Map<String,String> attributes;
    private ExecRow execRow;
    private OperationContext context;

    public NativeSparkDataSet(Dataset<Row> dataset) {
        this(dataset, (OperationContext) null);
    }
    
    public NativeSparkDataSet(Dataset<Row> dataset, OperationContext context) {
        int cols = dataset.columns().length;
        String[] colNames = new String[cols];
        for (int i = 0; i<cols; i++) {
            colNames[i] = "c"+i;
        }
        this.dataset = dataset.toDF(colNames);
        this.context = context;
    }

    public NativeSparkDataSet(Dataset<Row> dataset, OperationContext context,
                              boolean assignNewColumnNames) {
        if (assignNewColumnNames) {
            int cols = dataset.columns().length;
            String[] colNames = new String[cols];
            for (int i = 0; i < cols; i++) {
                colNames[i] = "c" + i;
            }
            this.dataset = dataset.toDF(colNames);
        }
        else
            this.dataset = dataset;
        this.context = context;
    }

    public NativeSparkDataSet(JavaRDD<V> rdd, String ignored, OperationContext context) {
        this(NativeSparkDataSet.<V>toSparkRow(rdd, context), context);
        try {
            this.execRow = context.getOperation().getExecRowDefinition();
        } catch (Exception e) {
            throw Exceptions.throwAsRuntime(e);
        }
    }

    public Dataset<Row> getDataset() {
        return dataset;
    }

    @Override
    public int partitions() {
        return dataset.rdd().getNumPartitions();
    }

    @Override
    public Pair<DataSet, Integer> materialize() {
        return Pair.newPair(this, (int) dataset.count());
    }

    @Override
    public Pair<DataSet, Integer> persistIt() {
        dataset.persist(StorageLevel.MEMORY_AND_DISK_SER());
        return Pair.newPair(this, (int) this.count());
    }

    @Override
    public DataSet getClone() {
        return this;
    }

    @Override
    public void unpersistIt() {
        dataset.unpersist();
        return;
    }

    /**
     * Execute the job and materialize the results as a List.  Be careful, all
     * data must be held in memory.
     */
    @Override
    public List<V> collect() {
        return (List<V>)Arrays.asList(dataset.collect());
    }

    /**
     *
     * Perform the execution asynchronously and returns a Future<List>.  Be careful, all
     * data must be held in memory.
     */
    @Override
    public Future<List<V>> collectAsync(boolean isLast, OperationContext context, boolean pushScope, String scopeDetail) {
        throw new UnsupportedOperationException();
    }

    /**
     * Wraps a function on an entire partition.
     * @see JavaRDD#mapPartitions(FlatMapFunction)
     */
    @Override
    public <Op extends SpliceOperation, U> DataSet<U> mapPartitions(SpliceFlatMapFunction<Op,Iterator<V>, U> f) {
        try {
            return new SparkDataSet<>(NativeSparkDataSet.<V>toSpliceLocatedRow(dataset, this.context)).mapPartitions(f);

        } catch (Exception e) {
            throw Exceptions.throwAsRuntime(e);
        }
    }

    @Override
    public DataSet<V> shufflePartitions() {
        return new NativeSparkDataSet(ShuffleUtils.shuffle(dataset), this.context);
    }

    /**
     * Wraps a function on an entire partition.  IsLast is used for visualizing results.
     */
    @Override
    public <Op extends SpliceOperation, U> DataSet<U> mapPartitions(SpliceFlatMapFunction<Op,Iterator<V>, U> f, boolean isLast) {
        return mapPartitions(f);
    }

    @Override
    public <Op extends SpliceOperation, U> DataSet<U> mapPartitions(SpliceFlatMapFunction<Op,Iterator<V>, U> f, boolean isLast, boolean pushScope, String scopeDetail) {
        return mapPartitions(f);
    }

    /**
     *
     *
     * @see JavaRDD#distinct()
     *
     * @return
     */
    @SuppressWarnings({ "unchecked", "rawtypes" })
    @Override
    public DataSet<V> distinct(OperationContext context) throws StandardException {
        return distinct("Remove Duplicates", false, context, false, null);
    }

    @SuppressWarnings({ "unchecked", "rawtypes" })
    @Override
<<<<<<< HEAD
    public DataSet<V> limit(int numRows, OperationContext context) {
        Dataset<Row> result = dataset.limit(numRows);
        return new NativeSparkDataSet<>(result, context);
    }

    @SuppressWarnings({ "unchecked", "rawtypes" })
    @Override
    public DataSet<V> distinct(String name, boolean isLast, OperationContext context, boolean pushScope, String scopeDetail) {
=======
    public DataSet<V> distinct(String name, boolean isLast, OperationContext context, boolean pushScope, String scopeDetail) throws StandardException {
        String varcharDB2CompatibilityModeString =
                PropertyUtil.getCachedDatabaseProperty(context.getActivation().getLanguageConnectionContext(), Property.SPLICE_DB2_VARCHAR_COMPATIBLE);
        boolean varcharDB2CompatibilityMode = Boolean.parseBoolean(varcharDB2CompatibilityModeString);
>>>>>>> f06c4a36
        pushScopeIfNeeded(context, pushScope, scopeDetail);
        try {
            // Do not replace string columns using rtrimmed columns but add them as extra columns.
            // After distinct, for each group, we need to return a row originally in that group, not
            // a row with rtrimmed values.
            List<String> compColNames = new ArrayList<>();
            List<String> extraColNames = new ArrayList<>();
            List<Column> extraColumns = new ArrayList<>();
            if (varcharDB2CompatibilityMode) {
                List<String> strColNames = new ArrayList<>();
                Tuple2<String, String>[] colTypes = dataset.dtypes();
                for (Tuple2<String, String> colType : colTypes) {
                    if (colType._2().equals("StringType")) {
                        strColNames.add(colType._1());
                    } else {
                        compColNames.add(colType._1());
                    }
                }
                for (String colName : strColNames) {
                    String newColName = colName+"_rtrimmed";
                    compColNames.add(newColName);
                    extraColNames.add(newColName);
                    extraColumns.add(rtrim(col(colName)));
                }
                dataset = NativeSparkUtils.withColumns(extraColNames, extraColumns, dataset);
            }

            Dataset<Row> result;
            if (compColNames.isEmpty()) {
                result = dataset.distinct();
            } else {
                result = dataset.dropDuplicates(compColNames.toArray(new String[0]));
            }
            if (!extraColNames.isEmpty()) {
                result = result.drop(extraColNames.toArray(new String[0]));
            }
            return new NativeSparkDataSet<>(result, context);
        } finally {
            if (pushScope) context.popScope();
        }
    }

    @Override
    public <Op extends SpliceOperation, K,U> PairDataSet<K,U> index(SplicePairFunction<Op,V,K,U> function) throws StandardException {
        return new SparkDataSet(NativeSparkDataSet.<V>toSpliceLocatedRow(dataset, this.context)).index(function);
    }

    @Override
    public <Op extends SpliceOperation, K,U> PairDataSet<K,U> index(SplicePairFunction<Op,V,K,U> function, OperationContext context) throws StandardException {
        return new SparkPairDataSet<>(NativeSparkDataSet.<V>toSpliceLocatedRow(dataset, this.context).mapToPair(new SparkSplittingFunction<>(function)), function.getSparkName());
    }

    @Override
    public <Op extends SpliceOperation, K,U>PairDataSet<K, U> index(SplicePairFunction<Op,V,K,U> function, boolean isLast) {
        throw new UnsupportedOperationException();
    }

    @SuppressWarnings({ "unchecked", "rawtypes" })
    @Override
    public <Op extends SpliceOperation, K,U>PairDataSet<K, U> index(SplicePairFunction<Op,V,K,U> function, boolean isLast, boolean pushScope, String scopeDetail) {
        throw new UnsupportedOperationException();
    }

    @Override
    public <Op extends SpliceOperation, U> DataSet<U> map(SpliceFunction<Op,V,U> function) throws StandardException {
        return map(function, null, false, false, null);
    }

    public <Op extends SpliceOperation, U> DataSet<U> map(SpliceFunction<Op,V,U> function, boolean isLast) throws StandardException {
        return map(function, null, isLast, false, null);
    }

    public static boolean needsNonDerbyProcessingForGroupingFunction (OperationContext operationContext) {
        SpliceOperation op = operationContext.getOperation();
        if (op instanceof ProjectRestrictOperation) {
            ProjectRestrictOperation pr = (ProjectRestrictOperation) op;
            if (pr.hasGroupingFunction()){
                SpliceOperation childOp = pr.getSource();
                while (childOp instanceof WindowOperation ||
                       childOp instanceof ProjectRestrictOperation) {
                    if (childOp instanceof WindowOperation)
                        childOp = ((WindowOperation) childOp).getSource();
                    if (childOp instanceof ProjectRestrictOperation)
                        childOp = ((ProjectRestrictOperation) childOp).getSource();
                }
                if (childOp instanceof GenericAggregateOperation)
                    return !((GenericAggregateOperation) childOp).nativeSparkUsed();
            }
        }
        return false;
    }
    @SuppressWarnings({ "unchecked", "rawtypes" })
    @Override
    public <Op extends SpliceOperation, U> DataSet<U> map(SpliceFunction<Op,V,U> f, String name, boolean isLast, boolean pushScope, String scopeDetail) throws StandardException {
        OperationContext<Op> context = f.operationContext;
        if (f.hasNativeSparkImplementation() &&
            !needsNonDerbyProcessingForGroupingFunction(f.operationContext)) {
            Pair<Dataset<Row>, OperationContext> pair = f.nativeTransformation(dataset, context);
            OperationContext c = pair.getSecond() == null ? this.context : pair.getSecond();
            return new NativeSparkDataSet<>(pair.getFirst(), c);
        }
        return new SparkDataSet<>(NativeSparkDataSet.<V>toSpliceLocatedRow(dataset, f.getExecRow(), context)).map(f, name, isLast, pushScope, scopeDetail);
    }

    @Override
    public Iterator<V> toLocalIterator() {
        return Iterators.transform(dataset.toLocalIterator(), new Function<Row, V>() {
            @Nullable
            @Override
            public V apply(@Nullable Row input) {
                ValueRow vr;
                try {
                    if (context != null &&
                        context.getOperation().getExecRowDefinition()
                                                  instanceof ValueRow)
                        vr = (ValueRow) context.getOperation().getExecRowDefinition().getClone();
                    else
                        vr = new ValueRow(input.size());
                }
                catch (StandardException se) {
                    vr = new ValueRow(input.size());
                }
                vr.fromSparkRow(input);
                return (V) vr;
            }
        });
    }

    @Override
    public <Op extends SpliceOperation, K> PairDataSet< K, V> keyBy(SpliceFunction<Op, V, K> f) {
        try {
            return new SparkDataSet<>(NativeSparkDataSet.<V>toSpliceLocatedRow(dataset, this.context)).keyBy(f);
        } catch (Exception e) {
            throw Exceptions.throwAsRuntime(e);
        }
    }

    public <Op extends SpliceOperation, K> PairDataSet< K, V> keyBy(SpliceFunction<Op, V, K> f, String name) {
        return keyBy(f);
    }


    public <Op extends SpliceOperation, K> PairDataSet< K, V> keyBy(SpliceFunction<Op, V, K> f, OperationContext context) throws StandardException {
        return new SparkPairDataSet<>(NativeSparkDataSet.<V>toSpliceLocatedRow(dataset, this.context).keyBy(new SparkSpliceFunctionWrapper<>(f)), f.getSparkName());
    }

    @SuppressWarnings({ "unchecked", "rawtypes" })
    @Override
    public <Op extends SpliceOperation, K> PairDataSet< K, V> keyBy(
            SpliceFunction<Op, V, K> f, String name, boolean pushScope, String scopeDetail) {
        return keyBy(f);
    }

    @Override
    public long count() {
        return dataset.count();
    }

    @Override
    public DataSet<V> union(DataSet<V> dataSet, OperationContext operationContext) {
        return union(dataSet, operationContext, RDDName.UNION.displayName(), false, null);
    }


    @Override
    public DataSet<V> parallelProbe(List<ScanSetBuilder<ExecRow>> scanSetBuilders, OperationContext<MultiProbeTableScanOperation> operationContext) throws StandardException {
        DataSet<V> toReturn = null;
        DataSet<V> branch = null;
        int i = 0;
        MultiProbeTableScanOperation operation = operationContext.getOperation();
        for (ScanSetBuilder<ExecRow> builder: scanSetBuilders) {
            DataSet<V> dataSet = (DataSet<V>) builder.buildDataSet(operation);
            if (i % 100 == 0) {
                if (branch != null) {
                    if (toReturn == null)
                        toReturn = branch;
                    else
                        toReturn = toReturn.union(branch, operationContext);
                }
                branch = dataSet;
            }
            else
                branch = branch.union(dataSet, operationContext);
            i++;
        }
        if (branch != null) {
            if (toReturn == null)
                toReturn = branch;
            else
                toReturn = toReturn.union(branch, operationContext);
        }
        return toReturn;
    }

    @SuppressWarnings({ "unchecked", "rawtypes" })
    @Override
    public DataSet< V> union(DataSet<V> dataSet, OperationContext operationContext, String name, boolean pushScope, String scopeDetail) {
        pushScopeIfNeeded((SpliceFunction)null, pushScope, scopeDetail);
        try {
            Dataset right = getDataset(dataSet);
            Dataset rdd1 = dataset.union(right);
            return new NativeSparkDataSet<>(rdd1, operationContext);
        } catch (Exception se){
            throw new RuntimeException(se);
        } finally {
            if (pushScope) SpliceSpark.popScope();
        }
    }

    @Override
    public DataSet<V> union(List<DataSet<V>> dataSetList, OperationContext operationContext) {
        DataSet<V> toReturn = null;
        for (DataSet<V> aSet: dataSetList) {
            if (toReturn == null)
                toReturn = aSet;
            else
                toReturn = aSet.union(aSet, operationContext, RDDName.UNION.displayName(), false, null);
        }

        return toReturn;
    }

    @Override
    public DataSet<V> orderBy(OperationContext operationContext, int[] keyColumns, boolean[] descColumns, boolean[] nullsOrderedLow) {
        try {
            Column[] orderedCols = new Column[keyColumns.length];
            for (int i = 0; i < keyColumns.length; i++) {
                Column orderCol = col(ValueRow.getNamedColumn(keyColumns[i]));
                if (descColumns[i]) {
                    if (nullsOrderedLow[i])
                        orderedCols[i] = orderCol.desc_nulls_last();
                    else
                        orderedCols[i] = orderCol.desc_nulls_first();
                }
                else {
                    if (nullsOrderedLow[i])
                        orderedCols[i] = orderCol.asc_nulls_first();
                    else
                        orderedCols[i] = orderCol.asc_nulls_last();
                }
            }
            return new NativeSparkDataSet<>(dataset.orderBy(orderedCols), operationContext);
        }
        catch (Exception se){
            throw new RuntimeException(se);
        }
    }

    @Override
    public <Op extends SpliceOperation> DataSet< V> filter(SplicePredicateFunction<Op, V> f) {
        return filter(f,false, false, "");
    }

    @SuppressWarnings({ "unchecked", "rawtypes" })
    @Override
    public <Op extends SpliceOperation> DataSet< V> filter(
        SplicePredicateFunction<Op,V> f, boolean isLast, boolean pushScope, String scopeDetail) {

        OperationContext<Op> context = f.operationContext;
        if (f.hasNativeSparkImplementation()) {
            // TODO:  Enable the commented try-catch block after regression testing.
            //        This would be a safeguard against unanticipated exceptions:
            //             org.apache.spark.sql.catalyst.parser.ParseException
            //             org.apache.spark.sql.AnalysisException
            //    ... which may occur if the Splice parser fails to detect a
            //        SQL expression which SparkSQL does not support.
//          try {
                Pair<Dataset<Row>, OperationContext> pair = f.nativeTransformation(dataset, context);
                OperationContext c = pair.getSecond() == null ? this.context : pair.getSecond();
                return new NativeSparkDataSet<>(pair.getFirst(), c);
//          }
//          catch (Exception e) {
//               Switch back to non-native DataSet if the SparkSQL filter is not supported.
//          }
        }
        try {
            return new SparkDataSet<>(NativeSparkDataSet.<V>toSpliceLocatedRow(dataset, this.context)).filter(f, isLast, pushScope, scopeDetail);
        } catch (Exception e) {
            throw Exceptions.throwAsRuntime(e);
        }
    }

    @SuppressWarnings({ "unchecked", "rawtypes" })
    @Override
    public DataSet< V> intersect(DataSet<V> dataSet, OperationContext context) {
        return intersect(dataSet,"Intersect Operator",context,false,null);
    }

    /**
     * Spark implementation of Window function,
     * We convert the derby specification using SparkWindow helper
     * Most of the specifications is identical to Spark except the one position index
     * and some specific functions. Look at SparkWindow for more
     * @param windowContext
     * @param context
     * @param pushScope
     * @param scopeDetail
     * @return
     */
    public DataSet<V> windows(WindowContext windowContext, OperationContext context,  boolean pushScope, String scopeDetail) {
        pushScopeIfNeeded(context, pushScope, scopeDetail);
        try {
            Dataset<Row> dataset = this.dataset;
            WindowAggregator[] windowFunctions = windowContext.getWindowFunctions();
            List<String> names = new ArrayList<>(windowFunctions.length);
            List<Column> cols = new ArrayList<>(windowFunctions.length);

            for(WindowAggregator aggregator : windowContext.getWindowFunctions()) {
                // we need to remove to convert resultColumnId from a 1 position index to a 0position index
                DataType resultDataType = dataset.schema().fields()[aggregator.getResultColumnId()-1].dataType();
                // We define the window specification and we get a back a spark.
                // Simply provide all the information and spark window will build it for you
                Column col = SparkWindow.partitionBy(aggregator.getPartitions())
                        .function(aggregator.getType())
                        .inputs(aggregator.getInputColumnIds())
                        .orderBy(aggregator.getOrderings())
                        .frameBoundary(aggregator.getFrameDefinition())
                        .specificArgs(aggregator.getFunctionSpecificArgs())
                        .resultColumn(aggregator.getResultColumnId())
                        .resultDataType(resultDataType)
                        .functionSpecificArgs(aggregator.getFunctionSpecificArgs())
                        .toColumn();

                names.add(ValueRow.getNamedColumn(aggregator.getResultColumnId()-1));
                cols.add(col);
            }
            // Now we replace the result column by the spark specification.
            // the result column is already define by derby. We need to replace it
            dataset = NativeSparkUtils.withColumns(names, cols, dataset);
           return new NativeSparkDataSet<>(dataset, context);

        } catch (Exception se){
            throw new RuntimeException(se);
        }finally {
            if (pushScope) context.popScope();
        }

    }

    private Dataset getDataset(DataSet dataSet) throws StandardException {
        if (dataSet instanceof NativeSparkDataSet) {
            return ((NativeSparkDataSet) dataSet).dataset;
        } else {
            //Convert the right operand to a untyped dataset

            return SpliceSpark.getSession()
                    .createDataFrame(
                            ((SparkDataSet)dataSet).rdd
                                    .map(new LocatedRowToRowFunction()),
                            context.getOperation().schema());
        }
    }

    @SuppressWarnings({ "unchecked", "rawtypes" })
    @Override
    public DataSet< V> intersect(DataSet< V> dataSet, String name, OperationContext context, boolean pushScope, String scopeDetail) {
        pushScopeIfNeeded(context, pushScope, scopeDetail);
        try {
            //Convert this dataset backed iterator to a Spark untyped dataset
            Dataset<Row> left = dataset;

            //Convert the left operand to a untyped dataset
            Dataset<Row> right = getDataset(dataSet);

            //Do the intesect
            Dataset<Row> result = left.intersect(right);

            return new NativeSparkDataSet<V>(result, context);

        }
        catch (Exception se){
            throw new RuntimeException(se);
        }finally {
            if (pushScope) context.popScope();
        }
    }

    @SuppressWarnings({ "unchecked", "rawtypes" })
    @Override
    public DataSet<V> subtract(DataSet<V> dataSet, OperationContext context){
        return subtract(dataSet,"Substract/Except Operator",context,false,null);
    }

    @SuppressWarnings({ "unchecked", "rawtypes" })
    @Override
    public DataSet< V> subtract(DataSet< V> dataSet, String name, OperationContext context, boolean pushScope, String scopeDetail) {
        pushScopeIfNeeded(context, pushScope, scopeDetail);
        try {
            //Convert this dataset backed iterator to a Spark untyped dataset
            Dataset<Row> left = dataset;

            //Convert the right operand to a untyped dataset
            Dataset<Row> right = getDataset(dataSet);

            //Do the subtract
            Dataset<Row> result = left.except(right);

            return new NativeSparkDataSet<>(result, context);
        }
        catch (Exception se){
            throw new RuntimeException(se);
        }finally {
            if (pushScope) context.popScope();
        }
    }



    @Override
    public boolean isEmpty() {
        throw new UnsupportedOperationException("isEmpty() not supported");
    }

    @Override
    public <Op extends SpliceOperation, U> DataSet< U> flatMap(SpliceFlatMapFunction<Op, V, U> f) {
        try {
            OperationContext<Op> context = f.operationContext;
            return new SparkDataSet<>(NativeSparkDataSet.<V>toSpliceLocatedRow(dataset, this.context)).flatMap(f);
        } catch (Exception e) {
            throw Exceptions.throwAsRuntime(e);
        }
    }

    public <Op extends SpliceOperation, U> DataSet< U> flatMap(SpliceFlatMapFunction<Op, V, U> f, String name) {
        try {
            OperationContext<Op> context = f.operationContext;
            return new SparkDataSet<>(NativeSparkDataSet.<V>toSpliceLocatedRow(dataset, this.context)).flatMap(f, name);
        } catch (Exception e) {
            throw Exceptions.throwAsRuntime(e);
        }
    }

    public <Op extends SpliceOperation, U> DataSet< U> flatMap(SpliceFlatMapFunction<Op, V, U> f, boolean isLast) {
        try {
            OperationContext<Op> context = f.operationContext;
            return new SparkDataSet<>(NativeSparkDataSet.<V>toSpliceLocatedRow(dataset, this.context)).flatMap(f, isLast);
        } catch (Exception e) {
            throw Exceptions.throwAsRuntime(e);
        }
    }
    
    @Override
    public void close() {
    }

    @Override
    public <Op extends SpliceOperation> DataSet<V> take(TakeFunction<Op,V> takeFunction) {
        throw new UnsupportedOperationException();
    }

    @Override
    public ExportDataSetWriterBuilder writeToDisk() {
        try {
            return new SparkDataSet<>(NativeSparkDataSet.<V>toSpliceLocatedRow(dataset, this.context)).writeToDisk();
        } catch (Exception e) {
            throw Exceptions.throwAsRuntime(e);
        }
    }

    @Override
    public KafkaDataSetWriterBuilder writeToKafka() {
        try {
            return new SparkDataSet<>(NativeSparkDataSet.<V>toSpliceLocatedRow(dataset, this.context)).writeToKafka();
        } catch (Exception e) {
            throw Exceptions.throwAsRuntime(e);
        }
    }

    @Override
    public void saveAsTextFile(String path) {
        throw new UnsupportedOperationException("saveAsTextFile() not supported");
    }

    @Override
    public PairDataSet<V, Long> zipWithIndex(OperationContext context) throws StandardException {
        return new SparkPairDataSet<>(NativeSparkDataSet.<V>toSpliceLocatedRow(dataset, this.context).zipWithIndex());
    }

    @SuppressWarnings("unchecked")
    @Override
    public ExportDataSetWriterBuilder<String> saveAsTextFile(OperationContext operationContext){
        try {
            return new SparkExportDataSetWriter.Builder<>(NativeSparkDataSet.<V>toSpliceLocatedRow(dataset, this.context));
        } catch (Exception e) {
            throw Exceptions.throwAsRuntime(e);
        }
    }

    @SuppressWarnings({ "rawtypes", "unchecked" })
    @Override
    public DataSet<V> coalesce(int numPartitions, boolean shuffle) {
        if (shuffle) {
            return new NativeSparkDataSet<>(dataset.repartition(numPartitions), this.context);
        } else {
            return new NativeSparkDataSet<>(dataset.coalesce(numPartitions), this.context);
        }
    }

    @SuppressWarnings({ "rawtypes", "unchecked" })
    @Override
    public DataSet<V> coalesce(int numPartitions, boolean shuffle, boolean isLast, OperationContext context, boolean pushScope, String scopeDetail) {
        return coalesce(numPartitions, shuffle);
    }

    @Override
    public void persist() {
        dataset.persist(StorageLevel.MEMORY_AND_DISK_SER_2());
    }

    @Override
    public void setAttribute(String name, String value) {
        if (attributes == null)
            attributes = new HashMap<>();
        attributes.put(name,value);
    }

    @Override
    public String getAttribute(String name) {
        if (attributes == null)
            return null;
        return attributes.get(name);
    }

    private void pushScopeIfNeeded(AbstractSpliceFunction function, boolean pushScope, String scopeDetail) {
        if (pushScope) {
            if (function != null && function.operationContext != null)
                function.operationContext.pushScopeForOp(scopeDetail);
            else
                SpliceSpark.pushScope(scopeDetail);
        }
    }

    private void pushScopeIfNeeded(OperationContext operationContext, boolean pushScope, String scopeDetail) {
        if (pushScope) {
            if (operationContext != null)
                operationContext.pushScopeForOp(scopeDetail);
            else
                SpliceSpark.pushScope(scopeDetail);
        }
    }

    @SuppressWarnings("rawtypes")
    private String planIfLast(AbstractSpliceFunction f, boolean isLast) {
        if (!isLast) return f.getSparkName();
        String plan = f.getOperation()==null?null:f.getOperation().getPrettyExplainPlan();
        return (plan != null && !plan.isEmpty() ? plan : f.getSparkName());
    }

    public static boolean joinProjectsOnlyLeftTableColumns(JoinType joinType) {
        return (joinType == DataSet.JoinType.LEFTANTI ||
                joinType == DataSet.JoinType.LEFTSEMI);
    }

    private static boolean
    leftDFOfJoinProjectsFewerColumnsThanDefined(JoinOperation op,
                                                JoinType      joinType,
                                                Dataset<Row>  leftDF) {
        return !joinProjectsOnlyLeftTableColumns(joinType) &&
               !op.wasRightOuterJoin &&
                op.getLeftRow().nColumns() > leftDF.schema().length();
    }

    // If the left DataSet defines more columns than the left DataFrame,
    // the column names will be off.  Let's fill the gaps to match the
    // ExecRowDefinition.
    static private Dataset<Row> fixupColumnNames(JoinOperation op, JoinType joinType,
                                          Dataset<Row> leftDF, Dataset<Row> rightDF,
                                          Dataset<Row> joinedDF,
                                          SpliceOperation leftOp,
                                          SpliceOperation rightOp) throws StandardException {
        boolean isSemiOrAntiJoin =
                joinType.strategy().equals(JoinType.LEFTANTI.strategy()) ||
                joinType.strategy().equals(JoinType.LEFTSEMI.strategy());
        boolean needsFixup =
                isSemiOrAntiJoin ||
                leftDFOfJoinProjectsFewerColumnsThanDefined(op, joinType, leftDF);
        if (!needsFixup)
            return joinedDF;

        int adjColNo = op.getLeftRow().nColumns();
        int baseColNo = leftDF.schema().length();

        // Now add another select expression so that the named columns are
        // in the correct column positions.
        StringBuilder expression = new StringBuilder();
        String[] expressions = new String[op.getLeftRow().nColumns() + rightDF.schema().length()];
        for (int i = 0; i < leftDF.schema().length(); i++) {
            String fieldName = ValueRow.getNamedColumn(i);
            expression.setLength(0);
            expression.append(fieldName);
            expressions[i] = expression.toString();
        }
        for (int i = leftDF.schema().length(); i < op.getLeftRow().nColumns(); i++) {
            String fieldName = ValueRow.getNamedColumn(i);
            DataType dataType;
            try {
                dataType =
                    op.getLeftRow().getColumn(i + 1).getStructField(fieldName).dataType();
            }
            catch (StandardException e) {
                throw new RuntimeException(e);
            }
            expression.setLength(0);
            expression.append("CAST(null as ");
            expression.append(dataType.typeName());
            expression.append(")");
            expressions[i] = expression.toString();
        }

        if (isSemiOrAntiJoin) {
            ExecRow rowDef = rightOp.getExecRowDefinition();
            for (int i = 0; i < rightDF.schema().length(); i++) {
                String fieldName = ValueRow.getNamedColumn(i + adjColNo);
                String sourceFieldName = ValueRow.getNamedColumn(i);
                DataType dataType =
                        rowDef.getColumn(i+1).getStructField(sourceFieldName).dataType();
                String dataTypeString = dataType.typeName();

                expression.setLength(0);
                expression.append("CAST (null as ");
                expression.append(dataTypeString);
                expression.append(") as ");
                expression.append(fieldName);
                expressions[i + adjColNo] = expression.toString();
            }
        }
        else {
            for (int i = 0; i < rightDF.schema().length(); i++) {
                String fieldName = ValueRow.getNamedColumn(i + baseColNo);
                expression.setLength(0);
                expression.append(fieldName);
                expression.append(" as ");
                expression.append(ValueRow.getNamedColumn(i + adjColNo));
                expressions[i + adjColNo] = expression.toString();
            }
        }
        joinedDF = joinedDF.selectExpr(expressions);

        return joinedDF;
    }

    @SuppressWarnings({ "rawtypes", "unchecked" })
    @Override
    public DataSet<V> join(OperationContext context, DataSet<V> rightDataSet, JoinType joinType, boolean isBroadcast) {
        try {
            JoinOperation op = (JoinOperation) context.getOperation();
            Dataset<Row> leftDF = dataset;
            Dataset<Row> rightDF;
            if (rightDataSet instanceof NativeSparkDataSet) {
                rightDF = ((NativeSparkDataSet)rightDataSet).dataset;
            } else {
                rightDF = SpliceSpark.getSession().createDataFrame(
                        ((SparkDataSet)rightDataSet).rdd.map(new LocatedRowToRowFunction()),
                        context.getOperation().getRightOperation().schema());
            }

            if (isBroadcast) {
                rightDF = broadcast(rightDF);
            }
            Column expr = null;
            int[] rightJoinKeys = ((JoinOperation)context.getOperation()).getRightHashKeys();
            int[] leftJoinKeys = ((JoinOperation)context.getOperation()).getLeftHashKeys();
            assert rightJoinKeys!=null && leftJoinKeys!=null && rightJoinKeys.length == leftJoinKeys.length:"Join Keys Have Issues";

            SparkExpressionNode sparkJoinPred = op.getSparkJoinPredicate();
            if (sparkJoinPred != null) {
                java.util.function.Function<String, DataType> convertStringToDataTypeFunction =
                     (String s) -> { return ParserUtils.getDataTypeFromString(s); };
                expr = sparkJoinPred.getColumnExpression(leftDF, rightDF, convertStringToDataTypeFunction);
            }
            else {
                for (int i = 0; i < rightJoinKeys.length; i++) {
                    Column joinEquality = (leftDF.col(ValueRow.getNamedColumn(leftJoinKeys[i]))
                    .equalTo(rightDF.col(ValueRow.getNamedColumn(rightJoinKeys[i]))));
                    expr = i != 0 ? expr.and(joinEquality) : joinEquality;
                }
            }
            DataSet joinedSet;

            if (op.wasRightOuterJoin) {
                NativeSparkDataSet nds =
                  new NativeSparkDataSet(rightDF.join(leftDF, expr, joinType.RIGHTOUTER.strategy()), context);
                joinedSet = nds;
                nds.dataset = fixupColumnNames(op, joinType, rightDF, leftDF, nds.dataset,
                                               op.getRightOperation(), op.getLeftOperation());
            }
            else {
                NativeSparkDataSet nds =
                  new NativeSparkDataSet(leftDF.join(rightDF, expr, joinType.strategy()), context);
                joinedSet = nds;
                nds.dataset = fixupColumnNames(op, joinType, leftDF, rightDF, nds.dataset,
                                               op.getLeftOperation(), op.getRightOperation());
            }

            return joinedSet;
        }  catch (StandardException e) {
            throw new RuntimeException(e);
        }
    }


    @SuppressWarnings({ "rawtypes", "unchecked" })
    @Override
    public DataSet<V> crossJoin(OperationContext context, DataSet<V> rightDataSet, Broadcast type) {
        try {
            Dataset<Row> leftDF = dataset;
            Dataset<Row> rightDF;
            if (rightDataSet instanceof NativeSparkDataSet) {
                rightDF = ((NativeSparkDataSet) rightDataSet).dataset;
            } else {
                rightDF = SpliceSpark.getSession().createDataFrame(
                        ((SparkDataSet) rightDataSet).rdd.map(new LocatedRowToRowFunction()),
                        context.getOperation().getRightOperation().schema());
            }
            Column expr = null;
            int[] rightJoinKeys = ((JoinOperation)context.getOperation()).getRightHashKeys();
            int[] leftJoinKeys = ((JoinOperation)context.getOperation()).getLeftHashKeys();
            if ( leftJoinKeys!=null || rightJoinKeys!=null ) {
                assert rightJoinKeys != null && leftJoinKeys != null && rightJoinKeys.length == leftJoinKeys.length : "Join Keys Have Issues";
                for (int i = 0; i < rightJoinKeys.length; i++) {
                    Column joinEquality = (leftDF.col(ValueRow.getNamedColumn(leftJoinKeys[i]))
                            .equalTo(rightDF.col(ValueRow.getNamedColumn(rightJoinKeys[i]))));
                    expr = i != 0 ? expr.and(joinEquality) : joinEquality;
                }
            }
            Dataset<Row> joinedDF;
            switch (type) {
                case LEFT:
                    joinedDF = broadcast(leftDF).crossJoin(rightDF);
                    break;
                case RIGHT:
                    joinedDF = leftDF.crossJoin(broadcast(rightDF));
                    break;
                case NONE:
                default:
                    joinedDF = leftDF.crossJoin(rightDF);
                    break;
            }
            if (expr != null) {
                joinedDF = joinedDF.filter(expr);
            }
            DataSet joinedSet = new NativeSparkDataSet(joinedDF, context);
            NativeSparkDataSet nds = (NativeSparkDataSet)joinedSet;
            SpliceOperation op = context.getOperation();
            nds.dataset = fixupColumnNames((JoinOperation) op,
                                           DataSet.JoinType.INNER, leftDF, rightDF, nds.dataset,
                                           op.getLeftOperation(), op.getRightOperation());
            return joinedSet;

        }  catch (StandardException e) {
            throw new RuntimeException(e);
        }
    }

    /**
     * Take a Splice DataSet and  convert to a Spark Dataset
     * doing a map
     * @param context
     * @return
     * @throws Exception
     */
    @SuppressWarnings({ "unchecked", "rawtypes" })
    static <V> Dataset<Row> toSparkRow(JavaRDD<V> rdd, OperationContext context) {
        try {
            return SpliceSpark.getSession()
                    .createDataFrame(
                            rdd.map(new LocatedRowToRowFunction()),
                            context.getOperation().schema());
        } catch (Exception e) {
            throw Exceptions.throwAsRuntime(e);
        }
    }

    /**
     * Take a spark dataset and translate that to Splice format
     * @param dataSet
     * @param context
     * @return
     */

    @SuppressWarnings({ "unchecked", "rawtypes" })
    public static <V> JavaRDD<V> toSpliceLocatedRow(Dataset<Row> dataSet, OperationContext context) throws StandardException {
        return (JavaRDD<V>) dataSet.javaRDD().map(new RowToLocatedRowFunction(context));
    }

    public static <V> JavaRDD<V> toSpliceLocatedRow(Dataset<Row> dataSet, ExecRow execRow, OperationContext context) throws StandardException {
        if (execRow != null) {
            return (JavaRDD<V>) dataSet.javaRDD().map(new RowToLocatedRowFunction(context, execRow));
        }
        return (JavaRDD<V>) dataSet.javaRDD().map(new RowToLocatedRowFunction(context));
    }

    private DataSet<ExecRow> getRowsWritten(OperationContext context) {
        ValueRow valueRow = new ValueRow(1);
        valueRow.setColumn(1, new SQLLongint(context.getRecordsWritten()));
        return new SparkDataSet<>(SpliceSpark.getContext()
                .parallelize(Collections.singletonList(valueRow), 1));
    }

    @Override
    public DataSet<ExecRow> writeParquetFile(DataSetProcessor dsp, int[] partitionBy, String location,
                                             String compression, OperationContext context) throws StandardException {
        compression = SparkExternalTableUtil.getParquetCompression( compression );
        try( CountingListener counter = new CountingListener(context) ) {
            getDataFrameWriter(dataset, generateTableSchema(context), partitionBy, context)
                    .option(SPARK_COMPRESSION_OPTION, compression)
                    .parquet(location);
        }

        return getRowsWritten(context);
    }

    @SuppressWarnings({ "unchecked", "rawtypes" })
    public DataSet<ExecRow> writeAvroFile(DataSetProcessor dsp,
                                          int[] partitionBy,
                                          String location,
                                          String compression,
                                          OperationContext context) throws StandardException
    {
        StructType tableSchema = generateTableSchema(context);
        StructType dataSchema = SparkExternalTableUtil.getDataSchemaAvro(dsp, tableSchema, partitionBy, location);
        if (dataSchema == null)
            dataSchema = tableSchema;
        return writeAvroFile(dataSchema, partitionBy, location, compression, context);
    }

    @SuppressWarnings({ "unchecked", "rawtypes" })
    public DataSet<ExecRow> writeAvroFile(StructType tableSchema,
                                          int[] partitionBy,
                                          String location,
                                          String compression,
                                          OperationContext context) throws StandardException {
        compression = SparkExternalTableUtil.getAvroCompression(compression);
        try( CountingListener counter = new CountingListener(context) ) {
            getDataFrameWriter(dataset, tableSchema, partitionBy, context)
                    .option(SPARK_COMPRESSION_OPTION, compression)
                    .format("com.databricks.spark.avro").save(location);
        }
        return getRowsWritten(context);
    }

    @SuppressWarnings({ "unchecked", "rawtypes" })
    public DataSet<ExecRow> writeTextFile(int[] partitionBy, String location, CsvOptions csvOptions,
                                          OperationContext context) throws StandardException {
        try( CountingListener counter = new CountingListener(context) ) {
            getDataFrameWriter(dataset, generateTableSchema(context), partitionBy, context)
                    .options(getCsvOptions(csvOptions))
                    .csv(location);
        }
        return getRowsWritten(context);
    }
    @SuppressWarnings({ "unchecked", "rawtypes" })
    public DataSet<ExecRow> writeORCFile(int[] baseColumnMap, int[] partitionBy, String location,  String compression,
                                                    OperationContext context) throws StandardException {
        try( CountingListener counter = new CountingListener(context) ) {
            getDataFrameWriter(dataset, generateTableSchema(context), partitionBy, context)
                    .option(SPARK_COMPRESSION_OPTION, compression)
                    .orc(location);
        }
        return getRowsWritten(context);
    }

    class CountingListener extends SparkListener implements AutoCloseable
    {
        OperationContext context;
        SparkContext sc;
        String uuid;
        Set<Integer> stageIdsToWatch;

        public CountingListener(OperationContext context) {
            this( context, UUID.randomUUID().toString() );
        }
        public CountingListener(OperationContext context, String uuid) {
            sc = SpliceSpark.getSession().sparkContext();
            sc.getLocalProperties().setProperty("operation-uuid", uuid);
            sc.addSparkListener(this);
            this.context = context;
            this.uuid = uuid;
        }

        public void onJobStart(SparkListenerJobStart jobStart) {
            if ( !jobStart.properties().getProperty("operation-uuid", "").equals(uuid) ) {
                return;
            }

            List<StageInfo> stageInfos = JavaConverters.seqAsJavaListConverter(jobStart.stageInfos()).asJava();
            stageIdsToWatch = stageInfos.stream().map(s -> s.stageId()).collect(Collectors.toSet());
        }

        @Override
        public void onTaskEnd(SparkListenerTaskEnd taskEnd) {
            if( stageIdsToWatch != null && stageIdsToWatch.contains( taskEnd.stageId() ))
                context.recordPipelineWrites( taskEnd.taskMetrics().outputMetrics().recordsWritten() );
        }

        @Override
        public void close() {
            sc.removeSparkListener(this);
        }
    }

    static private DataFrameWriter getDataFrameWriter(Dataset<Row> dataset, StructType tableSchema,
                                                      int[] partitionBy, OperationContext context) throws StandardException {
        // OperationContext context is used in 2.8
        Dataset<Row> insertDF = SpliceSpark.getSession().createDataFrame(
                dataset.rdd(),
                tableSchema);

        String colNames[] = tableSchema.fieldNames();
        String[] partitionByCols = new String[partitionBy.length];
        for (int i = 0; i < partitionBy.length; i++) {
            partitionByCols[i] = colNames[partitionBy[i]];
        }
        if (partitionBy.length > 0) {
            List<Column> repartitionCols = new ArrayList();
            for (int i = 0; i < partitionBy.length; i++) {
                repartitionCols.add(new Column(colNames[partitionBy[i]]));
            }
            insertDF = insertDF.repartition(scala.collection.JavaConversions.asScalaBuffer(repartitionCols).toList());
        }
        return insertDF.write().partitionBy(partitionByCols).mode(SaveMode.Append);
    }

    @Override @SuppressWarnings({ "unchecked", "rawtypes" })
    public void pin(ExecRow template, long conglomId) throws StandardException {
        dataset.createOrReplaceTempView("SPLICE_"+conglomId);
        SpliceSpark.getSession().catalog().cacheTable("SPLICE_"+conglomId);
    }

    @Override
    public DataSet<V> sampleWithoutReplacement(final double fraction) {
        return new NativeSparkDataSet<>(dataset.sample(false,fraction), this.context);
    }

    @Override
    public BulkInsertDataSetWriterBuilder bulkInsertData(OperationContext operationContext) throws StandardException {
        return new SparkBulkInsertTableWriterBuilder(this);
    }

    @Override
    public BulkLoadIndexDataSetWriterBuilder bulkLoadIndex(OperationContext operationContext) throws StandardException {
        return new SparkBulkLoadIndexDataSetWriterBuilder(this);
    }

    @Override
    public BulkDeleteDataSetWriterBuilder bulkDeleteData(OperationContext operationContext) throws StandardException {
        return new SparkBulkDeleteTableWriterBuilder(this);
    }

    @Override
    public DataSetWriterBuilder deleteData(OperationContext operationContext) throws StandardException{
        return new SparkDeleteTableWriterBuilder<>(((SparkPairDataSet) this.index(new EmptySparkPairDataSet<>(), operationContext))
                .wrapExceptions());
    }

    @Override
    public InsertDataSetWriterBuilder insertData(OperationContext operationContext) throws StandardException{
        return new SparkInsertTableWriterBuilder<>(this);
    }

    @Override
    public UpdateDataSetWriterBuilder updateData(OperationContext operationContext) throws StandardException{
        return new SparkUpdateTableWriterBuilder<>(((SparkPairDataSet) this.index(new EmptySparkPairDataSet<>()))
                .wrapExceptions());
    }

    @Override
    public TableSamplerBuilder sample(OperationContext operationContext) throws StandardException {
        return new SparkTableSamplerBuilder(this, this.context);
    }

    @Override
    public DataSet upgradeToSparkNativeDataSet(OperationContext operationContext) {
         return this;
    }


    /**
     * This function takes the current source NativeSparkDataSet ("this")
     * and builds a new NativeSparkDataSet with aggregate functions applied.
     *
     * The aggregations described in the aggregates array are applied to the
     * DataFrame contained in this NativeSparkDataSet (this.dataset) using
     * the RelationalGroupedDataset agg method (for grouped aggregations), or
     * the Dataset agg method (for non-grouped aggregations).
     *
     * @param isRollup, if true, causes a ROLLUP to be done.  Otherwise,
     *                  GROUP BY is done.
     * @param groupByColumns is an array of zero-based GROUP BY columns.
     *                       If null, or having zero length, no
     *                       grouping is done before aggregation.
     * @param aggregates is an array describing the aggregate functions to compute
     *                   and return as columns in the output row.
     * @param operationContext
     * @return A new SparkNativeDataSet containing a DataFrame with
     *         aggregations applied.  The consumer expects null columns were used
     *         as placeholders for splice aggregators, so new column names that pack
     *         column names consecutively (e.g. c0,c1,c2,c3...) will not be done.
     *         Instead the target column ids defined in aggregates will be used,
     *         (e.g.  c3, c6, c9 ...).  The null placeholder columns are stripped
     *         out of the input Dataset (in case there is some performance advantage).
     *         Columns present in the ExecRow definition, but absent from the select
     *         list, are added as null values to the result dataset.
     *         A return value of null means a NativeSparkDataSet could not be generated for
     *         the aggregations described in the aggregates array and traditional
     *         Splice low-level functions should be used.
     */
    @Override
    public DataSet applyNativeSparkAggregation(int[] groupByColumns, SpliceGenericAggregator[] aggregates, boolean isRollup, OperationContext operationContext) {
        context.pushScopeForOp(OperationContext.Scope.AGGREGATE);
        try {
            RelationalGroupedDataset rgd = null;
            String groupingColumn1;
            final boolean noGroupingColumns =
                  groupByColumns == null || groupByColumns.length == 0;
            if (!noGroupingColumns) {
                groupingColumn1 = ValueRow.getNamedColumn(groupByColumns[0]);
                String[] groupingColumns2ToN = new String[groupByColumns.length - 1];
                for (int i = 0; i < groupingColumns2ToN.length; i++)
                    groupingColumns2ToN[i] = ValueRow.getNamedColumn(groupByColumns[i + 1]);
                if (isRollup) {
                    rgd = dataset.rollup(groupingColumn1, groupingColumns2ToN);
                }
                else
                    rgd = dataset.groupBy(groupingColumn1, groupingColumns2ToN);
            }
            ExecRow rowDef = operationContext.getOperation().getExecRowDefinition();
            Column aggregateColumn1 = null;
            int arrayLength = isRollup ? aggregates.length + groupByColumns.length - 1 :
                              aggregates.length - 1;
            if (arrayLength < 0)
                arrayLength = 0;
            Column [] aggregateColumns2ToN = new Column [arrayLength];
            HashSet<String> inputColumns = new HashSet<>();
            Column column = null;
            for (int i = 0; i < aggregates.length; i++) {

                String sourceColName =
                    ValueRow.getNamedColumn(aggregates[i].getInputColumnId() - 1);
                String targetColName =
                    ValueRow.getNamedColumn(aggregates[i].getResultColumnId() - 1);
                DataType targetDataType = operationContext.getOperation().getExecRowDefinition().
                           getColumn(aggregates[i].getResultColumnId()).getStructField(targetColName).dataType();
                String [] arrOfStr = aggregates[i].getAggregatorInfo().getAggregateName().split("[.]");
                String aggName = arrOfStr[arrOfStr.length-1];
                Column sourceColumn = col(sourceColName);

                switch (aggName) {
                    case "SUM":
                        column = aggregates[i].isDistinct() ?
                                  sumDistinct(sourceColumn) :
                                  sum(sourceColumn);
                        column = column.cast(targetDataType);
                        inputColumns.add(sourceColName);
                        break;
                    case "MAX":
                        column = max(sourceColumn);
                        inputColumns.add(sourceColName);
                        break;
                    case "MIN":
                        column = min(sourceColumn);
                        inputColumns.add(sourceColName);
                        break;
                    case "AVG":
                        inputColumns.add(sourceColName);
                        // Splice already bumps the scale up by 4 for AVG,
                        // Spark does the same as well in class Average.
                        // The redundant scale adjustment causes overflows,
                        // which manifest as nulls in Spark.  If we attempt to
                        // remove the redundant scale adjustment by applying a CAST,
                        // we get truncated digits (e.g. 4 trailing zeroes in the
                        // rightmost positions to the right of the decimal place).
                        // To make results from the control path match results from
                        // the Spark path we evaluate avg as sum/count.

                        if (aggregates[i].isDistinct()) {
                            Column dividend = sumDistinct(sourceColumn);
                            Column divisor  = countDistinct(sourceColumn);
                            column = dividend.divide(divisor).cast(targetDataType);
                        }
                        else {
                            Column dividend = sum(sourceColumn);
                            Column divisor  = org.apache.spark.sql.functions.count(sourceColumn);
                            column = dividend.divide(divisor).cast(targetDataType);
                        }
                        break;
                    case "COUNT":
                        column = aggregates[i].isDistinct() ?
                                  countDistinct(sourceColumn) :
                                  org.apache.spark.sql.functions.count(sourceColumn);
                        column = column.cast(targetDataType);
                        inputColumns.add(sourceColName);
                        break;
                    case "COUNT(*)":
                        // There is no COUNT(DISTINCT *) in the grammar.
                        if (aggregates[i].isDistinct())
                            return null;

                        column = org.apache.spark.sql.functions.count(new Column("*"));
                        column = column.cast(targetDataType);
                        break;
                    case "SpliceStddevPop":
                        column = stddev_pop(sourceColName);
                        column = column.cast(targetDataType);
                        // Distinct not currently supported.  See SPLICE-1820.
                        if (aggregates[i].isDistinct())
                            return null;
                        inputColumns.add(sourceColName);
                        break;
                    case "SpliceStddevSamp":
                        column = stddev_samp(sourceColName);
                        column = column.cast(targetDataType);
                        // Distinct not currently supported.  See SPLICE-1820.
                        if (aggregates[i].isDistinct())
                            return null;

                        // stddev_samp may return NaN when the count is 1, so
                        // return null directly when the count is 1 or less.
                        // See SPARK-13860.
                        column = when(column.isNaN(),null).otherwise(column);
                        inputColumns.add(sourceColName);
                        break;
                    default:
                        return null;
                }
                column = column.as(targetColName);
                if (i == 0)
                    aggregateColumn1 = column;
                else
                    aggregateColumns2ToN[i-1] = column;
            }

            Dataset<Row> newDS;
            List<String> toDrop = new ArrayList<>();
            // Prune out unused columns.
            for (String colname:dataset.columns()) {
                if (!inputColumns.contains(colname))
                    toDrop.add(colname);
            }
            if (!toDrop.isEmpty()) {
                dataset = dataset.drop(toDrop.toArray(new String[toDrop.size()]));
            }
            if (noGroupingColumns) {
                newDS = dataset.agg(aggregateColumn1, aggregateColumns2ToN);
            }
            else {
                if (isRollup) {
                    for (int i = 0; i < groupByColumns.length; i++) {
                        column = grouping(col(ValueRow.getNamedColumn(groupByColumns[i])));
                        column = column.as(ValueRow.getNamedColumn(groupByColumns.length+i+1));
                        if (aggregates.length == 0 && i == 0)
                            aggregateColumn1 = column;
                        else
                            aggregateColumns2ToN[aggregates.length + i - 1] = column;
                    }
                }
                if (isRollup || aggregates.length > 0)
                    newDS = rgd.agg(aggregateColumn1, aggregateColumns2ToN);
                else
                    return null;
            }

            // Add in any missing columns as nulls, since copying of column
            // values from the spark row in ValueRow.fromSparkRow() is done by
            // column position, not column name, the Dataset schema must
            // match the ExecRow definition in case the parent operation
            // does not use native spark execution.
            List<String> names = new ArrayList<>();
            List<Column> cols = new ArrayList<>();
            for (int i=0; i < rowDef.nColumns(); i++) {
                String fieldName =  ValueRow.getNamedColumn(i);

                try {
                    int fieldIndex = newDS.schema().fieldIndex(fieldName);
                }
                catch (IllegalArgumentException e) {
                    DataType dataType =
                        rowDef.getColumn(i+1).getStructField(fieldName).dataType();
                    Column newCol = lit(null).cast(dataType);
                    names.add(fieldName);
                    cols.add(newCol);
                }
            }
            if(!names.isEmpty()) {
                newDS = NativeSparkUtils.withColumns(names, cols, newDS);
            }

            // Now add another select expression so that the named columns are
            // in the correct column positions.
            String [] expressions = new String[rowDef.nColumns()];
            for (int i=0; i < rowDef.nColumns(); i++) {
                expressions[i] = ValueRow.getNamedColumn(i);
            }
            newDS = newDS.selectExpr(expressions);
            return new NativeSparkDataSet(newDS, this.context, false);

        } catch (Exception e){
            throw new RuntimeException(e);
        }finally {
            context.popScope();
        }
    }

    @Override
    public boolean isNativeSpark() {
        return true;
    }

    @Override
    public List<String> buildNativeSparkExplain(ExplainNode.SparkExplainKind sparkExplainKind) {
        if (dataset != null) {
            String [] arrOfStr = null;
            switch (sparkExplainKind) {
                case LOGICAL:
                    arrOfStr =
                    dataset.queryExecution().logical().toString().split("\n");
                    break;
                case OPTIMIZED:
                    arrOfStr =
                    dataset.queryExecution().optimizedPlan().toString().split("\n");
                    break;
                case ANALYZED:
                    arrOfStr =
                    dataset.queryExecution().analyzed().toString().split("\n");
                    break;
                default:
                    arrOfStr =
                    dataset.queryExecution().executedPlan().toString().split("\n");
                    break;
            }

            // Remove trailing whitespaces.
            for (int i = 0; i < arrOfStr.length; i++) {
                arrOfStr[i] = arrOfStr[i].replaceFirst("\\s++$", "");
            }
            return Arrays.asList(arrOfStr);
        }
        List<String> warnMsg = new ArrayList<>();
        warnMsg.add("Spark EXPLAIN not available.\n");
        return warnMsg;
    }

}<|MERGE_RESOLUTION|>--- conflicted
+++ resolved
@@ -217,7 +217,6 @@
 
     @SuppressWarnings({ "unchecked", "rawtypes" })
     @Override
-<<<<<<< HEAD
     public DataSet<V> limit(int numRows, OperationContext context) {
         Dataset<Row> result = dataset.limit(numRows);
         return new NativeSparkDataSet<>(result, context);
@@ -225,13 +224,10 @@
 
     @SuppressWarnings({ "unchecked", "rawtypes" })
     @Override
-    public DataSet<V> distinct(String name, boolean isLast, OperationContext context, boolean pushScope, String scopeDetail) {
-=======
     public DataSet<V> distinct(String name, boolean isLast, OperationContext context, boolean pushScope, String scopeDetail) throws StandardException {
         String varcharDB2CompatibilityModeString =
                 PropertyUtil.getCachedDatabaseProperty(context.getActivation().getLanguageConnectionContext(), Property.SPLICE_DB2_VARCHAR_COMPATIBLE);
         boolean varcharDB2CompatibilityMode = Boolean.parseBoolean(varcharDB2CompatibilityModeString);
->>>>>>> f06c4a36
         pushScopeIfNeeded(context, pushScope, scopeDetail);
         try {
             // Do not replace string columns using rtrimmed columns but add them as extra columns.
