--- conflicted
+++ resolved
@@ -258,11 +258,7 @@
                 .map(column -> col(ValueRow.getNamedColumn(column.getColumnId()-1)))
                 .collect(Collectors.collectingAndThen(Collectors.toList(), JavaConversions::asScalaBuffer));
     }
-<<<<<<< HEAD
 
 
 }
-=======
-}
-
->>>>>>> 85c051b5
+
