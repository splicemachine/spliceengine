--- conflicted
+++ resolved
@@ -115,13 +115,9 @@
         }
         if (op != null) {
             ScanOperation sop = (ScanOperation) op;
-<<<<<<< HEAD
-            conf.setInt(MRConstants.SPLICE_SPLITS_PER_TABLE, sop.getSplits());
-=======
             int splitsPerTableMin = HConfiguration.getConfiguration().getSplitsPerTableMin();
             int requestedSplits = sop.getSplits();
             conf.setInt(MRConstants.SPLICE_SPLITS_PER_TABLE, requestedSplits != 0 ? requestedSplits : (splitsPerTableMin > 0) ? splitsPerTableMin : 0);
->>>>>>> 13175e33
         }
         try {
              conf.set(MRConstants.SPLICE_SCAN_INFO,getTableScannerBuilderBase64String());
