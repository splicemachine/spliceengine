--- conflicted
+++ resolved
@@ -97,12 +97,8 @@
                     fs.delete(sourceDir.getParent(), true);
                 }
             }
-<<<<<<< HEAD
-            HBasePlatformUtils.bulkLoad(conf, loader, path.getParent(), "splice:" + partition.getTableName());
-=======
             writeToken(fs, path);
             loader.doBulkLoad(path.getParent(), (HTable) ((SkeletonHBaseClientPartition)partition).unwrapDelegate());
->>>>>>> 305a3643
             fs.delete(path.getParent(), true);
         }
     }
