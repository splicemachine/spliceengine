--- conflicted
+++ resolved
@@ -135,12 +135,7 @@
 
     @Override
     public <Op extends SpliceOperation> OperationContext<Op> createOperationContext(Activation activation) {
-<<<<<<< HEAD
-        return new SparkOperationContext<>(activation);
-=======
-        setupBroadcastedActivation(activation);
         return new SparkOperationContext<>(activation, broadcastedActivation.get());
->>>>>>> d2eb3706
     }
 
     @Override
