/*
 * Copyright (c) 2012 - 2020 Splice Machine, Inc.
 *
 * This file is part of Splice Machine.
 * Splice Machine is free software: you can redistribute it and/or modify it under the terms of the
 * GNU Affero General Public License as published by the Free Software Foundation, either
 * version 3, or (at your option) any later version.
 * Splice Machine is distributed in the hope that it will be useful, but WITHOUT ANY WARRANTY;
 * without even the implied warranty of MERCHANTABILITY or FITNESS FOR A PARTICULAR PURPOSE.
 * See the GNU Affero General Public License for more details.
 * You should have received a copy of the GNU Affero General Public License along with Splice Machine.
 * If not, see <http://www.gnu.org/licenses/>.
 */

package com.splicemachine.derby.stream.spark;

import com.google.common.base.Joiner;
import com.google.common.collect.Lists;
import com.splicemachine.access.HConfiguration;
import com.splicemachine.access.api.FileInfo;
import com.splicemachine.db.iapi.error.StandardException;
import com.splicemachine.db.iapi.reference.SQLState;
import com.splicemachine.db.iapi.sql.Activation;
import com.splicemachine.db.iapi.sql.execute.ExecRow;
import com.splicemachine.db.iapi.store.access.Qualifier;
import com.splicemachine.db.iapi.store.access.TransactionController;
import com.splicemachine.db.iapi.store.access.conglomerate.TransactionManager;
import com.splicemachine.db.iapi.store.raw.Transaction;
import com.splicemachine.db.iapi.types.DataType;
import com.splicemachine.db.iapi.types.DataValueDescriptor;
import com.splicemachine.db.iapi.types.SQLChar;
import com.splicemachine.db.iapi.types.SQLVarchar;
<<<<<<< HEAD
import com.splicemachine.db.impl.sql.compile.ExplainNode;
=======
>>>>>>> b3651d51
import com.splicemachine.derby.iapi.sql.execute.SpliceOperation;
import com.splicemachine.derby.impl.SpliceSpark;
import com.splicemachine.derby.impl.load.ImportUtils;
import com.splicemachine.derby.impl.spark.WholeTextInputFormat;
import com.splicemachine.derby.impl.store.access.BaseSpliceTransaction;
import com.splicemachine.derby.stream.function.Partitioner;
import com.splicemachine.derby.stream.function.RowToLocatedRowFunction;
import com.splicemachine.derby.stream.iapi.*;
import com.splicemachine.derby.stream.utils.ExternalTableUtils;
import com.splicemachine.derby.stream.utils.StreamUtils;
import com.splicemachine.derby.utils.marshall.KeyHashDecoder;
import com.splicemachine.mrio.api.core.SMTextInputFormat;
import com.splicemachine.orc.input.SpliceOrcNewInputFormat;
import com.splicemachine.orc.predicate.SpliceORCPredicate;
import com.splicemachine.si.api.txn.TxnView;
<<<<<<< HEAD
import com.splicemachine.utils.IndentedString;
=======
import com.splicemachine.si.impl.driver.SIDriver;
>>>>>>> b3651d51
import com.splicemachine.utils.SpliceLogUtils;
import org.apache.commons.lang3.StringUtils;
import org.apache.hadoop.conf.Configuration;
import org.apache.hadoop.fs.FileStatus;
import org.apache.hadoop.fs.FileSystem;
import org.apache.hadoop.fs.FileUtil;
import org.apache.hadoop.fs.Path;
import org.apache.hadoop.io.LongWritable;
import org.apache.hadoop.io.NullWritable;
import org.apache.hadoop.io.Text;
import org.apache.kafka.clients.consumer.ConsumerConfig;
import org.apache.kafka.clients.consumer.KafkaConsumer;
import org.apache.kafka.clients.producer.KafkaProducer;
import org.apache.kafka.clients.producer.Producer;
import org.apache.kafka.clients.producer.ProducerConfig;
import org.apache.kafka.common.serialization.IntegerDeserializer;
import org.apache.kafka.common.serialization.IntegerSerializer;
import org.apache.log4j.Logger;
import org.apache.spark.api.java.JavaPairRDD;
import org.apache.spark.api.java.JavaRDD;
import org.apache.spark.api.java.function.Function;
import org.apache.spark.sql.*;
import org.apache.spark.sql.types.DataTypes;
import org.apache.spark.sql.types.StructField;
import org.apache.spark.sql.types.StructType;
import scala.Tuple2;

<<<<<<< HEAD
import java.io.*;
=======
import java.io.Externalizable;
import java.io.FileNotFoundException;
import java.io.IOException;
import java.io.InputStream;
import java.io.Serializable;
>>>>>>> b3651d51
import java.net.URI;
import java.util.*;

/**
 * Spark-based DataSetProcessor.
 *
 */
public class SparkDataSetProcessor implements DistributedDataSetProcessor, Serializable {
    private long failBadRecordCount = -1;
    private boolean permissive;
    private String statusDirectory;
    private String importFileName;
    private static final Joiner CSV_JOINER = Joiner.on(",").skipNulls();
    private final String TEMP_DIR_PREFIX = "_temp";

    private static final Logger LOG = Logger.getLogger(SparkDataSetProcessor.class);

    private ExplainNode.SparkExplainKind sparkExplainKind = ExplainNode.SparkExplainKind.NONE;
    private LinkedList<IndentedString> explainStrings = new LinkedList<>();
    private LinkedList<IndentedString> tempOperationStrings = new LinkedList<>();
    private LinkedList<List<IndentedString>> stashedSpliceOperationStrings = new LinkedList<>();
    private LinkedList<List<IndentedString>> spliceOperationStrings = new LinkedList<>();

    private TreeMap<Integer, Integer> numLeadingSpaces = new TreeMap<>();
    private TreeMap<Integer, String>  spacesMap = new TreeMap<>();

    // The depth of the current operation being processed via getDataSet
    // in the operation tree.
    private int opDepth = 0;

    public SparkDataSetProcessor() {
    }

    @Override
    public Type getType() {
        return Type.SPARK;
    }

    @Override
    public void setup(Activation activation,String description,String schedulerPool) throws StandardException{
        String sql = activation.getPreparedStatement().getSource();
        long txnId = getCurrentTransaction(activation).getTxnId();
        sql = (sql == null) ? description : sql;
        String userId = activation.getLanguageConnectionContext().getCurrentUserId(activation);
        String jobName = userId + " <" + txnId + ">";
        if (LOG.isTraceEnabled())
            SpliceLogUtils.trace(LOG, "setup(): jobName = %s", jobName);
        setJobGroup(jobName,sql);
        setSchedulerPool(schedulerPool);
    }

    private static TxnView getCurrentTransaction(Activation activation) throws StandardException {
        TransactionController transactionExecute = activation.getLanguageConnectionContext().getTransactionExecute();
        Transaction rawStoreXact = ((TransactionManager) transactionExecute).getRawStoreXact();
        return ((BaseSpliceTransaction) rawStoreXact).getActiveStateTxn();
    }

    @Override
    public <Op extends SpliceOperation,V> ScanSetBuilder<V> newScanSet(Op spliceOperation,String tableName) throws StandardException{
        return new SparkScanSetBuilder<>(this,tableName,spliceOperation); // tableName = conglomerate number
    }

    @Override
    public <V> DataSet<V> getEmpty() {
        return getEmpty(RDDName.EMPTY_DATA_SET.displayName());
    }

    @Override
    public <V> DataSet<V> getEmpty(String name) {
        return new SparkDataSet<>(SpliceSpark.getContext().parallelize(Collections.<V>emptyList(),1), name);
    }

    @Override
    public <V> DataSet<V> singleRowDataSet(V value) {
        return singleRowDataSet(value, "Finalize Result");
    }

    @SuppressWarnings({ "unchecked" })
    @Override
    public <V> DataSet<V> singleRowDataSet(V value, Object caller) {
        String scope = StreamUtils.getScopeString(caller);
            SpliceSpark.pushScope(scope);
        try {
            JavaRDD rdd1 = SpliceSpark.getContext().parallelize(Collections.singletonList(value), 1);
            rdd1.setName(RDDName.SINGLE_ROW_DATA_SET.displayName());
            return new SparkDataSet<>(rdd1);
        } finally {
            SpliceSpark.popScope();
        }
    }

    @Override
    public <Op extends SpliceOperation> OperationContext<Op> createOperationContext(Op spliceOperation) {
        setupBroadcastedActivation(spliceOperation.getActivation(), spliceOperation);
        OperationContext<Op> operationContext = new SparkOperationContext<>(spliceOperation, broadcastedActivation);
        spliceOperation.setOperationContext(operationContext);
        if (permissive) {
            operationContext.setPermissive(statusDirectory, importFileName, failBadRecordCount);
        }
        return operationContext;
    }


    @Override
    public <Op extends SpliceOperation> OperationContext<Op> createOperationContext(Activation activation) {
        if (activation !=null) {
            return new SparkOperationContext<>(activation, broadcastedActivation);
        } else {
            return new SparkOperationContext<>(activation, null);
        }
    }

    @Override
    public void setJobGroup(String jobName, String jobDescription) {
        if (LOG.isTraceEnabled())
            LOG.trace(String.format("setJobGroup(): jobName=%s, jobDescription=%s", jobName, jobDescription));
        SpliceSpark.getContext().setJobGroup(jobName, jobDescription);
    }

    public void setSchedulerPool(String pool) {
        SpliceSpark.getContext().setLocalProperty("spark.scheduler.pool",pool);
    }

    @Override
    public PairDataSet<String, InputStream> readWholeTextFile(String path) throws StandardException {
        return readWholeTextFile(path,null);
    }

    @SuppressWarnings({ "rawtypes", "unchecked" })
    @Override
    public PairDataSet<String, InputStream> readWholeTextFile(String path, SpliceOperation op) throws StandardException {
        try {
            FileInfo fileInfo = ImportUtils.getImportFileInfo(path);
            String displayString="";
            if(op!=null)
                displayString = op.getScopeName()+": "+OperationContext.Scope.READ_TEXT_FILE.displayName();
            SpliceSpark.pushScope(displayString);
            JavaPairRDD rdd = SpliceSpark.getContext().newAPIHadoopFile(
                    path,
                    WholeTextInputFormat.class,
                    String.class,
                    InputStream.class,
                    HConfiguration.unwrapDelegate());
            return new SparkPairDataSet<>(rdd,OperationContext.Scope.READ_TEXT_FILE.displayName());
        } catch (IOException | StandardException ioe) {
            throw new RuntimeException(ioe);
        } finally {
            SpliceSpark.popScope();
        }
    }

    @Override
    public DataSet<String> readTextFile(String path) throws StandardException {
        return readTextFile(path, null);
    }

    @SuppressWarnings({ "rawtypes", "unchecked" })
    @Override
    public DataSet<String> readTextFile(String path, SpliceOperation op) throws StandardException {
        try {
            FileInfo fileInfo = ImportUtils.getImportFileInfo(path);
            String displayString="";
            if(op!=null)
                displayString = op.getScopeName()+": "+OperationContext.Scope.READ_TEXT_FILE.displayName();

            SpliceSpark.pushScope(displayString);
            JavaPairRDD<LongWritable, Text> pairRdd=SpliceSpark.getContext().newAPIHadoopFile(
                    path,
                    SMTextInputFormat.class,
                    LongWritable.class,
                    Text.class,
                    new Configuration(HConfiguration.unwrapDelegate()));

            JavaRDD rdd =pairRdd.values()
                    .map(new Function<Text,String>() {
                        @Override
                        public String call(Text o) throws Exception {
                            return o.toString();
                        }
                    });
            SparkUtils.setAncestorRDDNames(rdd, 1, new String[] {fileInfo.toSummary()}, null);
            return new SparkDataSet(rdd,OperationContext.Scope.READ_TEXT_FILE.displayName());
        } catch (IOException | StandardException ioe) {
            throw new RuntimeException(ioe);
        } finally {
            SpliceSpark.popScope();
        }
    }

    @Override
    public <K, V> PairDataSet<K, V> getEmptyPair() {
        return new SparkPairDataSet<>(SpliceSpark.getContext().parallelizePairs(Collections.<Tuple2<K,V>>emptyList(), 1));
    }

    @Override
    public <V> DataSet< V> createDataSet(Iterator<V> value) {
        return new SparkDataSet<>(SpliceSpark.getContext().parallelize(Lists.newArrayList(value)));
    }

    @SuppressWarnings({ "rawtypes", "unchecked" })
    @Override
    public <V> DataSet< V> createDataSet(Iterator<V> value, String name) {
        JavaRDD rdd1 = SpliceSpark.getContext().parallelize(Lists.newArrayList(value));
        rdd1.setName(name);
        return new SparkDataSet(rdd1);
    }

    @SuppressWarnings({ "rawtypes", "unchecked" })
    @Override
    public <K, V> PairDataSet<K, V> singleRowPairDataSet(K key, V value) {
        return new SparkPairDataSet<>(SpliceSpark.getContext().parallelizePairs(Arrays.<Tuple2<K, V>>asList(new Tuple2(key, value)), 1));
    }

    @Override
    public void setPermissive(String statusDirectory, String importFileName, long badRecordThreshold) {
        this.permissive = true;
        this.statusDirectory = statusDirectory;
        this.importFileName = importFileName;
        this.failBadRecordCount = badRecordThreshold;
    }

    @Override
    public void stopJobGroup(String jobName) {
        SpliceSpark.getContext().cancelJobGroup(jobName);
    }

    private transient BroadcastedActivation broadcastedActivation;

    private void setupBroadcastedActivation(Activation activation, SpliceOperation root){
        if (broadcastedActivation == null) {
            broadcastedActivation = new BroadcastedActivation(activation, root);
        }
    }

    @Override
    public Partitioner getPartitioner(DataSet<ExecRow> dataSet, ExecRow template, int[] keyDecodingMap, boolean[] keyOrder, int[] rightHashKeys) {
        return new HBasePartitioner(dataSet, template, keyDecodingMap, keyOrder, rightHashKeys);
    }

    @Override
    public <V> DataSet<V> readParquetFile(StructType tableSchema, int[] baseColumnMap, int[] partitionColumnMap,
                                          String location, OperationContext context, Qualifier[][] qualifiers,
                                          DataValueDescriptor probeValue,  ExecRow execRow, boolean useSample,
                                          double sampleFraction) throws StandardException {
        try {
            Dataset<Row> table = null;

            try {
                if (!ExternalTableUtils.isExisting(location))
                    throw StandardException.newException(SQLState.EXTERNAL_TABLES_LOCATION_NOT_EXIST, location);

                if (ExternalTableUtils.isEmptyDirectory(location)) // Handle Empty Directory
                    return getEmpty();

                // Infer schema from external files
                StructType dataSchema = ExternalTableUtils.getDataSchema(this, tableSchema, partitionColumnMap, location, "p");

                table = SpliceSpark.getSession()
                        .read()
                        .schema(dataSchema)
                        .parquet(location);

                ExternalTableUtils.sortColumns(table.schema().fields(), partitionColumnMap);

            } catch (Exception e) {
                return handleExceptionInCaseOfEmptySet(e,location);
            }
            table = processExternalDataset(execRow, table, baseColumnMap, qualifiers, probeValue);

            if (useSample) {
                return new NativeSparkDataSet(table
                        .sample(false, sampleFraction), context);
            } else {
                return new NativeSparkDataSet(table, context);
            }
        } catch (Exception e) {
            throw StandardException.newException(
                    SQLState.EXTERNAL_TABLES_READ_FAILURE,e.getMessage());
        }
    }



    @Override
    public <V> DataSet<V> readAvroFile(StructType tableSchema, int[] baseColumnMap, int[] partitionColumnMap,
                                       String location, OperationContext context, Qualifier[][] qualifiers,
                                       DataValueDescriptor probeValue,  ExecRow execRow,
                                       boolean useSample, double sampleFraction) throws StandardException {
        try {
            Dataset<Row> table = null;
            try {
                if (!ExternalTableUtils.isExisting(location))
                    throw StandardException.newException(SQLState.EXTERNAL_TABLES_LOCATION_NOT_EXIST, location);

                if (ExternalTableUtils.isEmptyDirectory(location)) // Handle Empty Directory
                    return getEmpty();

                StructType copy = new StructType(Arrays.copyOf(tableSchema.fields(), tableSchema.fields().length));

                // Infer schema from external files\
                StructType dataSchema = ExternalTableUtils.getDataSchema(this, tableSchema, partitionColumnMap, location, "a");

                SparkSession spark = SpliceSpark.getSession();
                // Creates a DataFrame from a specified file
                table = spark.read().schema(dataSchema).format("com.databricks.spark.avro").load(location);

                int i = 0;
                for (StructField sf : copy.fields()) {
                    if (sf.dataType().sameType(DataTypes.DateType)) {
                        String colName = table.schema().fields()[i].name();
                        table = table.withColumn(colName, table.col(colName).cast(DataTypes.DateType));
                    }
                    i++;
                }

                ExternalTableUtils.sortColumns(table.schema().fields(), partitionColumnMap);

            } catch (Exception e) {
                return handleExceptionInCaseOfEmptySet(e,location);
            }
            table = processExternalDataset(execRow, table,baseColumnMap,qualifiers,probeValue);

            if (useSample) {
                return new NativeSparkDataSet(table
                        .sample(false, sampleFraction), context);
            } else {
                return new NativeSparkDataSet(table, context);
            }
        } catch (Exception e) {
            throw StandardException.newException(
                    SQLState.EXTERNAL_TABLES_READ_FAILURE,e.getMessage());
        }
    }

    /**
     *
     * Spark cannot handle empty directories.  Unfortunately, sometimes tables are empty.  Returns
     * empty when it can infer the error and check the directory for files.
     *
     * @param e
     * @param <V>
     * @return
     * @throws Exception
     */
    private <V> DataSet<V> handleExceptionInCaseOfEmptySet(Exception e, String location) throws Exception {
        // Cannot Infer Schema, Argh
        if ((e instanceof AnalysisException || e instanceof FileNotFoundException) && e.getMessage() != null &&
                (e.getMessage().startsWith("Unable to infer schema") || e.getMessage().startsWith("No Avro files found"))) {
            // Lets check if there are existing files...
           if (ExternalTableUtils.isEmptyDirectory(location)) // Handle Empty Directory
                return getEmpty();
        }
        throw e;
    }

    @Override
    public StructType getExternalFileSchema(String storedAs, String location, boolean mergeSchema) throws StandardException {
        StructType schema = null;
        Configuration conf = HConfiguration.unwrapDelegate();
        FileSystem fs = null;
        Path temp = null;
        // normalize location string
        location = new Path(location).toString();
        try {

            if (!mergeSchema) {
                fs = FileSystem.get(URI.create(location), conf);
                String fileName = getFile(fs, location);
                if (fileName != null) {
                    temp = new Path(location, TEMP_DIR_PREFIX + "_" + UUID.randomUUID().toString().replaceAll("-",""));
                    fs.mkdirs(temp);
                    SpliceLogUtils.info(LOG, "created temporary directory %s", temp);

                    // Copy a data file to temp directory
                    int index = fileName.indexOf(location);
                    if (index != -1) {
                        String s = fileName.substring(index + location.length() + 1);
                        Path destDir = new Path(temp, s);
                        FileUtil.copy(fs, new Path(fileName), fs, destDir, false, conf);
                        location = temp.toString();
                    }
                }
            }
            try {
                Dataset dataset = null;
                String mergeSchemaOption = mergeSchema ? "true" : "false";
                if (storedAs != null) {
                    if (storedAs.toLowerCase().equals("p")) {
                        dataset = SpliceSpark.getSession()
                                .read()
                                .option("mergeSchema", mergeSchemaOption)
                                .parquet(location);
                    } else if (storedAs.toLowerCase().equals("a")) {
                        // spark does not support schema merging for avro
                        dataset = SpliceSpark.getSession()
                                .read()
                                .option("ignoreExtension", false)
                                .format("com.databricks.spark.avro")
                                .load(location);
                    } else if (storedAs.toLowerCase().equals("o")) {
                        // spark does not support schema merging for orc
                        dataset = SpliceSpark.getSession()
                                .read()
                                .orc(location);
                    } else if (storedAs.toLowerCase().equals("t")) {
                        // spark-2.2.0: commons-lang3-3.3.2 does not support 'XXX' timezone, specify 'ZZ' instead
                        schema = SpliceSpark.getSession().read().option("timestampFormat", "yyyy-MM-dd'T'HH:mm:ss.SSSZZ").csv(location).schema();
                    }
                    dataset.printSchema();
                    schema = dataset.schema();
                }
            } catch (Exception e) {
                handleExceptionInCaseOfEmptySet(e, location);
            } finally {
                if (!mergeSchema && fs != null && temp!= null && fs.exists(temp)){
                    fs.delete(temp, true);
                    SpliceLogUtils.info(LOG, "deleted temporary directory %s", temp);
                }
            }
        }catch (Exception e) {
            throw StandardException.newException(SQLState.EXTERNAL_TABLES_READ_FAILURE,e.getMessage());
        }

        return schema;
    }

    /**
     * Return a data file from external table storage directory
     * @param fs
     * @param location
     * @return
     * @throws IOException
     */
    private String getFile(FileSystem fs, String location) throws IOException {

        Path path = new Path(location);
        String name = path.getName();

        if (!fs.isDirectory(path) && !name.startsWith(".") && !name.equals("_SUCCESS"))
            return location;
        else {
            FileStatus[] fileStatuses = fs.listStatus(path);
            if (!fs.isDirectory(path) || fileStatuses.length == 0)
                return null;
            for (FileStatus fileStatus : fileStatuses) {
                String p = fileStatus.getPath().getName();
                if (!p.startsWith(TEMP_DIR_PREFIX)) {
                    String file = getFile(fs, fileStatus.getPath().toString());
                    if (file != null)
                        return file;
                }
            }
        }
        return  null;
    }



    @Override
    public void createEmptyExternalFile(StructField[] fields, int[] baseColumnMap, int[] partitionBy, String storedAs, String location, String compression) throws StandardException {
        try{
            StructType nschema = ExternalTableUtils.supportAvroDateType(DataTypes.createStructType(fields),storedAs);

            Dataset<Row> empty = SpliceSpark.getSession()
                        .createDataFrame(new ArrayList<Row>(), nschema);


            List<String> partitionByCols = new ArrayList();
            for (int i = 0; i < partitionBy.length; i++) {
                partitionByCols.add(fields[partitionBy[i]].name());
            }
            if (storedAs!=null) {
                if (storedAs.toLowerCase().equals("p")) {
                    empty.write().option("compression",compression).partitionBy(partitionByCols.toArray(new String[partitionByCols.size()]))
                            .mode(SaveMode.Append).parquet(location);
                }
                else if (storedAs.toLowerCase().equals("a")) {
                    if (compression.equals("none")) {
                        compression = "uncompressed";
                    }
                    /*
                    empty.write().option("compression",compression).partitionBy(partitionByCols.toArray(new String[partitionByCols.size()]))
                            .mode(SaveMode.Append).format("com.databricks.spark.avro").save(location);
                     */
                    empty.write().option("compression",compression).partitionBy(partitionByCols.toArray(new String[partitionByCols.size()]))
                            .mode(SaveMode.Append).format("avro").save(location);
                }
                else if (storedAs.toLowerCase().equals("o")) {
                    empty.write().option("compression",compression).partitionBy(partitionByCols.toArray(new String[partitionByCols.size()]))
                            .mode(SaveMode.Append).orc(location);
                }
                else if (storedAs.toLowerCase().equals("t")) {
                    // spark-2.2.0: commons-lang3-3.3.2 does not support 'XXX' timezone, specify 'ZZ' instead
                    empty.write().option("compression",compression).option("timestampFormat", "yyyy-MM-dd'T'HH:mm:ss.SSSZZ").mode(SaveMode.Append).csv(location);
                }
            }
        }

        catch (Exception e) {
            throw StandardException.newException(
                    SQLState.EXTERNAL_TABLES_READ_FAILURE,e.getMessage());
        }
    }


    @Override
    public void dropPinnedTable(long conglomerateId) throws StandardException {
        if (SpliceSpark.getSession().catalog().isCached("SPLICE_"+conglomerateId)) {
            SpliceSpark.getSession().catalog().uncacheTable("SPLICE_"+conglomerateId);
            SpliceSpark.getSession().catalog().dropTempView("SPLICE_"+conglomerateId);

        }
    }

    @Override
    public Boolean isCached(long conglomerateId) throws StandardException {
        return  SpliceSpark.getSession().catalog().tableExists("SPLICE_"+conglomerateId)
                && SpliceSpark.getSession().catalog().isCached("SPLICE_"+conglomerateId);

    }

    private Dataset<Row> processExternalDataset(
                ExecRow execRow,
                Dataset<Row> rawDataset, int[] baseColumnMap, Qualifier[][] qualifiers,
                DataValueDescriptor probeValue) throws StandardException {
        String[] allCols = rawDataset.columns();
        List<Column> cols = new ArrayList();

        for (int i = 0; i < baseColumnMap.length; i++) {
            if (baseColumnMap[i] != -1) {
                Column col = new Column(allCols[i]);
                DataValueDescriptor dvd = execRow.getColumn(baseColumnMap[i] + 1);

                if (dvd instanceof SQLChar &&
                    !(dvd instanceof SQLVarchar)) {
                    SQLChar sc = (SQLChar) dvd;
                    if (sc.getSqlCharSize() > 0) {
                        Column adapted = functions.rpad(col, sc.getSqlCharSize(), " ");
                        col = adapted.as(allCols[i]);
                    }
                }
                cols.add(col);
            }
        }

        Dataset dataset = rawDataset
                .select(cols.toArray(new Column[cols.size()]));
        if (qualifiers !=null) {
            Column filter = createFilterCondition(dataset,allCols, qualifiers, baseColumnMap, probeValue);
            if (filter != null) {
                dataset = dataset.filter(filter);
            }
        }
        return dataset;

    }

    @SuppressWarnings({ "rawtypes", "unchecked" })
    @Override
    public <V> DataSet<V> readPinnedTable(
            long conglomerateId, int[] baseColumnMap, String location, OperationContext context,
            Qualifier[][] qualifiers, DataValueDescriptor probeValue, ExecRow execRow) throws StandardException {
        try {
            Dataset<Row> table = SpliceSpark.getSession().table("SPLICE_"+conglomerateId);
            table = processExternalDataset(execRow, table,baseColumnMap,qualifiers,probeValue);
            return new SparkDataSet(table
                    .rdd().toJavaRDD()
                    .map(new RowToLocatedRowFunction(context,execRow)));
        } catch (Exception e) {
            throw StandardException.newException(
                    SQLState.PIN_READ_FAILURE,e.getMessage());
        }
    }

    @SuppressWarnings({ "rawtypes", "unchecked" })
    @Override
    public <V> DataSet<V> readORCFile(int[] baseColumnMap,int[] partitionColumnMap, String location,
                                          OperationContext context, Qualifier[][] qualifiers,
                                      DataValueDescriptor probeValue, ExecRow execRow,
                                      boolean useSample, double sampleFraction, boolean statsjob) throws StandardException {
        assert baseColumnMap != null:"baseColumnMap Null";
        assert partitionColumnMap != null:"partitionColumnMap Null";
        try {
            if (!ExternalTableUtils.isExisting(location))
                throw StandardException.newException(SQLState.EXTERNAL_TABLES_LOCATION_NOT_EXIST, location);

            if (ExternalTableUtils.isEmptyDirectory(location)) // Handle Empty Directory
                return getEmpty();

            SpliceORCPredicate predicate = new SpliceORCPredicate(qualifiers,baseColumnMap,execRow.createStructType(baseColumnMap));
            Configuration configuration = new Configuration(HConfiguration.unwrapDelegate());
            configuration.set(SpliceOrcNewInputFormat.SPLICE_PREDICATE,predicate.serialize());
            configuration.set(SpliceOrcNewInputFormat.SPARK_STRUCT,execRow.createStructType(baseColumnMap).json());
            configuration.set(SpliceOrcNewInputFormat.SPLICE_COLUMNS,intArrayToString(baseColumnMap));
            configuration.set(SpliceOrcNewInputFormat.SPLICE_PARTITIONS,intArrayToString(partitionColumnMap));
            if (statsjob)
                configuration.set(SpliceOrcNewInputFormat.SPLICE_COLLECTSTATS, "true");

            JavaRDD<Row> rows = SpliceSpark.getContext().newAPIHadoopFile(
                    location,
                    SpliceOrcNewInputFormat.class,
                    NullWritable.class,
                    Row.class,
                    configuration)
                            .values();

            if (useSample) {
                return new SparkDataSet(rows.sample(false,sampleFraction).map(new RowToLocatedRowFunction(context, execRow)));
            } else {
                return new SparkDataSet(rows.map(new RowToLocatedRowFunction(context, execRow)));
            }
        } catch (Exception e) {
            throw StandardException.newException(
                    SQLState.EXTERNAL_TABLES_READ_FAILURE,e.getMessage());
        }
    }

    private String intArrayToString(int[] ints) {
        StringBuilder sb = new StringBuilder();
        boolean first = true;
        for (int i = 0 ; i < ints.length; i++) {
            if (!first)
                sb.append(",");
            sb.append(ints[i]);
            first = false;
        }
        return sb.toString();
    }

    @Override
    public <V> DataSet<ExecRow> readTextFile(SpliceOperation op, String location, String characterDelimiter, String columnDelimiter, int[] baseColumnMap,
                                      OperationContext context, Qualifier[][] qualifiers, DataValueDescriptor probeValue, ExecRow execRow,
                                                boolean useSample, double sampleFraction) throws StandardException {
        assert baseColumnMap != null:"baseColumnMap Null";
        try {
            Dataset<Row> table = null;
            try {
                HashMap<String, String> options = new HashMap<String, String>();

                // spark-2.2.0: commons-lang3-3.3.2 does not support 'XXX' timezone, specify 'ZZ' instead
                options.put("timestampFormat","yyyy-MM-dd'T'HH:mm:ss.SSSZZ");

                characterDelimiter = ImportUtils.unescape(characterDelimiter);
                columnDelimiter = ImportUtils.unescape(columnDelimiter);
                if (characterDelimiter!=null)
                    options.put("escape", characterDelimiter);
                if (columnDelimiter != null)
                    options.put("sep", columnDelimiter);

                table = SpliceSpark.getSession().read().options(options).csv(location);

                if (table.schema().fields().length == 0)
                    return getEmpty();

                if (op == null) {
                    // stats collection scan
                    for(int index = 0; index < execRow.schema().fields().length; index++) {
                        StructField ft = table.schema().fields()[index];
                        Column cl = new Column(ft.name()).cast(execRow.schema().fields()[index].dataType());
                        table = table.withColumn(ft.name(), cl);
                    }
                } else {
                    for( int index = 0; index< baseColumnMap.length; index++) {
                        if (baseColumnMap[index] != -1) {
                            StructField ft = table.schema().fields()[index];
                            Column cl = new Column(ft.name()).cast(execRow.schema().fields()[baseColumnMap[index]].dataType());
                            table = table.withColumn(ft.name(), cl);
                        }
                    }
                }


            } catch (Exception e) {
                return handleExceptionInCaseOfEmptySet(e,location);
            }
            table = processExternalDataset(execRow, table,baseColumnMap,qualifiers,probeValue);

            if (useSample) {
                return new NativeSparkDataSet(table
                        .sample(false, sampleFraction), context);
            } else {
                return new NativeSparkDataSet(table, context);
            }
        } catch (Exception e) {
            throw StandardException.newException(
                    SQLState.EXTERNAL_TABLES_READ_FAILURE,e.getMessage());
        }
    }

    private static Column createFilterCondition(Dataset dataset,String[] allColIdInSpark, Qualifier[][] qual_list, int[] baseColumnMap, DataValueDescriptor probeValue) throws StandardException {
        assert qual_list!=null:"qualifier[][] passed in is null";
        boolean     row_qualifies = true;
        Column andCols = null;
        for (int i = 0; i < qual_list[0].length; i++) {
            Qualifier q = qual_list[0][i];
            if (q.getVariantType() == Qualifier.VARIANT)
                continue; // Cannot Push Down Qualifier
            Column col = dataset.col(allColIdInSpark[q.getStoragePosition()]);
            q.clearOrderableCache();

            DataValueDescriptor dvd = probeValue;
            if (dvd == null || i != 0) {
                dvd = q.getOrderable();
            }

            Object value = dvd.getObject();
            switch (q.getOperator()) {
                case DataType.ORDER_OP_LESSTHAN:
                    col=q.negateCompareResult()?col.geq(value):col.lt(value);
                    break;
                case DataType.ORDER_OP_LESSOREQUALS:
                    col=q.negateCompareResult()?col.gt(value):col.leq(value);
                    break;
                case DataType.ORDER_OP_GREATERTHAN:
                    col=q.negateCompareResult()?col.leq(value):col.gt(value);
                    break;
                case DataType.ORDER_OP_GREATEROREQUALS:
                    col=q.negateCompareResult()?col.lt(value):col.geq(value);
                    break;
                case DataType.ORDER_OP_EQUALS:
                    if (value == null) // Handle Null Case, push down into Catalyst and Hopefully Parquet/ORC
                        col=q.negateCompareResult()?col.isNotNull():col.isNull();
                    else
                        col=q.negateCompareResult()?col.notEqual(value):col.equalTo(value);
                    break;
            }
            if (andCols ==null)
                andCols = col;
            else
                andCols = andCols.and(col);
        }
        // all the qual[0] and terms passed, now process the OR clauses
        for (int and_idx = 1; and_idx < qual_list.length; and_idx++) {
            Column orCols = null;
            for (int or_idx = 0; or_idx < qual_list[and_idx].length; or_idx++) {
                Qualifier q = qual_list[and_idx][or_idx];
                if (q.getVariantType() == Qualifier.VARIANT)
                    continue; // Cannot Push Down Qualifier
                q.clearOrderableCache();

                Column orCol = dataset.col(allColIdInSpark[q.getStoragePosition()]);

                Object value = q.getOrderable().getObject();
                switch (q.getOperator()) {
                    case DataType.ORDER_OP_LESSTHAN:
                        orCol = q.negateCompareResult() ? orCol.geq(value) : orCol.lt(value);
                        break;
                    case DataType.ORDER_OP_LESSOREQUALS:
                        orCol = q.negateCompareResult() ? orCol.gt(value) : orCol.leq(value);
                        break;
                    case DataType.ORDER_OP_GREATERTHAN:
                        orCol = q.negateCompareResult() ? orCol.leq(value) : orCol.gt(value);
                        break;
                    case DataType.ORDER_OP_GREATEROREQUALS:
                        orCol = q.negateCompareResult() ? orCol.lt(value) : orCol.geq(value);
                        break;
                    case DataType.ORDER_OP_EQUALS:
                        orCol = q.negateCompareResult() ? orCol.notEqual(value) : orCol.equalTo(value);
                        break;
                }
                if (orCols == null)
                    orCols = orCol;
                else
                    orCols = orCols.or(orCol);
            }
            if (orCols!=null) {
                if (andCols ==null)
                    andCols = orCols;
                else
                    andCols = andCols.and(orCols);
            }
        }
        return andCols;
    }


    @Override
    public void refreshTable(String location) {
        SpliceSpark.getSession().catalog().refreshByPath(location);
    }

    @Override
    public TableChecker getTableChecker(String schemaName, String tableName, DataSet table, KeyHashDecoder tableKeyDecoder, ExecRow tableKey) {
        return new SparkTableChecker(schemaName, tableName, table, tableKeyDecoder, tableKey);
    }

    @Override
<<<<<<< HEAD
    public boolean isSparkExplain() { return sparkExplainKind != ExplainNode.SparkExplainKind.NONE; }

    @Override
    public ExplainNode.SparkExplainKind getSparkExplainKind() { return sparkExplainKind; }

    @Override
    public void setSparkExplain(ExplainNode.SparkExplainKind newValue) { sparkExplainKind = newValue; }

    private void prependIndentedStrings(List<IndentedString> indentedStrings) {
        tempOperationStrings.addAll(0, indentedStrings);
    }

    @Override
    public void prependSpliceExplainString(String explainString) {
        StringBuilder sb = new StringBuilder();
        if (!explainString.isEmpty())
            sb.append("-> ");
        // Strip out newlines and trailing spaces.
        sb.append(explainString.replace("\n","").replaceFirst("\\s++$", ""));
        tempOperationStrings.addFirst(new IndentedString(getOpDepth(), sb.toString()));
    }

    @Override
    public void appendSpliceExplainString(String explainString) {
        StringBuilder sb = new StringBuilder();
        if (!explainString.isEmpty())
            sb.append("-> ");
        // Strip out newlines and trailing spaces.
        sb.append(explainString.replace("\n","").replaceFirst("\\s++$", ""));
        tempOperationStrings.addLast(new IndentedString(getOpDepth(), sb.toString()));
    }

    @Override
    public void finalizeTempOperationStrings() {
        if (!tempOperationStrings.isEmpty()) {
            spliceOperationStrings.addFirst(tempOperationStrings);
            tempOperationStrings = new LinkedList<>();
        }
    }

    private void stashTempOperationStrings() {
        if (!tempOperationStrings.isEmpty()) {
            stashedSpliceOperationStrings.addFirst(tempOperationStrings);
            tempOperationStrings = new LinkedList<>();
        }
    }

    private void popStashedOperationStrings() {
        if (!stashedSpliceOperationStrings.isEmpty()) {
            spliceOperationStrings.addAll(0, stashedSpliceOperationStrings);
            stashedSpliceOperationStrings = new LinkedList<>();
        }
    }

    private boolean topOfSavedOperationsIsSibling(IndentedString newSparkExplain) {
        if (!spliceOperationStrings.isEmpty() &&
             spliceOperationStrings.get(0).get(0).getIndentationLevel() == newSparkExplain.getIndentationLevel())
            return true;
        return false;
    }

    public void popSpliceOperation() {
        if (!spliceOperationStrings.isEmpty() &&
             spliceOperationStrings.get(0).get(0).getIndentationLevel() == opDepth+1)
            tempOperationStrings.addAll(0, spliceOperationStrings.remove(0));
    }

    @Override
    public void prependSparkExplainStrings(List<String> stringsToAdd, boolean firstOperationSource, boolean lastOperationSource) {
        if (firstOperationSource)
            finalizeTempOperationStrings();
        IndentedString newSparkExplain =
            new IndentedString(getOpDepth()+1, stringsToAdd);
        newSparkExplain = fixupSparkExplain(newSparkExplain);
        boolean isSecondSourceOfJoin = !firstOperationSource && lastOperationSource;
        boolean siblingPresent = isSecondSourceOfJoin &&
                                 tempOperationStrings.size() >= 1 &&
                                 tempOperationStrings.get(0).getIndentationLevel() ==
                                 newSparkExplain.getIndentationLevel();

        // Handle join cases where there is still one element left in
        // tempOperationStrings at the same of higher level as the spark operation,
        // which needs to get tied together via a join.
        if (tempOperationStrings.isEmpty() ||
            tempOperationStrings.size() >= 1 &&
            tempOperationStrings.get(0).getIndentationLevel() <=
            newSparkExplain.getIndentationLevel()) {
            if (!siblingPresent) {
                finalizeTempOperationStrings();
                if (isSecondSourceOfJoin &&
                    topOfSavedOperationsIsSibling(newSparkExplain))
                    popSpliceOperation();
            }
            tempOperationStrings.add(new IndentedString(getOpDepth() + 1, "-> NativeSparkDataSet"));
            newSparkExplain.setIndentationLevel(getOpDepth() + 2);
            tempOperationStrings.add(newSparkExplain);
        }
        else
            explainStrings.addFirst(newSparkExplain);
    }

    private int findIndentation(Map<Integer, Integer>  numLeadingSpaces,
                                int indentationLevel,
                                boolean doLookup) {
        Integer numSpaces = null;
        if (doLookup)
            numSpaces = numLeadingSpaces.get(indentationLevel);

        if (numSpaces == null && doLookup) {
            for (int i = indentationLevel; i >= 0; i--) {
                Integer foundSpaces = numLeadingSpaces.get(i);
                if (foundSpaces == null)
                    continue;
                numSpaces = foundSpaces + (indentationLevel - i) * 2;
                numLeadingSpaces.put(indentationLevel, numSpaces);
                break;
            }
        }
        if (numSpaces == null)
            numSpaces = indentationLevel * 2;

        return numSpaces;
    }

    private IndentedString
    fixupSparkExplain(IndentedString sparkExplain) {
        finalizeTempOperationStrings();
        if (spliceOperationStrings.isEmpty())
            return sparkExplain;

        IndentedString newSparkExplain = null;
        LinkedList<String> newTextLines = new LinkedList<>();
        for (String string:sparkExplain.getTextLines()) {
            newTextLines.add(string);
            int matchIndex =
               StringUtils.indexOfAny(string, new String[]{"Scan ExistingRDD", "FileScan", "LogicalRDD", "Relation[", "ReusedExchange"});

            int matchReusedExchange =
               StringUtils.indexOfAny(string, new String[]{"ReusedExchange"});

            if (!spliceOperationStrings.isEmpty() && matchIndex != -1) {
                List<IndentedString> list = spliceOperationStrings.removeLast();
                int baseIndentationLevel = list.get(0).getIndentationLevel();
                int leadingSpaces = matchIndex;
                {
                    // Native spark explain is indented 3 spaces in getNativeSparkExplain().
                    int numSpaces = leadingSpaces + 3;

                    char[] charArray = new char[numSpaces];
                    Arrays.fill(charArray, ' ');
                    String prependString = new String(charArray);
                    // Adjust the global indentation setting in cases we are dealing
                    // with one source of a join, and the other source will
                    // be processed later.
                    numLeadingSpaces.put(baseIndentationLevel, 1);
                    numLeadingSpaces.put(baseIndentationLevel+1, prependString.length() + sparkExplain.getIndentationLevel()*2);
                    spacesMap.put(baseIndentationLevel, prependString);
                    for (Integer i = numLeadingSpaces.higherKey(baseIndentationLevel); i != null;
                                 i = numLeadingSpaces.higherKey(i))
                        numLeadingSpaces.remove(i);
                    for (Integer i = spacesMap.higherKey(baseIndentationLevel); i != null;
                                 i = spacesMap.higherKey(i))
                        spacesMap.remove(i);

                }
                boolean notMatched;
                do {
                    ListIterator<IndentedString> iter = list.listIterator();
                    notMatched = true;

                    IndentedString firstStringInOperationSet = list.get(0);

                    if (firstStringInOperationSet != null &&
                        firstStringInOperationSet.getIndentationLevel() <= getOpDepth() + 1) {

                        stashTempOperationStrings();
                        prependIndentedStrings(list);
                    }
                    else
                    while (iter.hasNext()) {
                        IndentedString istr = iter.next();
                        notMatched = false;
                        if (matchReusedExchange == -1)
                        for (String str : istr.getTextLines()) {
                            int indentationLevel = istr.getIndentationLevel() - baseIndentationLevel;
                            int numExtraSpaces = indentationLevel * 2;
                            int numSpaces = leadingSpaces + numExtraSpaces;
                            char[] charArray = new char[numSpaces];
                            Arrays.fill(charArray, ' ');
                            String prependString = new String(charArray);
                            newTextLines.add(prependString + str);
                        }
                    }
                    if (notMatched && !spliceOperationStrings.isEmpty()) {
                        list = spliceOperationStrings.removeLast();
                        baseIndentationLevel = list.get(0).getIndentationLevel();
                    }
                    else
                        notMatched = false;
                } while (notMatched);
            }
        }
        spacesMap.clear();
        stashTempOperationStrings();
        popStashedOperationStrings();
        newSparkExplain = new IndentedString(sparkExplain.getIndentationLevel(), newTextLines);
        return newSparkExplain;
    }

    @Override
    public List<String> getNativeSparkExplain() {
        int indentationLevel = 0;

        finalizeTempOperationStrings();
        for (List<IndentedString> indentedStrings:spliceOperationStrings)
            explainStrings.addAll(0, indentedStrings);  

        if (!explainStrings.isEmpty())
            indentationLevel = explainStrings.getFirst().getIndentationLevel();

        numLeadingSpaces.put(indentationLevel, 0);
        spacesMap.put(indentationLevel, "");

        int previousIndentationLevel = -1;
        int maxIndentationLevel = -1;
        List<String> sparkExplain = new LinkedList<>();
        boolean firstLine = true;
        for (IndentedString strings:explainStrings) {
            if (strings.getIndentationLevel() <= previousIndentationLevel) {
                for (int i = maxIndentationLevel; i >= strings.getIndentationLevel(); i--) {
                    spacesMap.remove(i);
                    numLeadingSpaces.remove(i);
                }
            }
            String prependString = spacesMap.get(strings.getIndentationLevel());
            boolean nativeSpark = strings.getTextLines().size() > 1;
            if (prependString == null)
            {
                int indentation = findIndentation(numLeadingSpaces,
                                                  strings.getIndentationLevel(),
                                                  nativeSpark);
                char[] charArray = new char[indentation];
                Arrays.fill(charArray, ' ');
                prependString = new String(charArray);
                spacesMap.put(strings.getIndentationLevel(), prependString);
            }
            if (nativeSpark) {
                if (firstLine)
                    sparkExplain.add(prependString + "NativeSparkDataSet");
                else if (!sparkExplain.get(sparkExplain.size()-1).contains("NativeSparkDataSet"))
                    sparkExplain.add(prependString + "-> NativeSparkDataSet");
                prependString = prependString + "   ";
            }
            int newIndentPos = prependString.length();
            for (String s:strings.getTextLines()) {
                String newString = prependString + s;
                sparkExplain.add(newString);
                int tempIndentPos = newString.indexOf("+-");
                if (tempIndentPos > newIndentPos) {
                    newIndentPos = tempIndentPos;
                    numLeadingSpaces.put(strings.getIndentationLevel(), newIndentPos);
                }
            }
            previousIndentationLevel = strings.getIndentationLevel();
            if (previousIndentationLevel > maxIndentationLevel)
                maxIndentationLevel = previousIndentationLevel;
            firstLine = false;
        }
        return sparkExplain;
    }

    @Override
    public int getOpDepth() { return opDepth; }

    @Override
    public void incrementOpDepth() {
        if (isSparkExplain())
            opDepth++;
    }

    @Override
    public void decrementOpDepth() {
        if (isSparkExplain())
            opDepth--;
    }

    @Override
    public void resetOpDepth() { opDepth = 0; }
=======
    public <V> DataSet<ExecRow> readKafkaTopic(String topicName, OperationContext context) throws StandardException {
        Properties props = new Properties();
        String consumerId = "spark-consumer-"+UUID.randomUUID();
        props.put(ConsumerConfig.BOOTSTRAP_SERVERS_CONFIG, SIDriver.driver().getConfiguration().getKafkaBootstrapServers());
        props.put(ConsumerConfig.GROUP_ID_CONFIG, consumerId);
        props.put(ConsumerConfig.CLIENT_ID_CONFIG, consumerId);
        props.put(ConsumerConfig.KEY_DESERIALIZER_CLASS_CONFIG, IntegerDeserializer.class.getName());
        props.put(ConsumerConfig.VALUE_DESERIALIZER_CLASS_CONFIG, ExternalizableDeserializer.class.getName());

        KafkaConsumer<Integer, Externalizable> consumer = new KafkaConsumer<Integer, Externalizable>(props);
        List ps = consumer.partitionsFor(topicName);
        List<Integer> partitions = new ArrayList<>(ps.size());
        for (int i = 0; i < ps.size(); ++i) {
            partitions.add(i);
        }
        consumer.close();

        SparkDataSet rdd = new SparkDataSet(SpliceSpark.getContext().parallelize(partitions, partitions.size()));
        return rdd.mapPartitions(new ExportKafkaOperationIteratorExecRowSpliceFlatMapFunction(context, topicName));
    }

>>>>>>> b3651d51
}<|MERGE_RESOLUTION|>--- conflicted
+++ resolved
@@ -30,10 +30,7 @@
 import com.splicemachine.db.iapi.types.DataValueDescriptor;
 import com.splicemachine.db.iapi.types.SQLChar;
 import com.splicemachine.db.iapi.types.SQLVarchar;
-<<<<<<< HEAD
 import com.splicemachine.db.impl.sql.compile.ExplainNode;
-=======
->>>>>>> b3651d51
 import com.splicemachine.derby.iapi.sql.execute.SpliceOperation;
 import com.splicemachine.derby.impl.SpliceSpark;
 import com.splicemachine.derby.impl.load.ImportUtils;
@@ -49,11 +46,8 @@
 import com.splicemachine.orc.input.SpliceOrcNewInputFormat;
 import com.splicemachine.orc.predicate.SpliceORCPredicate;
 import com.splicemachine.si.api.txn.TxnView;
-<<<<<<< HEAD
 import com.splicemachine.utils.IndentedString;
-=======
 import com.splicemachine.si.impl.driver.SIDriver;
->>>>>>> b3651d51
 import com.splicemachine.utils.SpliceLogUtils;
 import org.apache.commons.lang3.StringUtils;
 import org.apache.hadoop.conf.Configuration;
@@ -81,15 +75,11 @@
 import org.apache.spark.sql.types.StructType;
 import scala.Tuple2;
 
-<<<<<<< HEAD
-import java.io.*;
-=======
 import java.io.Externalizable;
 import java.io.FileNotFoundException;
 import java.io.IOException;
 import java.io.InputStream;
 import java.io.Serializable;
->>>>>>> b3651d51
 import java.net.URI;
 import java.util.*;
 
@@ -877,7 +867,6 @@
     }
 
     @Override
-<<<<<<< HEAD
     public boolean isSparkExplain() { return sparkExplainKind != ExplainNode.SparkExplainKind.NONE; }
 
     @Override
@@ -1166,7 +1155,7 @@
 
     @Override
     public void resetOpDepth() { opDepth = 0; }
-=======
+
     public <V> DataSet<ExecRow> readKafkaTopic(String topicName, OperationContext context) throws StandardException {
         Properties props = new Properties();
         String consumerId = "spark-consumer-"+UUID.randomUUID();
@@ -1187,6 +1176,4 @@
         SparkDataSet rdd = new SparkDataSet(SpliceSpark.getContext().parallelize(partitions, partitions.size()));
         return rdd.mapPartitions(new ExportKafkaOperationIteratorExecRowSpliceFlatMapFunction(context, topicName));
     }
-
->>>>>>> b3651d51
 }