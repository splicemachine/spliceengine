/*
 * Copyright (c) 2012 - 2020 Splice Machine, Inc.
 *
 * This file is part of Splice Machine.
 * Splice Machine is free software: you can redistribute it and/or modify it under the terms of the
 * GNU Affero General Public License as published by the Free Software Foundation, either
 * version 3, or (at your option) any later version.
 * Splice Machine is distributed in the hope that it will be useful, but WITHOUT ANY WARRANTY;
 * without even the implied warranty of MERCHANTABILITY or FITNESS FOR A PARTICULAR PURPOSE.
 * See the GNU Affero General Public License for more details.
 * You should have received a copy of the GNU Affero General Public License along with Splice Machine.
 * If not, see <http://www.gnu.org/licenses/>.
 */

package com.splicemachine.derby.lifecycle;

import com.splicemachine.EngineDriver;
import com.splicemachine.access.util.NetworkUtils;
import com.splicemachine.client.SpliceClient;
<<<<<<< HEAD
import com.splicemachine.db.iapi.sql.Activation;
=======
import com.splicemachine.db.iapi.error.StandardException;
import com.splicemachine.db.iapi.sql.compile.DataSetProcessorType;
>>>>>>> 140fd8fc
import com.splicemachine.db.iapi.sql.conn.ControlExecutionLimiter;
import com.splicemachine.db.iapi.sql.conn.ControlExecutionLimiterImpl;
import com.splicemachine.db.iapi.sql.execute.ConstantAction;
import com.splicemachine.db.impl.sql.execute.BaseActivation;
import com.splicemachine.derby.iapi.sql.execute.DataSetProcessorFactory;
import com.splicemachine.derby.iapi.sql.execute.SpliceOperation;
import com.splicemachine.derby.impl.sql.execute.operations.NoRowsOperation;
import com.splicemachine.derby.impl.sql.execute.operations.SpliceBaseOperation;
import com.splicemachine.derby.stream.control.ControlDataSetProcessor;
import com.splicemachine.derby.stream.iapi.DataSetProcessor;
import com.splicemachine.derby.stream.iapi.DistributedDataSetProcessor;
import com.splicemachine.derby.stream.iapi.RemoteQueryClient;
import com.splicemachine.derby.stream.spark.HregionDataSetProcessor;
import com.splicemachine.derby.stream.spark.SparkDataSetProcessor;
import com.splicemachine.hbase.RegionServerLifecycleObserver;
import com.splicemachine.si.impl.driver.SIDriver;
import com.splicemachine.stream.RemoteQueryClientImpl;
import com.splicemachine.utils.SpliceLogUtils;
import org.apache.log4j.Logger;

import javax.annotation.Nullable;

/**
 * @author Scott Fines
 *         Date: 1/11/16
 */
public class CostChoosingDataSetProcessorFactory implements DataSetProcessorFactory{
    private final SIDriver driver;

    private static final Logger LOG = Logger.getLogger(CostChoosingDataSetProcessorFactory.class);
    private final String hostname;

    public CostChoosingDataSetProcessorFactory(){
        driver = SIDriver.driver();
        hostname = NetworkUtils.getHostname(driver.getConfiguration());
    }

    @Override
    public DataSetProcessor chooseProcessor(@Nullable Activation activation,@Nullable SpliceOperation op){
        if(! allowsDistributedExecution()
                || op instanceof NoRowsOperation
                || op instanceof ConstantAction){
            /*
             * We can't run in distributed mode because of something that the engine decided that,
             * for whatever reason, it's not available at the moment, so we have to use
             * the local processor instead
             */
            if (LOG.isTraceEnabled())
                SpliceLogUtils.trace(LOG, "chooseProcessor(): localProcessor for op %s", op==null?"null":op.getName());
            return new ControlDataSetProcessor(driver.getTxnSupplier(), driver.getTransactor(), driver.getOperationFactory());
        }

<<<<<<< HEAD
        // If we've already committed to running on spark, due to running a substatement
        // of a statement chosen to run on spark, or for some other reason, stick with the decision.
        if (op.isOlapServer())
            return new SparkDataSetProcessor();

        switch(activation.getLanguageConnectionContext().getDataSetProcessorType()){
            case FORCED_CONTROL:
                return new ControlDataSetProcessor(driver.getTxnSupplier(), driver.getTransactor(), driver.getOperationFactory());
            case FORCED_SPARK:
                return new SparkDataSetProcessor();
            default:
                break;
        }
        switch (((BaseActivation)activation).datasetProcessorType()) {
            case FORCED_SPARK:
            case SPARK:
                return new SparkDataSetProcessor();
            case FORCED_CONTROL:
                return new ControlDataSetProcessor(driver.getTxnSupplier(), driver.getTransactor(), driver.getOperationFactory());
            case DEFAULT_CONTROL:
            default:
                return new ControlDataSetProcessor(driver.getTxnSupplier(), driver.getTransactor(), driver.getOperationFactory());
=======
        if (((BaseActivation)activation).datasetProcessorType().isSpark()) {
            return new SparkDataSetProcessor();
        } else {
            return new ControlDataSetProcessor(driver.getTxnSupplier(), driver.getTransactor(), driver.getOperationFactory());
>>>>>>> 140fd8fc
        }
    }

    @Override
    public DataSetProcessor localProcessor(@Nullable Activation activation,@Nullable SpliceOperation op){
        if (LOG.isTraceEnabled())
            SpliceLogUtils.trace(LOG, "localProcessor(): localProcessor provided for op %s", op==null?"null":op.getName());
        return new ControlDataSetProcessor(driver.getTxnSupplier(), driver.getTransactor(), driver.getOperationFactory());
    }

    @Override
    public DataSetProcessor bulkProcessor(@Nullable Activation activation, @Nullable SpliceOperation op) {
        if (LOG.isTraceEnabled())
            SpliceLogUtils.trace(LOG, "bulkProcessor(): bulkProcessor provided for op %s", op==null?"null":op.getName());
        if(! allowsDistributedExecution()){
            /*
             * We are running in a distributed node, use the bulk processor to avoid saturating HBase
             */
            return new HregionDataSetProcessor(driver.getTxnSupplier(), driver.getTransactor(), driver.getOperationFactory());
        } else {
            /*
             * We are running in control node, use a control side processor with less startup cost
             */
            return new ControlDataSetProcessor(driver.getTxnSupplier(), driver.getTransactor(), driver.getOperationFactory());

        }
    }

    @Override
    public DistributedDataSetProcessor distributedProcessor(){
        if (LOG.isTraceEnabled())
            SpliceLogUtils.trace(LOG, "distributedProcessor(): distributedDataSetProcessor provided");
        return new SparkDataSetProcessor();
    }

    private boolean isHBase() {
        if(Thread.currentThread().getName().contains("DRDAConn")) return true; //we are on the derby execution thread
        else return RegionServerLifecycleObserver.isHbaseJVM;
    }

    private boolean allowsDistributedExecution(){ // corresponds to master_dataset isRunningOnSpark
        if (isHBase()) return true;
        if (SpliceClient.isClient()) return true;
        else if(Thread.currentThread().getName().startsWith("olap-worker")) return true; //we are on the OlapServer thread
        else if(Thread.currentThread().getName().contains("ScalaTest")) return true; //we are on the OlapServer thread
        else if(Thread.currentThread().getName().contains("Executor task launch worker")) return false; //we are definitely in spark
        else return SpliceClient.isClient(); //we can run in spark as long as are in the HBase JVM
    }

    @Override
    public RemoteQueryClient getRemoteQueryClient(SpliceBaseOperation operation) {
        return new RemoteQueryClientImpl(operation, hostname);
    }

    @Override
    public ControlExecutionLimiter getControlExecutionLimiter(Activation activation) throws StandardException {
        if (!isHBase())
            return ControlExecutionLimiter.NO_OP;
        DataSetProcessorType type = activation.getLanguageConnectionContext().getDataSetProcessorType();
        type = type.combine(((BaseActivation)activation).datasetProcessorType());
        if (type.isHinted() || type.isForced()) {
            // If we are forcing execution one way or the other, do nothing
            return ControlExecutionLimiter.NO_OP;
        }

        long rowsLimit = EngineDriver.driver().getConfiguration().getControlExecutionRowLimit();
        return new ControlExecutionLimiterImpl(rowsLimit);
    }
}<|MERGE_RESOLUTION|>--- conflicted
+++ resolved
@@ -17,12 +17,9 @@
 import com.splicemachine.EngineDriver;
 import com.splicemachine.access.util.NetworkUtils;
 import com.splicemachine.client.SpliceClient;
-<<<<<<< HEAD
-import com.splicemachine.db.iapi.sql.Activation;
-=======
 import com.splicemachine.db.iapi.error.StandardException;
 import com.splicemachine.db.iapi.sql.compile.DataSetProcessorType;
->>>>>>> 140fd8fc
+import com.splicemachine.db.iapi.sql.Activation;
 import com.splicemachine.db.iapi.sql.conn.ControlExecutionLimiter;
 import com.splicemachine.db.iapi.sql.conn.ControlExecutionLimiterImpl;
 import com.splicemachine.db.iapi.sql.execute.ConstantAction;
@@ -75,35 +72,10 @@
             return new ControlDataSetProcessor(driver.getTxnSupplier(), driver.getTransactor(), driver.getOperationFactory());
         }
 
-<<<<<<< HEAD
-        // If we've already committed to running on spark, due to running a substatement
-        // of a statement chosen to run on spark, or for some other reason, stick with the decision.
-        if (op.isOlapServer())
-            return new SparkDataSetProcessor();
-
-        switch(activation.getLanguageConnectionContext().getDataSetProcessorType()){
-            case FORCED_CONTROL:
-                return new ControlDataSetProcessor(driver.getTxnSupplier(), driver.getTransactor(), driver.getOperationFactory());
-            case FORCED_SPARK:
-                return new SparkDataSetProcessor();
-            default:
-                break;
-        }
-        switch (((BaseActivation)activation).datasetProcessorType()) {
-            case FORCED_SPARK:
-            case SPARK:
-                return new SparkDataSetProcessor();
-            case FORCED_CONTROL:
-                return new ControlDataSetProcessor(driver.getTxnSupplier(), driver.getTransactor(), driver.getOperationFactory());
-            case DEFAULT_CONTROL:
-            default:
-                return new ControlDataSetProcessor(driver.getTxnSupplier(), driver.getTransactor(), driver.getOperationFactory());
-=======
         if (((BaseActivation)activation).datasetProcessorType().isSpark()) {
             return new SparkDataSetProcessor();
         } else {
             return new ControlDataSetProcessor(driver.getTxnSupplier(), driver.getTransactor(), driver.getOperationFactory());
->>>>>>> 140fd8fc
         }
     }
 
