/*
 * Copyright (c) 2012 - 2020 Splice Machine, Inc.
 *
 * This file is part of Splice Machine.
 * Splice Machine is free software: you can redistribute it and/or modify it under the terms of the
 * GNU Affero General Public License as published by the Free Software Foundation, either
 * version 3, or (at your option) any later version.
 * Splice Machine is distributed in the hope that it will be useful, but WITHOUT ANY WARRANTY;
 * without even the implied warranty of MERCHANTABILITY or FITNESS FOR A PARTICULAR PURPOSE.
 * See the GNU Affero General Public License for more details.
 * You should have received a copy of the GNU Affero General Public License along with Splice Machine.
 * If not, see <http://www.gnu.org/licenses/>.
 */

package com.splicemachine.derby.impl;

import com.carrotsearch.hppc.BitSet;
import com.esotericsoftware.kryo.Kryo;
import com.esotericsoftware.kryo.Serializer;
import com.esotericsoftware.kryo.io.Input;
import com.esotericsoftware.kryo.io.Output;
import com.esotericsoftware.kryo.serializers.DefaultSerializers;
import com.esotericsoftware.kryo.serializers.FieldSerializer;
import com.esotericsoftware.kryo.serializers.MapSerializer;
import com.splicemachine.db.iapi.sql.dictionary.*;
import splice.com.google.common.collect.ArrayListMultimap;
import com.splicemachine.EngineDriver;
import com.splicemachine.db.catalog.types.*;
import com.splicemachine.db.iapi.error.StandardException;
import com.splicemachine.db.iapi.services.io.*;
import com.splicemachine.db.iapi.stats.ColumnStatisticsImpl;
import com.splicemachine.db.iapi.stats.ColumnStatisticsMerge;
import com.splicemachine.db.iapi.stats.FakeColumnStatisticsImpl;
import com.splicemachine.db.iapi.types.*;
import com.splicemachine.db.impl.services.uuid.BasicUUID;
import com.splicemachine.db.impl.sql.*;
import com.splicemachine.db.impl.sql.catalog.DDColumnDependableFinder;
import com.splicemachine.db.impl.sql.catalog.DD_Version;
import com.splicemachine.db.impl.sql.catalog.DDdependableFinder;
import com.splicemachine.db.impl.sql.catalog.ManagedCache;
import com.splicemachine.db.impl.sql.compile.*;
import com.splicemachine.db.impl.sql.execute.*;
import com.splicemachine.db.impl.store.access.PC_XenaVersion;
import com.splicemachine.derby.catalog.TriggerNewTransitionRows;
import com.splicemachine.derby.catalog.TriggerOldTransitionRows;
import com.splicemachine.derby.ddl.*;
import com.splicemachine.derby.impl.kryo.SparkValueRowSerializer;
import com.splicemachine.derby.impl.sql.execute.TriggerRowHolderImpl;
import com.splicemachine.derby.impl.sql.execute.actions.DeleteConstantOperation;
import com.splicemachine.derby.impl.sql.execute.actions.InsertConstantOperation;
import com.splicemachine.derby.impl.sql.execute.actions.UpdateConstantOperation;
import com.splicemachine.derby.impl.sql.execute.operations.*;
import com.splicemachine.derby.impl.sql.execute.operations.framework.DerbyAggregateContext;
import com.splicemachine.derby.impl.sql.execute.operations.groupedaggregate.DerbyGroupedAggregateContext;
import com.splicemachine.derby.impl.store.access.btree.IndexConglomerate;
import com.splicemachine.derby.impl.store.access.hbase.HBaseConglomerate;
import com.splicemachine.derby.serialization.ActivationSerializer;
import com.splicemachine.derby.serialization.SpliceObserverInstructions;
import com.splicemachine.derby.stream.ActivationHolder;
import com.splicemachine.derby.stream.control.BadRecordsRecorder;
import com.splicemachine.derby.stream.function.*;
import com.splicemachine.derby.stream.function.broadcast.AbstractBroadcastJoinFlatMapFunction;
import com.splicemachine.derby.stream.spark.*;
import com.splicemachine.derby.utils.kryo.DataValueDescriptorSerializer;
import com.splicemachine.derby.utils.kryo.ListDataTypeSerializer;
import com.splicemachine.derby.utils.kryo.SimpleObjectSerializer;
import com.splicemachine.kvpair.KVPair;
import com.splicemachine.pipeline.client.BulkWrite;
import com.splicemachine.stream.ResultStreamer;
import com.splicemachine.stream.StreamProtocol;
import com.splicemachine.utils.ByteSlice;
import com.splicemachine.utils.kryo.ExternalizableSerializer;
import com.splicemachine.utils.kryo.KryoObjectInput;
import com.splicemachine.utils.kryo.KryoObjectOutput;
import com.splicemachine.utils.kryo.KryoPool;
import de.javakaffee.kryoserializers.ArraysAsListSerializer;
import de.javakaffee.kryoserializers.UUIDSerializer;
import de.javakaffee.kryoserializers.UnmodifiableCollectionsSerializer;
import edu.umd.cs.findbugs.annotations.SuppressFBWarnings;
import org.apache.commons.lang3.mutable.MutableDouble;
import org.apache.spark.api.java.function.MapFunction;
import org.apache.spark.serializer.KryoRegistrator;
import splice.com.google.common.base.Optional;
import splice.com.google.common.collect.ImmutableList;

import java.io.IOException;
import java.math.BigDecimal;
import java.sql.Date;
import java.sql.Time;
import java.sql.Timestamp;
import java.util.*;

import static com.splicemachine.SpliceKryoRegistry.getClassFromString;

/**
 *
 * Maps serializable entities to a Kryo Serializer, so that
 * they may be more efficiently serialized than raw Java serialization.
 *
 * https://github.com/EsotericSoftware/kryo
 *
 * This registry differs from SpliceKryoRegistry in only being used for
 * transient data serialization. This means we can evolve the serialization
 * format without problems.
 *
 * @author Scott Fines
 * Created on: 8/15/13
 */
public class SpliceSparkKryoRegistrator implements KryoRegistrator, KryoPool.KryoRegistry {
    //ExternalizableSerializers are stateless, no need to create more than we need
    private static final ExternalizableSerializer EXTERNALIZABLE_SERIALIZER = ExternalizableSerializer.INSTANCE;
    private static final UnmodifiableCollectionsSerializer UNMODIFIABLE_COLLECTIONS_SERIALIZER = new UnmodifiableCollectionsSerializer();

    private static volatile KryoPool spliceKryoPool;


    public static KryoPool getInstance(){
        KryoPool kp = spliceKryoPool;
        if(kp==null){
            synchronized(SpliceSparkKryoRegistrator.class){
                kp = spliceKryoPool;
                if(kp==null){
                    EngineDriver driver = EngineDriver.driver();
                    if(driver==null){
                        kp = new KryoPool(1000);
                    }else{
                        int kpSize = driver.getConfiguration().getKryoPoolSize();
                        kp = spliceKryoPool = new KryoPool(kpSize);
                    }
                    kp.setKryoRegistry(new SpliceSparkKryoRegistrator());
                }
            }
        }
        return kp;
    }

    @Override
    public void register(Kryo instance) {
        registerClasses(instance);
    }

    @Override
    public void registerClasses(Kryo instance) {
//    	instance.setReferences(false);
        instance.setRegistrationRequired(false); //TODO set to true

        instance.register(ValueRow.class, new SparkValueRowSerializer<ValueRow>(){
            @Override
            protected ValueRow newType(int size) {
                return new ValueRow(size);
            }
        });
        instance.register(IndexValueRow.class, new SparkValueRowSerializer<IndexValueRow>(){
            @Override
            protected IndexValueRow newType(int size) {
                return new IndexValueRow(new ValueRow(size));
            }
        });
        instance.register(GenericStorablePreparedStatement.class,EXTERNALIZABLE_SERIALIZER);
        instance.register(DataTypeDescriptor.class,EXTERNALIZABLE_SERIALIZER);
        instance.register(TypeDescriptorImpl.class,EXTERNALIZABLE_SERIALIZER);
        instance.register(BaseTypeIdImpl.class,EXTERNALIZABLE_SERIALIZER);
        instance.register(UserDefinedTypeIdImpl.class,EXTERNALIZABLE_SERIALIZER);
        instance.register(DecimalTypeIdImpl.class,EXTERNALIZABLE_SERIALIZER);
        instance.register(RowMultiSetImpl.class,EXTERNALIZABLE_SERIALIZER);
        instance.register(RoutineAliasInfo.class,EXTERNALIZABLE_SERIALIZER);
        instance.register(SparkOperationContext.class,EXTERNALIZABLE_SERIALIZER);
        instance.register(SparkLeanOperationContext.class,EXTERNALIZABLE_SERIALIZER);

        instance.register(IndexConglomerate.class,EXTERNALIZABLE_SERIALIZER);
        instance.register(HBaseConglomerate.class,EXTERNALIZABLE_SERIALIZER);

        instance.register(FormatableBitSet.class,EXTERNALIZABLE_SERIALIZER);

        instance.register(CountAggregator.class,EXTERNALIZABLE_SERIALIZER);
        instance.register(SumAggregator.class,EXTERNALIZABLE_SERIALIZER);
        instance.register(AvgAggregator.class,EXTERNALIZABLE_SERIALIZER);
        instance.register(MaxMinAggregator.class,EXTERNALIZABLE_SERIALIZER);

        instance.register(SQLDecimal.class,new DataValueDescriptorSerializer<SQLDecimal>(){
            @Override
            protected void writeValue(Kryo kryo, Output output, SQLDecimal object) throws StandardException {
                kryo.writeObjectOrNull(output, object.getObject(), BigDecimal.class);
            }
            @Override
            protected void readValue(Kryo kryo, Input input, SQLDecimal dvd) throws StandardException {
                dvd.setBigDecimal(kryo.readObjectOrNull(input, BigDecimal.class));
            }
        });
        instance.register(SQLDecfloat.class,new DataValueDescriptorSerializer<SQLDecfloat>(){
            @Override
            protected void writeValue(Kryo kryo, Output output, SQLDecfloat object) throws StandardException {
                kryo.writeObjectOrNull(output, object.getObject(), BigDecimal.class);
            }
            @Override
            protected void readValue(Kryo kryo, Input input, SQLDecfloat dvd) throws StandardException {
                dvd.setBigDecimal(kryo.readObjectOrNull(input, BigDecimal.class));
            }
        });
        instance.register(SQLDouble.class,new DataValueDescriptorSerializer<SQLDouble>(){
            @Override
            protected void writeValue(Kryo kryo, Output output, SQLDouble object) throws StandardException {
                output.writeDouble(object.getDouble());
            }
            @Override
            protected void readValue(Kryo kryo, Input input, SQLDouble dvd) throws StandardException {
                dvd.setValue(input.readDouble());
            }
        });
        instance.register(SQLInteger.class,new DataValueDescriptorSerializer<SQLInteger>() {
            @Override
            protected void writeValue(Kryo kryo, Output output, SQLInteger object) {
                output.writeInt(object.getInt());
            }
            @Override
            protected void readValue(Kryo kryo, Input input, SQLInteger dvd) {
                dvd.setValue(input.readInt());
            }
        });
        instance.register(SQLVarchar.class,new DataValueDescriptorSerializer<SQLVarchar>() {
            @Override
            protected void writeValue(Kryo kryo, Output output, SQLVarchar object) throws StandardException {
                output.writeString(object.getString());
            }
            @Override
            protected void readValue(Kryo kryo, Input input, SQLVarchar dvd) {
                dvd.setValue(input.readString());
            }
        });
        instance.register(SQLVarcharDB2Compatible.class,new DataValueDescriptorSerializer<SQLVarcharDB2Compatible>() {
            @Override
            protected void writeValue(Kryo kryo, Output output, SQLVarcharDB2Compatible object) throws StandardException {
                output.writeString(object.getString());
            }
            @Override
            protected void readValue(Kryo kryo, Input input, SQLVarcharDB2Compatible dvd) {
                dvd.setValue(input.readString());
            }
        });
        instance.register(SQLLongvarchar.class,new DataValueDescriptorSerializer<SQLLongvarchar>() {
            @Override
            protected void writeValue(Kryo kryo, Output output, SQLLongvarchar object) throws StandardException {
                output.writeString(object.getString());
            }
            @Override
            protected void readValue(Kryo kryo, Input input, SQLLongvarchar dvd) {
                dvd.setValue(input.readString());
            }
        });
        instance.register(SQLChar.class,new DataValueDescriptorSerializer<SQLChar>() {
            @Override
            protected void writeValue(Kryo kryo, Output output, SQLChar object) throws StandardException {
                output.writeString(object.getString());
            }
            @Override
            protected void readValue(Kryo kryo, Input input, SQLChar dvd) {
                dvd.setValue(input.readString());
            }
        });
        instance.register(SQLBoolean.class,new DataValueDescriptorSerializer<SQLBoolean>() {
            @Override
            protected void writeValue(Kryo kryo, Output output, SQLBoolean object) throws StandardException {
                output.writeBoolean(object.getBoolean());
            }

            @Override
            protected void readValue(Kryo kryo, Input input, SQLBoolean dvd) throws StandardException {
                dvd.setValue(input.readBoolean());
            }
        });
        instance.register(SQLBit.class,new DataValueDescriptorSerializer<SQLBit>() {
            @Override
            protected void writeValue(Kryo kryo, Output output, SQLBit object) throws StandardException {
                byte[] data = object.getBytes();
                output.writeInt(data.length);
                output.write(data);
            }

            @Override
            @SuppressFBWarnings(value = "RR_NOT_CHECKED", justification = "DB-9304")
            protected void readValue(Kryo kryo, Input input, SQLBit dvd) throws StandardException {
                byte[] data = new byte[input.readInt()];
                //noinspection ResultOfMethodCallIgnored
                input.readBytes(data);
                dvd.setValue(data);
            }
        });
        instance.register(SQLVarbit.class,new DataValueDescriptorSerializer<SQLVarbit>() {
            @Override
            protected void writeValue(Kryo kryo, Output output, SQLVarbit object) throws StandardException {
                byte[] data = object.getBytes();
                output.writeInt(data.length);
                output.write(data);
            }

            @Override
            @SuppressFBWarnings(value = "RR_NOT_CHECKED", justification = "DB-9304")
            protected void readValue(Kryo kryo, Input input, SQLVarbit dvd) throws StandardException {
                byte[] data = new byte[input.readInt()];
                //noinspection ResultOfMethodCallIgnored
                input.readBytes(data);
                dvd.setValue(data);
            }
        });
        instance.register(SQLLongVarbit.class,new DataValueDescriptorSerializer<SQLLongVarbit>() {
            @Override
            protected void writeValue(Kryo kryo, Output output, SQLLongVarbit object) throws StandardException {
                byte[] data = object.getBytes();
                output.writeInt(data.length);
                output.write(data);
            }

            @Override
            @SuppressFBWarnings(value = "RR_NOT_CHECKED", justification = "DB-9304")
            protected void readValue(Kryo kryo, Input input, SQLLongVarbit dvd) throws StandardException {
                byte[] data = new byte[input.readInt()];
                //noinspection ResultOfMethodCallIgnored
                input.readBytes(data);
                dvd.setValue(data);
            }
        });

        instance.register(SQLDate.class,new DataValueDescriptorSerializer<SQLDate>() {
            @Override
            protected void writeValue(Kryo kryo, Output output, SQLDate object) throws StandardException {
                output.writeLong(object.getDate((Calendar) null).getTime());
            }

            @Override
            protected void readValue(Kryo kryo, Input input, SQLDate dvd) throws StandardException {
                dvd.setValue(new Date(input.readLong()));
            }
        });
        instance.register(SQLTime.class,new DataValueDescriptorSerializer<SQLTime>(){
            @Override
            protected void writeValue(Kryo kryo, Output output, SQLTime object) throws StandardException {
                output.writeLong(object.getTime(null).getTime());
            }

            @Override
            protected void readValue(Kryo kryo, Input input, SQLTime dvd) throws StandardException {
                dvd.setValue(new Time(input.readLong()));
            }
        });
        instance.register(SQLTimestamp.class,new DataValueDescriptorSerializer<SQLTimestamp>(){
            @Override
            protected void writeValue(Kryo kryo, Output output, SQLTimestamp object) throws StandardException {
                output.writeLong(object.getTimestamp(null).getTime());
            }

            @Override
            protected void readValue(Kryo kryo, Input input, SQLTimestamp dvd) throws StandardException {
                dvd.setValue(new Timestamp(input.readLong()));
            }
        });
        instance.register(SQLSmallint.class,new DataValueDescriptorSerializer<SQLSmallint>() {
            @Override
            protected void writeValue(Kryo kryo, Output output, SQLSmallint object) throws StandardException {
                output.writeShort(object.getShort());
            }
            @Override
            protected void readValue(Kryo kryo, Input input, SQLSmallint dvd) throws StandardException {
                dvd.setValue(input.readShort());
            }
        });
        instance.register(SQLTinyint.class,new DataValueDescriptorSerializer<SQLTinyint>() {
            @Override
            protected void writeValue(Kryo kryo, Output output, SQLTinyint object) throws StandardException {
                output.writeByte(object.getByte());
            }
            @Override
            protected void readValue(Kryo kryo, Input input, SQLTinyint dvd) throws StandardException {
                dvd.setValue(input.readByte());
            }
        });

        instance.register(SQLLongint.class,new DataValueDescriptorSerializer<SQLLongint>() {
            @Override
            protected void writeValue(Kryo kryo, Output output, SQLLongint object) throws StandardException {
                output.writeLong(object.getLong());
            }
            @Override
            protected void readValue(Kryo kryo, Input input, SQLLongint dvd) throws StandardException {
                dvd.setValue(input.readLong());
            }
        });
        instance.register(SQLReal.class, new DataValueDescriptorSerializer<SQLReal>() {
            @Override
            protected void writeValue(Kryo kryo, Output output, SQLReal object) throws StandardException {
                output.writeFloat(object.getFloat());
            }

            @Override
            protected void readValue(Kryo kryo, Input input, SQLReal dvd) throws StandardException {
                dvd.setValue(input.readFloat());
            }
        });
        instance.register(SQLRef.class,EXTERNALIZABLE_SERIALIZER);
        instance.register(ListDataType.class, new ListDataTypeSerializer<ListDataType>() {
            @Override
            protected void writeValue(Kryo kryo, Output output, ListDataType object) throws StandardException {
                int forLim = object.getLength();
                output.writeInt(forLim);
                for (int i = 0; i < forLim; i++) {
                    boolean dvdPresent = (object.getDVD(i) != null);
                    output.writeBoolean(dvdPresent);
                    if (dvdPresent)
                        kryo.writeClassAndObject(output, object.getDVD(i));
                }
            }
    
            @Override
            protected void readValue(Kryo kryo, Input input, ListDataType dvd) {
                int forLim = input.readInt();
                dvd.setLength(forLim);
                for (int i = 0; i < forLim; i++) {
                    DataValueDescriptor inputDVD;
                    if (input.readBoolean()) {
                        inputDVD = (DataValueDescriptor) kryo.readClassAndObject(input);
                        try {
                            dvd.setFrom(inputDVD, i);
                        } catch (StandardException e) {
                            throw new RuntimeException(e);
                        }
                    }
                }
            }
        });
        //register Activation-related classes
        instance.register(ActivationSerializer.ArrayFieldStorage.class,EXTERNALIZABLE_SERIALIZER);
        instance.register(ActivationSerializer.DataValueStorage.class,EXTERNALIZABLE_SERIALIZER);
        instance.register(ActivationSerializer.ExecRowStorage.class,EXTERNALIZABLE_SERIALIZER);
        instance.register(ActivationSerializer.SerializableStorage.class,EXTERNALIZABLE_SERIALIZER);
        instance.register(ActivationSerializer.CachedOpFieldStorage.class,EXTERNALIZABLE_SERIALIZER);

        instance.register(SpliceObserverInstructions.class,EXTERNALIZABLE_SERIALIZER);
        instance.register(SpliceObserverInstructions.ActivationContext.class,EXTERNALIZABLE_SERIALIZER);
        instance.register(GenericParameterValueSet.class,EXTERNALIZABLE_SERIALIZER);
        instance.register(GenericParameter.class,EXTERNALIZABLE_SERIALIZER);
        instance.register(SchemaDescriptor.class,EXTERNALIZABLE_SERIALIZER);
        instance.register(UpdateConstantOperation.class, EXTERNALIZABLE_SERIALIZER);
        instance.register(DerbyOperationInformation.class,EXTERNALIZABLE_SERIALIZER);
        instance.register(DerbyScanInformation.class,EXTERNALIZABLE_SERIALIZER);
        instance.register(CallStatementOperation.class,EXTERNALIZABLE_SERIALIZER);

        instance.register(PC_XenaVersion.class,EXTERNALIZABLE_SERIALIZER);
        instance.register(BasicUUID.class,EXTERNALIZABLE_SERIALIZER);
        instance.register(UUID.class, new UUIDSerializer());
        instance.register(IndexDescriptorImpl.class,EXTERNALIZABLE_SERIALIZER);
        instance.register(FormatableHashtable.class,EXTERNALIZABLE_SERIALIZER);
        instance.register(FormatableIntHolder.class,EXTERNALIZABLE_SERIALIZER);
        instance.register(FormatableIntHolder[].class);
        instance.register(DD_Version.class,EXTERNALIZABLE_SERIALIZER);
        instance.register(DDdependableFinder.class,EXTERNALIZABLE_SERIALIZER);
        instance.register(DDColumnDependableFinder.class,EXTERNALIZABLE_SERIALIZER);
        instance.register(byte[].class);
        instance.register(boolean[].class);
        instance.register(int[].class);
        instance.register(double[].class);
        instance.register(float[].class);
        instance.register(long[].class);
        instance.register(short[].class);
        instance.register(Object[].class);
        instance.register(scala.collection.mutable.WrappedArray.ofRef.class);
        instance.register(Collections.emptyList().getClass());
        instance.register(Collections.unmodifiableList(new LinkedList()).getClass(), UNMODIFIABLE_COLLECTIONS_SERIALIZER);
        instance.register(Collections.unmodifiableList(new ArrayList()).getClass(), UNMODIFIABLE_COLLECTIONS_SERIALIZER);
        instance.register(CursorInfo.class,EXTERNALIZABLE_SERIALIZER);
        instance.register(GenericResultDescription.class,EXTERNALIZABLE_SERIALIZER);
        instance.register(GenericColumnDescriptor.class,EXTERNALIZABLE_SERIALIZER);
        instance.register(ReferencedColumnsDescriptorImpl.class,EXTERNALIZABLE_SERIALIZER);
//        instance.register(ErrorTransport.class,EXTERNALIZABLE_SERIALIZER);
        instance.register(DefaultInfoImpl.class,EXTERNALIZABLE_SERIALIZER);

        instance.register(BigDecimal.class);
        instance.register(HashMap.class);
        instance.register(TreeMap.class);
        instance.register(ArrayList.class);
        instance.register(LinkedList.class);

        instance.register(FormatableArrayHolder.class,EXTERNALIZABLE_SERIALIZER);
        instance.register(IndexColumnOrder.class,EXTERNALIZABLE_SERIALIZER);
        instance.register(HBaseRowLocation.class,EXTERNALIZABLE_SERIALIZER);
        instance.register(AggregatorInfoList.class,EXTERNALIZABLE_SERIALIZER);
        instance.register(AggregatorInfo.class,EXTERNALIZABLE_SERIALIZER);
        instance.register(UserType.class,EXTERNALIZABLE_SERIALIZER);
        instance.register(InsertConstantOperation.class,EXTERNALIZABLE_SERIALIZER);
        instance.register(DerbyDMLWriteInfo.class,EXTERNALIZABLE_SERIALIZER);
        instance.register(DeleteConstantOperation.class,EXTERNALIZABLE_SERIALIZER);
        instance.register(FormatableLongHolder.class,EXTERNALIZABLE_SERIALIZER);
        instance.register(FormatableInstanceGetter.class,EXTERNALIZABLE_SERIALIZER);
        instance.register(IndexRowGenerator.class,EXTERNALIZABLE_SERIALIZER);
        instance.register(MultiProbeDerbyScanInformation.class,EXTERNALIZABLE_SERIALIZER);
        instance.register(SQLClob.class,new DataValueDescriptorSerializer<SQLClob>() {
            @Override
            protected void writeValue(Kryo kryo, Output output, SQLClob object) throws StandardException {
                output.writeString(object.getString());
            }
            @Override
            protected void readValue(Kryo kryo, Input input, SQLClob dvd) {
                dvd.setValue(input.readString());
            }
        });
        instance.register(SQLBlob.class,new DataValueDescriptorSerializer<SQLBlob>() {
            @Override
            protected void writeValue(Kryo kryo, Output output, SQLBlob object) throws StandardException {
                byte[] data = object.getBytes();
                output.writeInt(data.length);
                output.write(data);
            }

            @Override
            @SuppressFBWarnings(value = "RR_NOT_CHECKED", justification = "DB-9304")
            protected void readValue(Kryo kryo, Input input, SQLBlob dvd) throws StandardException {
                byte[] data = new byte[input.readInt()];
                //noinspection ResultOfMethodCallIgnored
                input.readBytes(data);
                dvd.setValue(data);
            }
        });
        instance.register(SynonymAliasInfo.class, EXTERNALIZABLE_SERIALIZER);
        instance.register(CursorTableReference.class, EXTERNALIZABLE_SERIALIZER);
        instance.register(FKInfo.class, EXTERNALIZABLE_SERIALIZER);
        instance.register(DerbyAggregateContext.class,EXTERNALIZABLE_SERIALIZER);
        instance.register(DerbyGroupedAggregateContext.class,EXTERNALIZABLE_SERIALIZER);

        instance.register(AggregateAliasInfo.class, EXTERNALIZABLE_SERIALIZER);
        instance.register(UserDefinedAggregator.class, EXTERNALIZABLE_SERIALIZER);
        instance.register(BulkWrite.class,EXTERNALIZABLE_SERIALIZER);
        instance.register(KVPair.class,EXTERNALIZABLE_SERIALIZER);
        instance.register(SpliceStddevPop.class,EXTERNALIZABLE_SERIALIZER);
        instance.register(SpliceStddevSamp.class,EXTERNALIZABLE_SERIALIZER);
        instance.register(SpliceUDAVariance.class,EXTERNALIZABLE_SERIALIZER);
        instance.register(Properties.class, new MapSerializer());

//        instance.register(com.splicemachine.derby.client.sql.execute.ValueRow.class,EXTERNALIZABLE_SERIALIZER);
//        instance.register(com.splicemachine.derby.client.sql.execute.IndexRow.class,EXTERNALIZABLE_SERIALIZER);
        instance.register(IndexRow.class,
                new SparkValueRowSerializer<IndexRow>(){
                    @Override
                    public void write(Kryo kryo, Output output, IndexRow object) {
                        super.write(kryo, output, object);
                        boolean[] orderedNulls = object.getOrderedNulls();
                        output.writeInt(orderedNulls.length);
                        for (boolean orderedNull : orderedNulls) {
                            output.writeBoolean(orderedNull);
                        }
                    }

                    @Override
                    public IndexRow read(Kryo kryo,
                                         Input input,
                                         Class<IndexRow> type) {
                        IndexRow row = super.read(kryo, input, type);
                        boolean[] orderedNulls = new boolean[input.readInt()];
                        for(int i=0;i<orderedNulls.length;i++){
                            orderedNulls[i] = input.readBoolean();
                        }
                        row.setOrderedNulls(orderedNulls);
                        return row;
                    }

                    @Override
                    protected IndexRow newType(int size) {
                        return IndexRow.createRaw(size);
                    }
                });

//        instance.register(ActivationSerializer.OperationResultSetStorage.class,EXTERNALIZABLE_SERIALIZER);
        instance.register(ByteSlice.class,EXTERNALIZABLE_SERIALIZER);
        instance.register(TriggerExecutionContext.class,EXTERNALIZABLE_SERIALIZER);
        instance.register(TriggerExecutionStack.class,EXTERNALIZABLE_SERIALIZER);
        instance.register(TentativeDropColumnDesc.class,new FieldSerializer(instance,TentativeDropColumnDesc.class));
        instance.register(TentativeAddColumnDesc.class,new FieldSerializer(instance,TentativeAddColumnDesc.class));
        instance.register(TentativeAddConstraintDesc.class,new FieldSerializer(instance,TentativeAddConstraintDesc.class));
        instance.register(TentativeDropPKConstraintDesc.class,new FieldSerializer(instance,TentativeDropPKConstraintDesc.class));
        instance.register(BitSet.class,new Serializer<BitSet>() {
            @Override
            public void write(Kryo kryo, Output output, BitSet object) {
                output.writeInt(object.wlen);
                long[] bits = object.bits;
                for(int i=0;i<object.wlen;i++){
                    output.writeLong(bits[i]);
                }
            }

            @Override
            public BitSet read(Kryo kryo, Input input, Class<BitSet> type) {
                int wlen = input.readInt();
                long[] bits = new long[wlen];
                for(int i=0;i<wlen;i++){
                    bits[i] = input.readLong();
                }
                return new BitSet(bits,wlen);
            }
        });
        instance.register(DDLChangeType.class,new DefaultSerializers.EnumSerializer(DDLChangeType.class));
        instance.register(ColumnInfo.class,EXTERNALIZABLE_SERIALIZER);
        instance.register(ColumnInfo[].class);
        instance.register(DataValueDescriptor[].class);
        instance.register(AbstractSpliceFunction.class,EXTERNALIZABLE_SERIALIZER);
        instance.register(AggregateFinisherFunction.class,EXTERNALIZABLE_SERIALIZER);
        instance.register(AntiJoinFunction.class,EXTERNALIZABLE_SERIALIZER);
        instance.register(AntiJoinRestrictionFlatMapFunction.class,EXTERNALIZABLE_SERIALIZER);
        instance.register(CogroupAntiJoinRestrictionFlatMapFunction.class,EXTERNALIZABLE_SERIALIZER);



        instance.register(CogroupInnerJoinRestrictionFlatMapFunction.class,EXTERNALIZABLE_SERIALIZER);
        instance.register(CogroupLeftOuterJoinRestrictionFlatMapFunction.class,EXTERNALIZABLE_SERIALIZER);
        instance.register(ColumnComparator.class,EXTERNALIZABLE_SERIALIZER);
        instance.register(GroupedAggregateRollupFlatMapFunction.class,EXTERNALIZABLE_SERIALIZER);

        instance.register(InnerJoinFunction.class,EXTERNALIZABLE_SERIALIZER);
        instance.register(InnerJoinRestrictionFlatMapFunction.class,EXTERNALIZABLE_SERIALIZER);
        instance.register(InnerJoinRestrictionFunction.class,EXTERNALIZABLE_SERIALIZER);
        instance.register(JoinRestrictionPredicateFunction.class,EXTERNALIZABLE_SERIALIZER);
        instance.register(KeyerFunction.class,EXTERNALIZABLE_SERIALIZER);
        instance.register(MergeAllAggregatesFunction.class,EXTERNALIZABLE_SERIALIZER);
        instance.register(MergeAllAggregatesFlatMapFunction.class,EXTERNALIZABLE_SERIALIZER);
        instance.register(MergeNonDistinctAggregatesFunction.class,EXTERNALIZABLE_SERIALIZER);
        instance.register(MergeNonDistinctAggregatesFunctionForMixedRows.class,EXTERNALIZABLE_SERIALIZER);
        instance.register(MergeAllAggregatesFunctionForMixedRows.class,EXTERNALIZABLE_SERIALIZER);
        instance.register(DistinctAggregatesPrepareFunction.class,EXTERNALIZABLE_SERIALIZER);
        instance.register(StitchMixedRowFunction.class,EXTERNALIZABLE_SERIALIZER);
        instance.register(StitchMixedRowFlatMapFunction.class,EXTERNALIZABLE_SERIALIZER);
        instance.register(DistinctAggregateKeyCreation.class,EXTERNALIZABLE_SERIALIZER);

        instance.register(MergeWindowFunction.class,EXTERNALIZABLE_SERIALIZER);
        instance.register(NLJAntiJoinFunction.class,EXTERNALIZABLE_SERIALIZER);
        instance.register(NLJInnerJoinFunction.class,EXTERNALIZABLE_SERIALIZER);
        instance.register(NLJOneRowInnerJoinFunction.class,EXTERNALIZABLE_SERIALIZER);
        instance.register(NLJOuterJoinFunction.class,EXTERNALIZABLE_SERIALIZER);
        instance.register(OuterJoinFunction.class,EXTERNALIZABLE_SERIALIZER);

        instance.register(OuterJoinPairFunction.class,EXTERNALIZABLE_SERIALIZER);
        instance.register(LeftOuterJoinRestrictionFlatMapFunction.class,EXTERNALIZABLE_SERIALIZER);
        instance.register(ProjectRestrictMapFunction.class,EXTERNALIZABLE_SERIALIZER);
        instance.register(ProjectRestrictPredicateFunction.class,EXTERNALIZABLE_SERIALIZER);
        instance.register(RowComparator.class,EXTERNALIZABLE_SERIALIZER);
        instance.register(RowOperationFunction.class,EXTERNALIZABLE_SERIALIZER);
        instance.register(ScalarAggregateFlatMapFunction.class,EXTERNALIZABLE_SERIALIZER);
        instance.register(SetCurrentLocatedRowFunction.class,EXTERNALIZABLE_SERIALIZER);

        instance.register(SpliceFlatMapFunction.class,EXTERNALIZABLE_SERIALIZER);
        instance.register(SpliceFunction.class,EXTERNALIZABLE_SERIALIZER);
        instance.register(SpliceFunction2.class,EXTERNALIZABLE_SERIALIZER);
        instance.register(SpliceJoinFlatMapFunction.class,EXTERNALIZABLE_SERIALIZER);
        instance.register(SpliceJoinFunction.class,EXTERNALIZABLE_SERIALIZER);
        instance.register(SplicePairFunction.class,EXTERNALIZABLE_SERIALIZER);
        instance.register(SplicePredicateFunction.class,EXTERNALIZABLE_SERIALIZER);
        instance.register(TableScanTupleMapFunction.class,EXTERNALIZABLE_SERIALIZER);
        instance.register(TableScanPredicateFunction.class,EXTERNALIZABLE_SERIALIZER);

        instance.register(WindowFinisherFunction.class,EXTERNALIZABLE_SERIALIZER);
        instance.register(IndexRowReaderBuilder.class, EXTERNALIZABLE_SERIALIZER);
        instance.register(StandardException.class, new Serializer<StandardException>() {
            @Override
            public void write(Kryo kryo, Output output, StandardException e) {
                Object[] arguments = e.getArguments();
                if (arguments != null) {
                    output.writeInt(arguments.length);
                    for (Object arg : arguments) {
                        kryo.writeClassAndObject(output, arg);
                    }
                } else {
                    output.writeInt(0);
                }
                output.writeString(e.getMessageId());
            }

            @Override
            public StandardException read(Kryo kryo, Input input, Class aClass) {
                int args = input.readInt();
                Object[] arguments = null;
                if (args > 0) {
                    arguments = new Object[args];
                    for (int i = 0; i < args; ++i) {
                        arguments[i] = kryo.readClassAndObject(input);
                    }
                }
                String messageId = input.readString();
                return StandardException.newException(messageId, arguments);
            }
        });
        instance.register(ArrayListMultimap.class, new Serializer<ArrayListMultimap>() {
            @Override
            public void write(Kryo kryo, Output output, ArrayListMultimap map) {
                output.writeInt(map.size());
                for (Map.Entry e : (Collection<Map.Entry>) map.entries()) {
                    kryo.writeClassAndObject(output, e.getKey());
                    kryo.writeClassAndObject(output, e.getValue());
                }
            }

            @Override
            public ArrayListMultimap read(Kryo kryo, Input input, Class aClass) {
                int size = input.readInt();
                ArrayListMultimap map = ArrayListMultimap.create();
                for (int i = 0; i < size; ++i) {
                    map.put(kryo.readClassAndObject(input), kryo.readClassAndObject(input));
                }
                return map;
            }
        });

        instance.register(ActivationHolder.class,EXTERNALIZABLE_SERIALIZER);
        instance.register(HBasePartitioner.class,EXTERNALIZABLE_SERIALIZER);
        instance.register(RowPartition.class, EXTERNALIZABLE_SERIALIZER);
        instance.register(RowToLocatedRowFunction.class,EXTERNALIZABLE_SERIALIZER);
        instance.register(LocatedRowToRowFunction.class,EXTERNALIZABLE_SERIALIZER);
        instance.register(CachedOperation.CacheFunction.class,EXTERNALIZABLE_SERIALIZER);
        instance.register(CountJoinedLeftFunction.class,EXTERNALIZABLE_SERIALIZER);
        instance.register(CountJoinedRightFunction.class,EXTERNALIZABLE_SERIALIZER);
        instance.register(CountProducedFunction.class,EXTERNALIZABLE_SERIALIZER);
        instance.register(CountReadFunction.class,EXTERNALIZABLE_SERIALIZER);
        instance.register(EmptyFunction.class,EXTERNALIZABLE_SERIALIZER);
        instance.register(HTableScanTupleFunction.class,EXTERNALIZABLE_SERIALIZER);
        instance.register(IndexToBaseRowFilterPredicateFunction.class,EXTERNALIZABLE_SERIALIZER);
        instance.register(IndexTransformFunction.class,EXTERNALIZABLE_SERIALIZER);
        instance.register(InnerJoinNullFilterFunction.class,EXTERNALIZABLE_SERIALIZER);
        instance.register(MapFunction.class,EXTERNALIZABLE_SERIALIZER);
        instance.register(RowTransformFunction.class,EXTERNALIZABLE_SERIALIZER);
        instance.register(TxnViewDecoderFunction.class,EXTERNALIZABLE_SERIALIZER);
        instance.register(CountWriteFunction.class,EXTERNALIZABLE_SERIALIZER);
        instance.register(SQLArray.class,EXTERNALIZABLE_SERIALIZER);
        instance.register(SparkFlatMapFunction.class,EXTERNALIZABLE_SERIALIZER);
        instance.register(ExternalizableFlatMapFunction.class,EXTERNALIZABLE_SERIALIZER);
        instance.register(SpliceBaseOperation.class,EXTERNALIZABLE_SERIALIZER);
        instance.register(MergeStatisticsHolder.class,EXTERNALIZABLE_SERIALIZER);
        instance.register(ColumnStatisticsMerge.class,EXTERNALIZABLE_SERIALIZER);
        instance.register(ColumnStatisticsImpl.class,EXTERNALIZABLE_SERIALIZER);
        instance.register(StreamProtocol.Init.class,EXTERNALIZABLE_SERIALIZER);
        instance.register(StreamProtocol.Limit.class,EXTERNALIZABLE_SERIALIZER);
        instance.register(StreamProtocol.ConfirmClose.class,EXTERNALIZABLE_SERIALIZER);
        instance.register(StreamProtocol.Continue.class,EXTERNALIZABLE_SERIALIZER);
        instance.register(StreamProtocol.RequestClose.class,EXTERNALIZABLE_SERIALIZER);
        instance.register(StreamProtocol.Skip.class,EXTERNALIZABLE_SERIALIZER);
        instance.register(StreamProtocol.Skipped.class,EXTERNALIZABLE_SERIALIZER);
        instance.register(SparkSpliceFunctionWrapper.class,EXTERNALIZABLE_SERIALIZER);
        instance.register(SparkSpliceFunctionWrapper2.class,EXTERNALIZABLE_SERIALIZER);
        instance.register(ResultStreamer.class,EXTERNALIZABLE_SERIALIZER);
        instance.register(FormatableProperties.class,EXTERNALIZABLE_SERIALIZER);
        instance.register(BadRecordsRecorder.class,EXTERNALIZABLE_SERIALIZER);
        instance.register(ManagedCache.class,EXTERNALIZABLE_SERIALIZER);

        Serializer<Optional> optionalSerializer = new Serializer<Optional>() {
            @Override
            public void write(Kryo kryo, Output output, Optional object) {
                if (object.isPresent()) {
                    output.writeBoolean(false);
                    kryo.writeClassAndObject(output, object.get());
                } else {
                    output.writeBoolean(true);
                }
            }

            @Override
            public Optional read(Kryo kryo, Input input, Class<Optional> type) {
                boolean isNull = input.readBoolean();
                if (isNull) {
                    return Optional.absent();
                } else {
                    return Optional.of(kryo.readClassAndObject(input));
                }
            }
        };

        instance.register(Optional.class, optionalSerializer);
        instance.register(Optional.absent().getClass(), optionalSerializer);
        instance.register(Optional.of("").getClass(), optionalSerializer);

        instance.register(org.apache.commons.lang3.mutable.MutableDouble.class,
                          new SimpleObjectSerializer<MutableDouble>() {
            @Override
            protected void writeValue(Kryo kryo, Output output, MutableDouble object) throws RuntimeException {
                output.writeDouble(object.doubleValue());
            }

            @Override
            protected void readValue(Kryo kryo, Input input, MutableDouble object) throws RuntimeException {
                object.setValue(input.readDouble());
            }
        });

        instance.register(LongBufferedSumAggregator.class,new Serializer<LongBufferedSumAggregator>(){
            @Override
            public void write(Kryo kryo,Output output,LongBufferedSumAggregator object){
                try{
                    object.writeExternal(new KryoObjectOutput(output,kryo));
                }catch(IOException e){
                    throw new RuntimeException(e);
                }
            }

            @Override
            public LongBufferedSumAggregator read(Kryo kryo,Input input,Class type){
                LongBufferedSumAggregator aggregator=new LongBufferedSumAggregator(64); //todo -sf- make configurable
                try{
                    aggregator.readExternal(new KryoObjectInput(input,kryo));
                }catch(IOException|ClassNotFoundException e){
                    throw new RuntimeException(e);
                }
                return aggregator;
            }
        });

        instance.register(DoubleBufferedSumAggregator.class,new Serializer<DoubleBufferedSumAggregator>(){
            @Override
            public void write(Kryo kryo,Output output,DoubleBufferedSumAggregator object){
                try{
                    object.writeExternal(new KryoObjectOutput(output,kryo));
                }catch(IOException e){
                    throw new RuntimeException(e);
                }
            }

            @Override
            public DoubleBufferedSumAggregator read(Kryo kryo,Input input,Class type){
                DoubleBufferedSumAggregator aggregator=new DoubleBufferedSumAggregator(64); //todo -sf- make configurable
                try{
                    aggregator.readExternal(new KryoObjectInput(input,kryo));
                }catch(IOException|ClassNotFoundException e){
                    throw new RuntimeException(e);
                }
                return aggregator;
            }
        });

        instance.register(DecimalBufferedSumAggregator.class,new Serializer<DecimalBufferedSumAggregator>(){
            @Override
            public void write(Kryo kryo,Output output,DecimalBufferedSumAggregator object){
                try{
                    object.writeExternal(new KryoObjectOutput(output,kryo));
                }catch(IOException e){
                    throw new RuntimeException(e);
                }
            }

            @Override
            public DecimalBufferedSumAggregator read(Kryo kryo,Input input,Class type){
                DecimalBufferedSumAggregator aggregator=new DecimalBufferedSumAggregator(64); //todo -sf- make configurable
                try{
                    aggregator.readExternal(new KryoObjectInput(input,kryo));
                }catch(IOException|ClassNotFoundException e){
                    throw new RuntimeException(e);
                }
                return aggregator;
            }
        });

        instance.register(getClassFromString("java.util.Arrays$ArrayList"),
                          new ArraysAsListSerializer());

        instance.register(SparkColumnReference.class,EXTERNALIZABLE_SERIALIZER);
        instance.register(SparkConstantExpression.class,EXTERNALIZABLE_SERIALIZER);
        instance.register(SparkLogicalOperator.class,EXTERNALIZABLE_SERIALIZER);
        instance.register(SparkRelationalOperator.class,EXTERNALIZABLE_SERIALIZER);
        instance.register(SparkArithmeticOperator.class,EXTERNALIZABLE_SERIALIZER);
        instance.register(SparkCastNode.class,EXTERNALIZABLE_SERIALIZER);
        instance.register(CogroupFullOuterJoinRestrictionFlatMapFunction.class,EXTERNALIZABLE_SERIALIZER);
        instance.register(AbstractBroadcastJoinFlatMapFunction.class,EXTERNALIZABLE_SERIALIZER);
        instance.register(LeftAntiJoinRestrictionFlatMapFunction.class,EXTERNALIZABLE_SERIALIZER);
        instance.register(FakeColumnStatisticsImpl.class,EXTERNALIZABLE_SERIALIZER);
        instance.register(TriggerNewTransitionRows.class,EXTERNALIZABLE_SERIALIZER);
        instance.register(TriggerOldTransitionRows.class,EXTERNALIZABLE_SERIALIZER);
        instance.register(TriggerRowHolderImpl.class,EXTERNALIZABLE_SERIALIZER);
        instance.register(TriggerDescriptor.class,EXTERNALIZABLE_SERIALIZER);
        instance.register(TriggerDescriptorV2.class,EXTERNALIZABLE_SERIALIZER);
        instance.register(TriggerDescriptorV3.class,EXTERNALIZABLE_SERIALIZER);
        instance.register(StringAggregator.class,EXTERNALIZABLE_SERIALIZER);
        instance.register(StringBuilder.class);
        instance.register(Vector.class);
        instance.register(KafkaReadFunction.Message.class,EXTERNALIZABLE_SERIALIZER);
        instance.register(TriggerDescriptorV4.class,EXTERNALIZABLE_SERIALIZER);
<<<<<<< HEAD
        instance.register(DatabaseDescriptor.class,EXTERNALIZABLE_SERIALIZER);
=======
        instance.register(SPSDescriptor.class,EXTERNALIZABLE_SERIALIZER);
        try {
            instance.register(Class.forName("splice.com.google.common.collect.EmptyImmutableList"));
        }
        catch (ClassNotFoundException e) {
            throw new RuntimeException(e);
        }
        instance.register(ImmutableList.class);
>>>>>>> fa6e4f6b
    }

}<|MERGE_RESOLUTION|>--- conflicted
+++ resolved
@@ -873,9 +873,6 @@
         instance.register(Vector.class);
         instance.register(KafkaReadFunction.Message.class,EXTERNALIZABLE_SERIALIZER);
         instance.register(TriggerDescriptorV4.class,EXTERNALIZABLE_SERIALIZER);
-<<<<<<< HEAD
-        instance.register(DatabaseDescriptor.class,EXTERNALIZABLE_SERIALIZER);
-=======
         instance.register(SPSDescriptor.class,EXTERNALIZABLE_SERIALIZER);
         try {
             instance.register(Class.forName("splice.com.google.common.collect.EmptyImmutableList"));
@@ -884,7 +881,7 @@
             throw new RuntimeException(e);
         }
         instance.register(ImmutableList.class);
->>>>>>> fa6e4f6b
+        instance.register(DatabaseDescriptor.class,EXTERNALIZABLE_SERIALIZER);
     }
 
 }