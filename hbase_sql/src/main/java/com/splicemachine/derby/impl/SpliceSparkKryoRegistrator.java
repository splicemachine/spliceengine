--- conflicted
+++ resolved
@@ -746,9 +746,7 @@
         instance.register(JoinOperation.class,EXTERNALIZABLE_SERIALIZER);
         instance.register(DMLWriteOperation.class,EXTERNALIZABLE_SERIALIZER);
         instance.register(MiscOperation.class,EXTERNALIZABLE_SERIALIZER);
-<<<<<<< HEAD
         instance.register(CrossJoinOperation.class,EXTERNALIZABLE_SERIALIZER);
-=======
         instance.register(FormatableProperties.class,EXTERNALIZABLE_SERIALIZER);
         instance.register(BadRecordsRecorder.class,EXTERNALIZABLE_SERIALIZER);
         instance.register(SelfReferenceOperation.class,new Serializer<SelfReferenceOperation>(){
@@ -760,7 +758,6 @@
                     throw new RuntimeException(e);
                 }
             }
->>>>>>> bbf38394
 
             @Override
             public SelfReferenceOperation read(Kryo kryo,Input input,Class type){
