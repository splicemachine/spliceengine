--- conflicted
+++ resolved
@@ -24,7 +24,6 @@
 import com.esotericsoftware.kryo.serializers.MapSerializer;
 import com.google.common.collect.ArrayListMultimap;
 import com.splicemachine.EngineDriver;
-import com.splicemachine.SpliceKryoRegistry;
 import com.splicemachine.db.catalog.types.*;
 import com.splicemachine.db.iapi.error.StandardException;
 import com.splicemachine.db.iapi.services.io.*;
@@ -855,10 +854,7 @@
         instance.register(TriggerDescriptorV3.class,EXTERNALIZABLE_SERIALIZER);
         instance.register(StringAggregator.class,EXTERNALIZABLE_SERIALIZER);
         instance.register(StringBuilder.class);
-<<<<<<< HEAD
+        instance.register(Vector.class);
         instance.register(KafkaReadFunction.Message.class,EXTERNALIZABLE_SERIALIZER);
-=======
-        instance.register(Vector.class);
->>>>>>> a6105717
     }
 }