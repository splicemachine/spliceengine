/*
 *
 *  * Copyright (c) 2012 - 2017 Splice Machine, Inc.
 *  *
 *  * This file is part of Splice Machine.
 *  * Splice Machine is free software: you can redistribute it and/or modify it under the terms of the
 *  * GNU Affero General Public License as published by the Free Software Foundation, either
 *  * version 3, or (at your option) any later version.
 *  * Splice Machine is distributed in the hope that it will be useful, but WITHOUT ANY WARRANTY;
 *  * without even the implied warranty of MERCHANTABILITY or FITNESS FOR A PARTICULAR PURPOSE.
 *  * See the GNU Affero General Public License for more details.
 *  * You should have received a copy of the GNU Affero General Public License along with Splice Machine.
 *  * If not, see <http://www.gnu.org/licenses/>.
 *
 *
 */

package com.splicemachine.derby.impl.sql.execute.operations;

import com.splicemachine.access.HConfiguration;
import com.splicemachine.db.catalog.types.TypeDescriptorImpl;
import com.splicemachine.derby.test.framework.SpliceSchemaWatcher;
import com.splicemachine.derby.test.framework.SpliceTableWatcher;
import com.splicemachine.derby.test.framework.SpliceWatcher;
import com.splicemachine.homeless.TestUtils;
import com.splicemachine.test.HBaseTestUtils;
import com.splicemachine.test.SerialTest;
import com.splicemachine.test.SlowTest;
import org.apache.hadoop.hbase.TableName;
import org.apache.hadoop.hbase.client.HBaseAdmin;
import org.apache.log4j.Logger;
import org.junit.Assert;
import org.junit.ClassRule;
import org.junit.Rule;
import org.junit.Test;
import org.junit.experimental.categories.Category;
import org.junit.rules.RuleChain;
import org.junit.rules.TestRule;

import java.sql.Connection;
import java.sql.PreparedStatement;
import java.sql.ResultSet;
import java.sql.SQLException;
import java.sql.Statement;

import static org.junit.Assert.assertEquals;
import static org.junit.Assert.assertTrue;
import static org.junit.Assert.fail;

/**
 * A Collection of ITs oriented around scanning and inserting from Spark with failures.
 */
public class FailuresSparkIT {
    private static Logger LOG=Logger.getLogger(FailuresSparkIT.class);

    public static final String CLASS_NAME = FailuresSparkIT.class.getSimpleName().toUpperCase();

    private static SpliceWatcher classWatcher = new SpliceWatcher(CLASS_NAME);

    private static final SpliceSchemaWatcher schema = new SpliceSchemaWatcher(CLASS_NAME);

    private static final SpliceTableWatcher a_table = new SpliceTableWatcher("a",CLASS_NAME,"(col1 int primary key)");

    @ClassRule
    public static TestRule chain=RuleChain.outerRule(classWatcher)
            .around(schema)
            .around(a_table);

    @Rule
    public SpliceWatcher methodWatcher=new SpliceWatcher(CLASS_NAME);


    @Test
    public void testSparkSerializesFullTxnStack() throws Throwable {
        String uniqueName="veryUniqueTableNameNotUsedBefore";
        try (Connection c = methodWatcher.createConnection()) {
            c.setAutoCommit(false);

            try(Statement s =c.createStatement()) {
                s.executeUpdate("create table "+uniqueName+"(a int)");

                c.setSavepoint("pt1");

                try(ResultSet rs = s.executeQuery("select tablename from sys.systables --splice-properties useSpark=true \n" +
                        "where tablename = '" + uniqueName.toUpperCase() +"'")) {
                    assertTrue("Spark scan couldn't see table created on its own transaction", rs.next());
                }
            }
            c.rollback();
        }
    }

    @Test
    public void testPKViolationIsRolledback() throws Throwable {
        try(Statement s =methodWatcher.getOrCreateConnection().createStatement()) {
            String sql = "insert into a (col1) select * from ( " +
                    "values (1) union all values (1) " +
                    "union all select * from a --splice-properties useSpark=true\n" +
                    ") a";
            try {
                s.executeUpdate(sql);
                fail("Should have failed due to PK violation");
            } catch (SQLException se) {
                // ERROR 23505: The statement was aborted because it would have caused a duplicate key value in a unique
                Assert.assertEquals("Should fail with PK violation exception", "23505", se.getSQLState());
            }
            try (ResultSet rs = s.executeQuery("select * from a")) {
                Assert.assertFalse("Rows returned from query!", rs.next());
            }
        }
    }

<<<<<<< HEAD

    @Test(timeout = 10000)
    public void testDeletedCellsInMemstoreDontHangSparkScans() throws Throwable {
        try (Connection con1 = methodWatcher.createConnection()) {
            con1.setAutoCommit(false);
            try (Connection con2 = methodWatcher.createConnection()) {
                con2.setAutoCommit(false);

                try (Statement s2 = con2.createStatement()) {
                    // start con2 transaction
                    try (ResultSet rs = s2.executeQuery("select * from a")) {
                        rs.next();
                    }


                    try (Statement s1 = con1.createStatement()) {
                        s1.executeUpdate("insert into a values 10");
                    }
                    con1.rollback();

                    // force WW conflict to rollfoward (by deleting) the previous write
                    try {
                        s2.executeUpdate("insert into a values 10");
                        fail("Expected WW conflict");
                    } catch (SQLException se) {
                        assertEquals("SE014", se.getSQLState());
                    }


                    con2.commit();


                    // run Spark query
                    try (Statement s1 = con1.createStatement()) {
                        try (ResultSet rs = s1.executeQuery("select * from a --splice-properties useSpark=true")) {
                            while (rs.next()) {
                                // do nothing
                            }
                        }
                    }

                    con1.commit();
                }
            }

        }
    }

=======
    @Test
    public void testSparkReadsSysColumns() throws Throwable {
        try(Statement s =methodWatcher.getOrCreateConnection().createStatement()) {
            String sql = "select a.columndatatype from sys.syscolumns a --splice-properties useSpark=true, joinStrategy=sortmerge\n" +
            "join sys.syscolumns b on  a.columnname = b.columnname {limit 10}";
            try(ResultSet rs = s.executeQuery(sql)) {
                assertTrue(rs.next());
                Object object = rs.getObject(1);
                assertTrue(object instanceof TypeDescriptorImpl);
            }
        }
    }
>>>>>>> bb0f00ff
}<|MERGE_RESOLUTION|>--- conflicted
+++ resolved
@@ -110,8 +110,6 @@
         }
     }
 
-<<<<<<< HEAD
-
     @Test(timeout = 10000)
     public void testDeletedCellsInMemstoreDontHangSparkScans() throws Throwable {
         try (Connection con1 = methodWatcher.createConnection()) {
@@ -159,7 +157,6 @@
         }
     }
 
-=======
     @Test
     public void testSparkReadsSysColumns() throws Throwable {
         try(Statement s =methodWatcher.getOrCreateConnection().createStatement()) {
@@ -172,5 +169,4 @@
             }
         }
     }
->>>>>>> bb0f00ff
 }