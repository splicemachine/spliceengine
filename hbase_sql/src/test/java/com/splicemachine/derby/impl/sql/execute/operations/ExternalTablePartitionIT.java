--- conflicted
+++ resolved
@@ -1336,13 +1336,8 @@
     public void testInsertionToHiveParquetData() throws Exception {
         String tmp = SpliceUnitTest.getExternalResourceDirectoryAsCopy( "pt_parquet" );
         methodWatcher.executeUpdate(
-<<<<<<< HEAD
                 String.format("create external table pt_parquet(\"name\" varchar(10), \"age\" int, \"state\" char(2)) partitioned by (\"state\") stored as parquet location '%s'",
-                        SpliceUnitTest.getResourceDirectory() + "pt_parquet"));
-=======
-                String.format("create external table pt_parquet(col1 varchar(10), col2 int, col3 char(2)) " +
-                        "partitioned by (col3) stored as parquet location '%s'", tmp));
->>>>>>> b025239f
+                        tmp));
         methodWatcher.execute("insert into pt_parquet values ('Kate', 19, 'HI')");
         ResultSet rs = methodWatcher.executeQuery("select * from pt_parquet order by 1");
         String actual = TestUtils.FormattedResult.ResultFactory.toString(rs);
