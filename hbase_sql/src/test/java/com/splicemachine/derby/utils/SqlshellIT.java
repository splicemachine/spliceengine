--- conflicted
+++ resolved
@@ -191,13 +191,8 @@
             "-------------------------------------------------------------------------------------------------------\n" +
             "SQLSHELLIT          |VX1                                               |NULL      |                    \n" +
             "SQLSHELLIT          |V_1                                               |NULL      |                    \n" +
-<<<<<<< HEAD
-            rowsSelected(2));
-=======
             "SQLSHELLIT          |V_2                                               |NULL      |                    \n" +
-            "\n" +
-            "3 rows selected\n");
->>>>>>> 06c33219
+            rowsSelected(3));
     }
 
 
