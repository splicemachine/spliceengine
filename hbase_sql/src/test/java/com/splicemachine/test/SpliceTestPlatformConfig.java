--- conflicted
+++ resolved
@@ -93,11 +93,8 @@
         config.setInt("hbase.master.jmx.port", HConfiguration.DEFAULT_JMX_BIND_PORT); // this is set because the HBase master and regionserver are running on the same machine and in the same JVM
         config.setInt(SQLConfiguration.NETWORK_BIND_PORT, derbyPort);
         config.setClass(DefaultStoreEngine.DEFAULT_COMPACTOR_CLASS_KEY, SpliceDefaultCompactor.class, Compactor.class);
-<<<<<<< HEAD
         config.setClass(ConsistencyControlUtils.MVCC_IMPL, SIMultiVersionConsistencyControl.class, ConsistencyControl.class);
-=======
         config.setClass(DefaultStoreEngine.DEFAULT_COMPACTION_POLICY_CLASS_KEY, SpliceDefaultCompactionPolicy.class, CompactionPolicy.class);
->>>>>>> a3cd4d68
 
         //
         // Networking -- interfaces
