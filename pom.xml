<project xmlns="http://maven.apache.org/POM/4.0.0" xmlns:xsi="http://www.w3.org/2001/XMLSchema-instance" xsi:schemaLocation="http://maven.apache.org/POM/4.0.0 http://maven.apache.org/xsd/maven-4.0.0.xsd">
	<modelVersion>4.0.0</modelVersion>
	<groupId>com.splicemachine</groupId>
	<version>1.0.1-SNAPSHOT</version>
	<packaging>pom</packaging>
	<artifactId>structured_hbase</artifactId>
	<name>structured_hbase</name>
	<description>Set of modules for getting hbase to function in structure</description>
	<modules>
		<module>structured_constants</module>
		<module>structured_si</module>
		<module>structured_derby</module>		
	</modules>
	<scm>
		<connection>scm:git:git@github.com:splicemachine/spliceengine.git</connection>
		<developerConnection>scm:git:git@github.com:splicemachine/spliceengine.git</developerConnection>
	</scm>
			<distributionManagement>
	<repository>
	<uniqueVersion>false</uniqueVersion>
	<id>structured-hbase-release</id>
	<name>Structured HBase Release</name>
	<url>http://www.inciteretail.com/nexus/content/repositories/releases</url>
	</repository>
	
	<snapshotRepository>
	<uniqueVersion>true</uniqueVersion>
	<id>structured-hbase-snapshot</id>
	<name>Structured HBase Snapshot</name>
	<url>http://www.inciteretail.com/nexus/content/repositories/snapshots</url>
	</snapshotRepository>
	</distributionManagement>
	<properties>
		<project.build.sourceEncoding>UTF-8</project.build.sourceEncoding>
		<junit.version>4.11</junit.version>
		<surefire.junit4.version>2.6</surefire.junit4.version>
		<gson.version>1.6</gson.version>
		<maven.compiler.source>1.6</maven.compiler.source>
		<maven.compiler.target>1.6</maven.compiler.target>
		<maven.jar.plugin.version>2.3.1</maven.jar.plugin.version>
		<log4j.version>1.2.15</log4j.version>
		<derby.version>10.9.1.0.splice</derby.version>
		<gson.version>2.2.2</gson.version>
        <mockito.version>1.9.5</mockito.version>
<<<<<<< HEAD
        <maven.build.timestamp.format>YYYY-mm-dd HH:MM:SS</maven.build.timestamp.format>
=======
        <!--<maven.build.timestamp.format>YYYY-mm-dd HH:MM:SS</maven.build.timestamp.format>-->
>>>>>>> ff46a5a7
        <buildTime>${maven.build.timestamp}</buildTime>
	</properties>
	<!-- Lets go with 1.6 compliance -->

	<build>
	  <extensions>
      <!-- Enabling the use of FTP -->
      <extension>
        <groupId>org.apache.maven.wagon</groupId>
         <artifactId>wagon-ssh</artifactId>
         <version>1.0-beta-6</version>
      </extension>
    </extensions>
		<pluginManagement>
			<plugins>

			<plugin>
            <groupId>org.apache.maven.plugins</groupId>
            <artifactId>maven-source-plugin</artifactId>
            <executions>
                <execution>
                    <goals>
                        <goal>jar</goal>
                        <goal>test-jar</goal>
                    </goals>
                </execution>
            </executions>
        </plugin>
        <plugin>
            <groupId>org.apache.maven.plugins</groupId>
            <artifactId>maven-jar-plugin</artifactId>
            <executions>
                <execution>
                <id>attach-sources</id>
                    <goals>
                        <goal>jar</goal>
                        <goal>test-jar</goal>
                    </goals>
                </execution>
            </executions>
        </plugin>
			
				<plugin>
					<artifactId>maven-compiler-plugin</artifactId>
					<version>2.1</version>
					<configuration>
						<source>1.6</source>
						<target>1.6</target>
						<showWarnings>true</showWarnings>
						<showDeprecation>true</showDeprecation>
					</configuration>
				</plugin>
				<plugin>
					<artifactId>maven-surefire-plugin</artifactId>
					<version>2.8</version>
					<configuration>
						<forkedProcessTimeoutInSeconds>3600</forkedProcessTimeoutInSeconds>
						<argLine>-Xmx1g</argLine>
						<redirectTestOutputToFile>true</redirectTestOutputToFile>
					</configuration>
				</plugin>
			</plugins>
		</pluginManagement>
	</build>
	<pluginRepositories>
		<pluginRepository>
			<id>codehaus-release-repo</id>
			<name>Codehaus Release Repo</name>
			<url>http://repository.codehaus.org</url>
		</pluginRepository>
		<pluginRepository>
			<id>DataNucleus_nightly</id>
			<url>http://www.datanucleus.org/downloads/maven2</url>
		</pluginRepository>
			<pluginRepository>
					<id>cloudera</id>
					<url>https://repository.cloudera.com/content/repositories/releases/</url>
			</pluginRepository>
	</pluginRepositories>
	<repositories>
				<repository>
					<id>cloudera</id>
					<url>https://repository.cloudera.com/content/repositories/releases/</url>
				</repository>
		<repository>
			<id>protostuff-repo</id>
			<name>protostuff-repo</name>
			<url>http://protostuff.googlecode.com/svn/repos/maven2</url>
		</repository>
		<repository>
			<id>DN_M2_Repo</id>
			<name>DataNucleus Repository</name>
			<url>http://www.datanucleus.org/downloads/maven2</url>
		</repository>
		<repository>
			<id>smartgwt</id>
			<url>http://www.smartclient.com/maven2/</url>
		</repository>
		<repository>
			<id>central</id>
			<url>http://repo1.maven.org/maven2</url>
        </repository>

        <repository>
            <id>inciteretail</id>
            <url>http://www.inciteretail.com/nexus/content/repositories/releases/</url>
            <releases>
                <enabled>true</enabled>
            </releases>
        </repository>
		<repository>
			<id>gson-repo</id>
			<url>http://google-gson.googlecode.com/svn/mavenrepo</url>
			<snapshots>
				<enabled>true</enabled>
			</snapshots>
			<releases>
				<enabled>true</enabled>
			</releases>
		</repository>
	</repositories>
	<profiles>
	
		<profile>
			<id>cloudera-cdh4.2.0</id>
			<properties>
				<zookeeper.version>3.4.5-cdh4.2.0</zookeeper.version>
			  	<hbase.version>0.94.2-cdh4.2.0</hbase.version>
  				<hadoop.version>2.0.0-cdh4.2.0</hadoop.version>
			</properties>
			    	<dependencies>
    		<dependency>
			<groupId>org.apache.hbase</groupId>
			<artifactId>hbase</artifactId>
			<version>${hbase.version}</version>
		</dependency>
				<dependency>
			<groupId>org.apache.hbase</groupId>
			<artifactId>hbase</artifactId>
			<version>${hbase.version}</version>
			<classifier>tests</classifier>
		</dependency>
				<dependency>
			<groupId>org.apache.hadoop</groupId>
			<artifactId>hadoop-common</artifactId>
			<version>${hadoop.version}</version>
			<classifier>tests</classifier>
		</dependency>
		<dependency>
			<groupId>org.apache.hadoop</groupId>
			<artifactId>hadoop-common</artifactId>
			<version>${hadoop.version}</version>
		</dependency>
				<dependency>
			<groupId>org.apache.hadoop</groupId>
			<artifactId>hadoop-hdfs</artifactId>
			<version>${hadoop.version}</version>
			<classifier>tests</classifier>
		</dependency>
		<dependency>
			<groupId>org.apache.hadoop</groupId>
			<artifactId>hadoop-hdfs</artifactId>
			<version>${hadoop.version}</version>
		</dependency>
    	</dependencies>
		</profile>

		<profile>
			<id>cloudera-cdh4.1.3</id>
			<properties>
				<zookeeper.version>3.4.3-cdh4.1.3</zookeeper.version>
			  	<hbase.version>0.92.1-cdh4.1.3</hbase.version>
  				<hadoop.version>2.0.0-cdh4.1.3</hadoop.version>
			</properties>
			    	<dependencies>
    		<dependency>
			<groupId>org.apache.hbase</groupId>
			<artifactId>hbase</artifactId>
			<version>${hbase.version}</version>
		</dependency>
				<dependency>
			<groupId>org.apache.hbase</groupId>
			<artifactId>hbase</artifactId>
			<version>${hbase.version}</version>
			<classifier>tests</classifier>
		</dependency>
				<dependency>
			<groupId>org.apache.hadoop</groupId>
			<artifactId>hadoop-common</artifactId>
			<version>${hadoop.version}</version>
			<classifier>tests</classifier>
		</dependency>
		<dependency>
			<groupId>org.apache.hadoop</groupId>
			<artifactId>hadoop-common</artifactId>
			<version>${hadoop.version}</version>
		</dependency>
				<dependency>
			<groupId>org.apache.hadoop</groupId>
			<artifactId>hadoop-hdfs</artifactId>
			<version>${hadoop.version}</version>
			<classifier>tests</classifier>
		</dependency>
		<dependency>
			<groupId>org.apache.hadoop</groupId>
			<artifactId>hadoop-hdfs</artifactId>
			<version>${hadoop.version}</version>
		</dependency>
    	</dependencies>
		</profile>

		<profile>
			<id>cloudera-cdh4.1.2</id>
			<properties>
				<zookeeper.version>3.4.3-cdh4.1.2</zookeeper.version>
			  	<hbase.version>0.92.1-cdh4.1.2</hbase.version>
  				<hadoop.version>2.0.0-cdh4.1.2</hadoop.version>
			</properties>
			    	<dependencies>
    		<dependency>
			<groupId>org.apache.hbase</groupId>
			<artifactId>hbase</artifactId>
			<version>${hbase.version}</version>
		</dependency>
				<dependency>
			<groupId>org.apache.hbase</groupId>
			<artifactId>hbase</artifactId>
			<version>${hbase.version}</version>
			<classifier>tests</classifier>
		</dependency>
				<dependency>
			<groupId>org.apache.hadoop</groupId>
			<artifactId>hadoop-common</artifactId>
			<version>${hadoop.version}</version>
			<classifier>tests</classifier>
		</dependency>
		<dependency>
			<groupId>org.apache.hadoop</groupId>
			<artifactId>hadoop-common</artifactId>
			<version>${hadoop.version}</version>
		</dependency>
				<dependency>
			<groupId>org.apache.hadoop</groupId>
			<artifactId>hadoop-hdfs</artifactId>
			<version>${hadoop.version}</version>
			<classifier>tests</classifier>
		</dependency>
		<dependency>
			<groupId>org.apache.hadoop</groupId>
			<artifactId>hadoop-hdfs</artifactId>
			<version>${hadoop.version}</version>
		</dependency>
    	</dependencies>
		</profile>
		
		<profile>
			<id>cloudera-cdh4.1.1</id>
			<properties>
				<zookeeper.version>3.4.3-cdh4.1.1</zookeeper.version>
			  	<hbase.version>0.92.1-cdh4.1.1</hbase.version>
  				<hadoop.version>2.0.0-cdh4.1.1</hadoop.version>
			</properties>
			    	<dependencies>
    		<dependency>
			<groupId>org.apache.hbase</groupId>
			<artifactId>hbase</artifactId>
			<version>${hbase.version}</version>
		</dependency>
				<dependency>
			<groupId>org.apache.hbase</groupId>
			<artifactId>hbase</artifactId>
			<version>${hbase.version}</version>
			<classifier>tests</classifier>
		</dependency>
				<dependency>
			<groupId>org.apache.hadoop</groupId>
			<artifactId>hadoop-common</artifactId>
			<version>${hadoop.version}</version>
			<classifier>tests</classifier>
		</dependency>
		<dependency>
			<groupId>org.apache.hadoop</groupId>
			<artifactId>hadoop-common</artifactId>
			<version>${hadoop.version}</version>
		</dependency>
				<dependency>
			<groupId>org.apache.hadoop</groupId>
			<artifactId>hadoop-hdfs</artifactId>
			<version>${hadoop.version}</version>
			<classifier>tests</classifier>
		</dependency>
		<dependency>
			<groupId>org.apache.hadoop</groupId>
			<artifactId>hadoop-hdfs</artifactId>
			<version>${hadoop.version}</version>
		</dependency>
    	</dependencies>
		</profile>
		
		<profile>
			<id>cloudera-cdh4.1.0</id>
			<properties>
				<zookeeper.version>3.4.3-cdh4.1.0</zookeeper.version>
			  	<hbase.version>0.92.1-cdh4.1.0</hbase.version>
  				<hadoop.version>2.0.0-cdh4.1.0</hadoop.version>
			</properties>
			    	<dependencies>
    		<dependency>
			<groupId>org.apache.hbase</groupId>
			<artifactId>hbase</artifactId>
			<version>${hbase.version}</version>
		</dependency>
				<dependency>
			<groupId>org.apache.hbase</groupId>
			<artifactId>hbase</artifactId>
			<version>${hbase.version}</version>
			<classifier>tests</classifier>
		</dependency>
				<dependency>
			<groupId>org.apache.hadoop</groupId>
			<artifactId>hadoop-common</artifactId>
			<version>${hadoop.version}</version>
			<classifier>tests</classifier>
		</dependency>
		<dependency>
			<groupId>org.apache.hadoop</groupId>
			<artifactId>hadoop-common</artifactId>
			<version>${hadoop.version}</version>
		</dependency>
				<dependency>
			<groupId>org.apache.hadoop</groupId>
			<artifactId>hadoop-hdfs</artifactId>
			<version>${hadoop.version}</version>
			<classifier>tests</classifier>
		</dependency>
		<dependency>
			<groupId>org.apache.hadoop</groupId>
			<artifactId>hadoop-hdfs</artifactId>
			<version>${hadoop.version}</version>
		</dependency>
    	</dependencies>
		</profile>
		
			<profile>
			<id>cloudera-cdh4.0.1</id>
						<properties>
				<zookeeper.version>3.4.3-cdh4.0.1</zookeeper.version>
			  	<hbase.version>0.92.1-cdh4.0.1</hbase.version>
  				<hadoop.version>2.0.0-cdh4.0.1</hadoop.version>
			</properties>
			
		 <activation>
      		<activeByDefault>true</activeByDefault>
    	</activation>
    	<dependencies>
    		<dependency>
			<groupId>org.apache.hbase</groupId>
			<artifactId>hbase</artifactId>
			<version>${hbase.version}</version>
		</dependency>
				<dependency>
			<groupId>org.apache.hbase</groupId>
			<artifactId>hbase</artifactId>
			<version>${hbase.version}</version>
			<classifier>tests</classifier>
		</dependency>
		<dependency>
			<groupId>org.apache.hadoop</groupId>
			<artifactId>hadoop-common</artifactId>
			<version>${hadoop.version}</version>
		</dependency>
				<dependency>
			<groupId>org.apache.hadoop</groupId>
			<artifactId>hadoop-common</artifactId>
			<version>${hadoop.version}</version>
			<classifier>tests</classifier>
		</dependency>
				<dependency>
			<groupId>org.apache.hadoop</groupId>
			<artifactId>hadoop-hdfs</artifactId>
			<version>${hadoop.version}</version>
			<classifier>tests</classifier>
		</dependency>
		<dependency>
			<groupId>org.apache.hadoop</groupId>
			<artifactId>hadoop-hdfs</artifactId>
			<version>${hadoop.version}</version>
		</dependency>
    	</dependencies>
		</profile>
<profile>
			<id>apache-hbase-0.94.5</id>
						<properties>
				<zookeeper.version>3.4.5</zookeeper.version>
			  	<hbase.version>0.94.5</hbase.version>
  				<hadoop.version>0.23.6</hadoop.version>
			</properties>
			
    	<dependencies>
    		<dependency>
			<groupId>org.apache.hbase</groupId>
			<artifactId>hbase</artifactId>
			<version>${hbase.version}</version>
		</dependency>
				<dependency>
			<groupId>org.apache.hbase</groupId>
			<artifactId>hbase</artifactId>
			<version>${hbase.version}</version>
			<classifier>tests</classifier>
		</dependency>
		<dependency>
			<groupId>org.apache.hadoop</groupId>
			<artifactId>hadoop-common</artifactId>
			<version>${hadoop.version}</version>
		</dependency>
				<dependency>
			<groupId>org.apache.hadoop</groupId>
			<artifactId>hadoop-common</artifactId>
			<version>${hadoop.version}</version>
			<classifier>tests</classifier>
		</dependency>
				<dependency>
			<groupId>org.apache.hadoop</groupId>
			<artifactId>hadoop-hdfs</artifactId>
			<version>${hadoop.version}</version>
			<classifier>tests</classifier>
		</dependency>
		<dependency>
			<groupId>org.apache.hadoop</groupId>
			<artifactId>hadoop-hdfs</artifactId>
			<version>${hadoop.version}</version>
		</dependency>
    	</dependencies>
		</profile>
	<profile>
	<id>apache-hbase-0.94.4</id>
						<properties>
				<zookeeper.version>3.4.5</zookeeper.version>
			  	<hbase.version>0.94.4</hbase.version>
  				<hadoop.version>0.23.6</hadoop.version>
			</properties>
			
    	<dependencies>
    		<dependency>
			<groupId>org.apache.hbase</groupId>
			<artifactId>hbase</artifactId>
			<version>${hbase.version}</version>
		</dependency>
				<dependency>
			<groupId>org.apache.hbase</groupId>
			<artifactId>hbase</artifactId>
			<version>${hbase.version}</version>
			<classifier>tests</classifier>
		</dependency>
		<dependency>
			<groupId>org.apache.hadoop</groupId>
			<artifactId>hadoop-common</artifactId>
			<version>${hadoop.version}</version>
		</dependency>
				<dependency>
			<groupId>org.apache.hadoop</groupId>
			<artifactId>hadoop-common</artifactId>
			<version>${hadoop.version}</version>
			<classifier>tests</classifier>
		</dependency>
				<dependency>
			<groupId>org.apache.hadoop</groupId>
			<artifactId>hadoop-hdfs</artifactId>
			<version>${hadoop.version}</version>
			<classifier>tests</classifier>
		</dependency>
		<dependency>
			<groupId>org.apache.hadoop</groupId>
			<artifactId>hadoop-hdfs</artifactId>
			<version>${hadoop.version}</version>
		</dependency>
    	</dependencies>
		</profile>

	<profile>
	<id>apache-hbase-0.94.3</id>
						<properties>
				<zookeeper.version>3.4.5</zookeeper.version>
			  	<hbase.version>0.94.3</hbase.version>
  				<hadoop.version>0.23.6</hadoop.version>
			</properties>
			
    	<dependencies>
    		<dependency>
			<groupId>org.apache.hbase</groupId>
			<artifactId>hbase</artifactId>
			<version>${hbase.version}</version>
		</dependency>
				<dependency>
			<groupId>org.apache.hbase</groupId>
			<artifactId>hbase</artifactId>
			<version>${hbase.version}</version>
			<classifier>tests</classifier>
		</dependency>
		<dependency>
			<groupId>org.apache.hadoop</groupId>
			<artifactId>hadoop-common</artifactId>
			<version>${hadoop.version}</version>
		</dependency>
				<dependency>
			<groupId>org.apache.hadoop</groupId>
			<artifactId>hadoop-common</artifactId>
			<version>${hadoop.version}</version>
			<classifier>tests</classifier>
		</dependency>
				<dependency>
			<groupId>org.apache.hadoop</groupId>
			<artifactId>hadoop-hdfs</artifactId>
			<version>${hadoop.version}</version>
			<classifier>tests</classifier>
		</dependency>
		<dependency>
			<groupId>org.apache.hadoop</groupId>
			<artifactId>hadoop-hdfs</artifactId>
			<version>${hadoop.version}</version>
		</dependency>
            <dependency>
                <groupId>org.mockito</groupId>
                <artifactId>mockito-all</artifactId>
                <version>${mockito.version}</version>
                <scope>test</scope>
            </dependency>
    	</dependencies>
		</profile>

		<profile>
    <id>downloadSources</id>
        <activation>
      		<activeByDefault>true</activeByDefault>
    	</activation>
    <properties>
        <downloadSources>true</downloadSources>
        <downloadJavadocs>true</downloadJavadocs>           
    </properties>
</profile>
		</profiles>
						
	<dependencies>
		<dependency>
			<groupId>commons-dbutils</groupId>
			<artifactId>commons-dbutils</artifactId>
			<version>1.5</version>
		</dependency>
	</dependencies>
</project><|MERGE_RESOLUTION|>--- conflicted
+++ resolved
@@ -42,11 +42,6 @@
 		<derby.version>10.9.1.0.splice</derby.version>
 		<gson.version>2.2.2</gson.version>
         <mockito.version>1.9.5</mockito.version>
-<<<<<<< HEAD
-        <maven.build.timestamp.format>YYYY-mm-dd HH:MM:SS</maven.build.timestamp.format>
-=======
-        <!--<maven.build.timestamp.format>YYYY-mm-dd HH:MM:SS</maven.build.timestamp.format>-->
->>>>>>> ff46a5a7
         <buildTime>${maven.build.timestamp}</buildTime>
 	</properties>
 	<!-- Lets go with 1.6 compliance -->
