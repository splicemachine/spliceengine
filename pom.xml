<<<<<<< HEAD
<project xmlns="http://maven.apache.org/POM/4.0.0" xmlns:xsi="http://www.w3.org/2001/XMLSchema-instance"
	xsi:schemaLocation="http://maven.apache.org/POM/4.0.0 http://maven.apache.org/xsd/maven-4.0.0.xsd">
	<modelVersion>4.0.0</modelVersion>
	<groupId>com.splicemachine</groupId>
	<version>0.5rc8-SNAPSHOT</version>
=======
<?xml version="1.0"?>
<project xmlns="http://maven.apache.org/POM/4.0.0" xmlns:xsi="http://www.w3.org/2001/XMLSchema-instance" xsi:schemaLocation="http://maven.apache.org/POM/4.0.0 http://maven.apache.org/xsd/maven-4.0.0.xsd">
	<modelVersion>4.0.0</modelVersion>
	<groupId>com.splicemachine</groupId>
	<version>0.5rc10-SNAPSHOT</version>
>>>>>>> 2260c73c
	<packaging>pom</packaging>
	<artifactId>structured_hbase</artifactId>
	<name>structured_hbase</name>
	<description>Set of modules for getting hbase to function in structure</description>
<<<<<<< HEAD
	<modules>
		<module>structured_constants</module>
		<module>structured_si</module>
		<module>splice_protocol</module>
=======

	<modules>
		<module>structured_constants</module>
		<module>structured_si</module>
>>>>>>> 2260c73c
		<module>structured_derby</module>
		<module>structured_test</module>
	</modules>
	<scm>
		<connection>scm:git:git@github.com:splicemachine/spliceengine.git</connection>
		<developerConnection>scm:git:git@github.com:splicemachine/spliceengine.git</developerConnection>
	</scm>
	<distributionManagement>
		<repository>
			<uniqueVersion>false</uniqueVersion>
			<id>structured-hbase-release</id>
			<name>Structured HBase Release</name>
			<url>http://nexus.splicemachine.com/nexus/content/repositories/releases</url>
		</repository>
		<snapshotRepository>
			<uniqueVersion>true</uniqueVersion>
			<id>structured-hbase-snapshot</id>
			<name>Structured HBase Snapshot</name>
			<url>http://nexus.splicemachine.com/nexus/content/repositories/snapshots</url>
		</snapshotRepository>
	</distributionManagement>
	<properties>
		<project.build.sourceEncoding>UTF-8</project.build.sourceEncoding>
		<project.reporting.outputEncoding>UTF-8</project.reporting.outputEncoding>
		<junit.version>4.11</junit.version>
		<gson.version>1.6</gson.version>
		<maven.compiler.source>1.6</maven.compiler.source>
		<maven.compiler.target>1.6</maven.compiler.target>
		<maven.jar.plugin.version>2.3.1</maven.jar.plugin.version>
		<log4j.version>1.2.15</log4j.version>
		<derby.version>10.9.1.0.splice</derby.version>
		<gson.version>2.2.2</gson.version>
		<kryo.version>2.22</kryo.version>
		<mockito.version>1.9.5</mockito.version>
		<maven.build.timestamp.format>yyyy-MM-dd HH:mm Z</maven.build.timestamp.format>
		<skip.integration.tests>true</skip.integration.tests>
		<failTasksRandomly>true</failTasksRandomly>
		<!-- run chaos monkey -->
		<log4j.config.uri>file:${basedir}/src/main/resources/info-log4j.properties</log4j.config.uri>
		<assemble>false</assemble>
<<<<<<< HEAD
		<envClassifier></envClassifier>
=======
		<envClassifier />
>>>>>>> 2260c73c
	</properties>
	<dependencies>
		<dependency>
			<groupId>junit</groupId>
			<artifactId>junit</artifactId>
			<version>${junit.version}</version>
		</dependency>
	</dependencies>
	<build>
		<extensions>
			<!-- Enabling the use of FTP -->
			<extension>
				<groupId>org.apache.maven.wagon</groupId>
				<artifactId>wagon-ssh</artifactId>
				<version>1.0-beta-6</version>
			</extension>
		</extensions>
		<pluginManagement>
			<plugins>
				<plugin>
					<groupId>org.apache.maven.plugins</groupId>
					<artifactId>maven-source-plugin</artifactId>
					<executions>
						<execution>
							<goals>
								<goal>jar</goal>
							</goals>
						</execution>
					</executions>
				</plugin>
				<plugin>
					<groupId>org.apache.maven.plugins</groupId>
					<artifactId>maven-jar-plugin</artifactId>
					<configuration>
						<classifier>${envClassifier}</classifier>
						<archive>
							<manifestEntries>
								<Implementation-Version>${buildNumber}</Implementation-Version>
								<Release>0.5</Release>
								<URL>http://www.splicemachine.com</URL>
							</manifestEntries>
						</archive>
						<excludes>
							<exclude>**/*log4j.properties</exclude>
						</excludes>
					</configuration>
					<executions>
						<execution>
							<id>attach-sources</id>
							<goals>
								<goal>jar</goal>
							</goals>
						</execution>
					</executions>
				</plugin>
				<plugin>
					<artifactId>maven-compiler-plugin</artifactId>
					<version>2.1</version>
					<configuration>
						<source>1.6</source>
						<target>1.6</target>
						<showWarnings>true</showWarnings>
						<showDeprecation>true</showDeprecation>
					</configuration>
				</plugin>
				<plugin>
					<groupId>org.apache.maven.plugins</groupId>
					<artifactId>maven-surefire-plugin</artifactId>
					<version>2.16</version>
				</plugin>
			</plugins>
		</pluginManagement>
	</build>
	<reporting>
		<plugins>
			<plugin>
				<groupId>org.codehaus.mojo</groupId>
				<artifactId>emma-maven-plugin</artifactId>
				<version>1.0-alpha-3</version>
				<inherited>true</inherited>
			</plugin>
			<plugin>
				<groupId>org.codehaus.mojo</groupId>
				<artifactId>surefire-report-maven-plugin</artifactId>
				<version>2.16</version>
				<inherited>true</inherited>
			</plugin>
		</plugins>
	</reporting>
	<pluginRepositories>
		<pluginRepository>
			<id>codehaus-release-repo</id>
			<name>Codehaus Release Repo</name>
			<url>http://repository.codehaus.org</url>
		</pluginRepository>
	</pluginRepositories>
	<repositories>
		<repository>
			<id>central</id>
			<url>http://repo1.maven.org/maven2</url>
		</repository>
		<repository>
			<id>splicemachine</id>
			<url>http://nexus.splicemachine.com/nexus/content/repositories/releases</url>
			<releases>
				<enabled>true</enabled>
			</releases>
		</repository>
		<repository>
			<id>protostuff-repo</id>
			<name>protostuff-repo</name>
			<url>http://protostuff.googlecode.com/svn/repos/maven2</url>
		</repository>
		<repository>
			<id>smartgwt</id>
			<url>http://www.smartclient.com/maven2/</url>
		</repository>
		<repository>
			<id>gson-repo</id>
			<url>http://google-gson.googlecode.com/svn/mavenrepo</url>
			<snapshots>
				<enabled>true</enabled>
			</snapshots>
			<releases>
				<enabled>true</enabled>
			</releases>
		</repository>
	</repositories>
	<profiles>
		<profile>
			<!-- =========================================================== -->
			<!--                    cloudera-cdh4.3.0                        -->
			<!-- =========================================================== -->
			<id>cloudera-cdh4.3.0</id>
			<activation>
				<property>
<<<<<<< HEAD
						<name>hbase.profile</name>
						<value>cloudera-cdh4.3.0</value>
=======
						<!-- This is the default profile - runs when NO -Dhbase.profile=<profileid> is specified -->
						<!-- NOTE: since maven does not know about OR (ie, prop not set OR prop set to cloudera-cdh4.3.0), -->
						<!--     this will NOT run when you set -Dhbase.profile=cloudera-cdh4.3.0 -->
						<name>!hbase.profile</name>
>>>>>>> 2260c73c
				</property>
			</activation>
			<properties>
				<zookeeper.version>3.4.5-cdh4.3.0</zookeeper.version>
				<hbase.version>0.94.6-cdh4.3.0</hbase.version>
				<hadoop.version>2.0.0-cdh4.3.0</hadoop.version>
				<envClassifier>cloudera-cdh4.3.0</envClassifier>
			</properties>
			<dependencies>
				<dependency>
					<groupId>org.apache.hbase</groupId>
					<artifactId>hbase</artifactId>
					<version>${hbase.version}</version>
					<classifier>splice</classifier>
					<exclusions>
						<exclusion>
							<artifactId>jsp-api-2.1</artifactId>
							<groupId>org.mortbay.jetty</groupId>
						</exclusion>
						<exclusion>
							<artifactId>jsp-2.1</artifactId>
							<groupId>org.mortbay.jetty</groupId>
						</exclusion>
					</exclusions>
				</dependency>
				<dependency>
					<groupId>org.apache.hbase</groupId>
					<artifactId>hbase</artifactId>
					<version>${hbase.version}</version>
					<classifier>tests</classifier>
					<exclusions>
						<exclusion>
							<artifactId>jsp-api-2.1</artifactId>
							<groupId>org.mortbay.jetty</groupId>
						</exclusion>
						<exclusion>
							<artifactId>jsp-2.1</artifactId>
							<groupId>org.mortbay.jetty</groupId>
						</exclusion>
					</exclusions>
				</dependency>
				<dependency>
					<groupId>org.apache.hadoop</groupId>
					<artifactId>hadoop-common</artifactId>
					<version>${hadoop.version}</version>
					<classifier>tests</classifier>
					<exclusions>
						<exclusion>
							<artifactId>junit</artifactId>
							<groupId>junit</groupId>
						</exclusion>
					</exclusions>
				</dependency>
				<dependency>
					<groupId>org.apache.hadoop</groupId>
					<artifactId>hadoop-common</artifactId>
					<version>${hadoop.version}</version>
					<exclusions>
						<exclusion>
							<artifactId>junit</artifactId>
						<groupId>junit</groupId>
						</exclusion>
					</exclusions>
				</dependency>
				<dependency>
					<groupId>org.apache.hadoop</groupId>
					<artifactId>hadoop-hdfs</artifactId>
					<version>${hadoop.version}</version>
					<classifier>tests</classifier>
				</dependency>
				<dependency>
					<groupId>org.apache.hadoop</groupId>
					<artifactId>hadoop-client</artifactId>
					<version>${hadoop.version}</version>
				</dependency>
				<dependency>
					<groupId>org.apache.hadoop</groupId>
					<artifactId>hadoop-hdfs</artifactId>
					<version>${hadoop.version}</version>
				</dependency>
			</dependencies>
			<repositories>
				<repository>
					<id>cloudera</id>
					<url>https://repository.cloudera.com/content/repositories/releases/</url>
					<snapshots>
						<enabled>false</enabled>
					</snapshots>
					<releases>
						<enabled>true</enabled>
					</releases>
				</repository>
			</repositories>
			<build>
				<plugins>
					<plugin>
						<artifactId>maven-surefire-plugin</artifactId>
						<version>2.15</version>
						<configuration>
							<argLine>-Xms256M -Xmx1024M</argLine>
							<redirectTestOutputToFile>true</redirectTestOutputToFile>
							<includes>
								<include>**/*Suite.java</include>
								<include>**/*Test.java</include>
							</includes>
							<excludes>
								<!-- Skip ITs -->
								<exclude>**/*IT.java</exclude>
								<exclude>**/si/**/*Test.java</exclude>
							</excludes>
						</configuration>
					</plugin>
					<plugin>
						<artifactId>maven-failsafe-plugin</artifactId>
						<executions>
							<execution>
								<id>integration-tests</id>
								<goals>
									<goal>integration-test</goal>
									<goal>verify</goal>
								</goals>
							</execution>
						</executions>
						<version>2.12.2</version>
						<configuration>
							<skipTests>${skip.integration.tests}</skipTests>
							<argLine>-Xms256M -Xmx1024M</argLine>
							<redirectTestOutputToFile>true</redirectTestOutputToFile>
							<includes>
								<include>**/*IT.java</include>
							</includes>
							<excludes>
								<!-- Skip all unit tests -->
								<exclude>**/*Test.java</exclude>
							</excludes>
						</configuration>
					</plugin>
				</plugins>
			</build>
		</profile>
		<profile>
			<!-- =========================================================== -->
<<<<<<< HEAD
			<!--                   cloudera-cdh5.0.0-beta-2                   -->
			<!-- =========================================================== -->
			<id>cloudera-cdh5.0.0-beta-2</id>
						<!-- This is the default profile - runs when NO -Dhbase.profile=<profileid> is specified -->
						<!-- NOTE: since maven does not know about OR (ie, prop not set OR prop set to cloudera-cdh5.0.0-beta-2), -->
						<!--     this will NOT run when you set -Dhbase.profile=cloudera-cdh5.0.0-beta-2 -->
			<activation>
				<property>
					<name>!hbase.profile</name>
				</property>
			</activation>
			<properties>
				<zookeeper.version>3.4.5-cdh5.0.0-beta-2</zookeeper.version>
				<hbase.version>0.96.1.1-cdh5.0.0-beta-2</hbase.version>
				<hadoop.version>2.2.0-cdh5.0.0-beta-2</hadoop.version>
				<envClassifier>cloudera-cdh5.0.0-beta-2</envClassifier>
=======
			<!--                    cloudera-cdh4.5.0                        -->
			<!-- =========================================================== -->
			<id>cloudera-cdh4.5.0</id>
			<activation>
				<property>
					<name>hbase.profile</name>
					<value>cloudera-cdh4.5.0</value>
				</property>
			</activation>
			<properties>
				<zookeeper.version>3.4.5-cdh4.5.0</zookeeper.version>
				<hbase.version>0.94.6-cdh4.5.0</hbase.version>
				<hadoop.version>2.0.0-cdh4.5.0</hadoop.version>
				<envClassifier>cloudera-cdh4.5.0</envClassifier>
>>>>>>> 2260c73c
			</properties>
			<dependencies>
				<dependency>
					<groupId>org.apache.hbase</groupId>
<<<<<<< HEAD
					<artifactId>hbase-client</artifactId>
					<version>${hbase.version}</version>
				</dependency>
				<dependency>
					<groupId>org.apache.hbase</groupId>
					<artifactId>hbase-protocol</artifactId>
					<version>${hbase.version}</version>
				</dependency>
				<dependency>
					<groupId>org.apache.hbase</groupId>
					<artifactId>hbase-testing-util</artifactId>
					<version>${hbase.version}</version>
				</dependency>
				<dependency>
					<groupId>org.apache.hbase</groupId>
					<artifactId>hbase-common</artifactId>
					<version>${hbase.version}</version>
					<classifier>tests</classifier>
				</dependency>
				<dependency>
					<groupId>org.apache.hbase</groupId>
					<artifactId>hbase-server</artifactId>
					<version>${hbase.version}</version>
=======
					<artifactId>hbase</artifactId>
					<version>${hbase.version}</version>
					<classifier>splice</classifier>
					<exclusions>
						<exclusion>
							<artifactId>jsp-api-2.1</artifactId>
							<groupId>org.mortbay.jetty</groupId>
						</exclusion>
						<exclusion>
							<artifactId>jsp-2.1</artifactId>
							<groupId>org.mortbay.jetty</groupId>
						</exclusion>
					</exclusions>
				</dependency>
				<dependency>
					<groupId>org.apache.hbase</groupId>
					<artifactId>hbase</artifactId>
					<version>${hbase.version}</version>
					<classifier>tests</classifier>
					<exclusions>
						<exclusion>
							<artifactId>jsp-api-2.1</artifactId>
							<groupId>org.mortbay.jetty</groupId>
						</exclusion>
						<exclusion>
							<artifactId>jsp-2.1</artifactId>
							<groupId>org.mortbay.jetty</groupId>
						</exclusion>
					</exclusions>
				</dependency>
				<dependency>
					<groupId>org.apache.hadoop</groupId>
					<artifactId>hadoop-common</artifactId>
					<version>${hadoop.version}</version>
					<classifier>tests</classifier>
					<exclusions>
						<exclusion>
							<artifactId>junit</artifactId>
							<groupId>junit</groupId>
						</exclusion>
					</exclusions>
>>>>>>> 2260c73c
				</dependency>
				<dependency>
					<groupId>org.apache.hadoop</groupId>
					<artifactId>hadoop-common</artifactId>
					<version>${hadoop.version}</version>
<<<<<<< HEAD
=======
					<exclusions>
						<exclusion>
							<artifactId>junit</artifactId>
						<groupId>junit</groupId>
						</exclusion>
					</exclusions>
>>>>>>> 2260c73c
				</dependency>
				<dependency>
					<groupId>org.apache.hadoop</groupId>
					<artifactId>hadoop-hdfs</artifactId>
					<version>${hadoop.version}</version>
					<classifier>tests</classifier>
				</dependency>
				<dependency>
					<groupId>org.apache.hadoop</groupId>
					<artifactId>hadoop-client</artifactId>
					<version>${hadoop.version}</version>
				</dependency>
				<dependency>
					<groupId>org.apache.hadoop</groupId>
					<artifactId>hadoop-hdfs</artifactId>
					<version>${hadoop.version}</version>
				</dependency>
			</dependencies>
			<repositories>
				<repository>
					<id>cloudera</id>
					<url>https://repository.cloudera.com/content/repositories/releases/</url>
					<snapshots>
						<enabled>false</enabled>
					</snapshots>
					<releases>
						<enabled>true</enabled>
					</releases>
				</repository>
			</repositories>
			<build>
				<plugins>
					<plugin>
						<artifactId>maven-surefire-plugin</artifactId>
						<version>2.15</version>
						<configuration>
							<argLine>-Xms256M -Xmx1024M</argLine>
							<redirectTestOutputToFile>true</redirectTestOutputToFile>
							<includes>
								<include>**/*Suite.java</include>
								<include>**/*Test.java</include>
							</includes>
							<excludes>
								<!-- Skip ITs -->
<<<<<<< HEAD
								<exclude>**/si/**/*Test.java</exclude>
								<exclude>**/*IT.java</exclude>
=======
								<exclude>**/*IT.java</exclude>
								<exclude>**/si/**/*Test.java</exclude>
>>>>>>> 2260c73c
							</excludes>
						</configuration>
					</plugin>
					<plugin>
						<artifactId>maven-failsafe-plugin</artifactId>
						<executions>
							<execution>
<<<<<<< HEAD
							<id>integration-tests</id>
							<goals>
								<goal>integration-test</goal>
								<goal>verify</goal>
							</goals>
=======
								<id>integration-tests</id>
								<goals>
									<goal>integration-test</goal>
									<goal>verify</goal>
								</goals>
>>>>>>> 2260c73c
							</execution>
						</executions>
						<version>2.12.2</version>
						<configuration>
							<skipTests>${skip.integration.tests}</skipTests>
							<argLine>-Xms256M -Xmx1024M</argLine>
							<redirectTestOutputToFile>true</redirectTestOutputToFile>
							<includes>
								<include>**/*IT.java</include>
							</includes>
							<excludes>
								<!-- Skip all unit tests -->
								<exclude>**/*Test.java</exclude>
							</excludes>
						</configuration>
					</plugin>
				</plugins>
			</build>
		</profile>
		<profile>
			<!-- =========================================================== -->
<<<<<<< HEAD
			<!--                       hdp2.0.10.0-1                         -->
			<!-- =========================================================== -->
			<id>hdp2.0.10</id>
			<activation>
				<property>
					<!-- To run, specify -Dhbase.profile=hdp1.3 -->
					<name>hbase.profile</name>
					<value>hdp2.0.10</value>
				</property>
			</activation>
			<properties>
				<zookeeper.version>3.4.5.2.0.10.0-1</zookeeper.version>
				<hbase.version>0.96.1.2.0.10.0-1-hadoop2</hbase.version>
				<hadoop.version>2.2.0.2.0.10.0-1</hadoop.version>
				<envClassifier>hdp2.0.10</envClassifier>
			</properties>
			<dependencies>
				<dependency>
					<groupId>org.apache.hbase</groupId>
					<artifactId>hbase-client</artifactId>
					<version>${hbase.version}</version>
				</dependency>
				<dependency>
					<groupId>org.apache.hbase</groupId>
					<artifactId>hbase-protocol</artifactId>
					<version>${hbase.version}</version>
				</dependency>
				<dependency>
					<groupId>org.apache.hbase</groupId>
					<artifactId>hbase-testing-util</artifactId>
					<version>${hbase.version}</version>
				</dependency>
				<dependency>
					<groupId>org.apache.hbase</groupId>
					<artifactId>hbase-common</artifactId>
					<version>${hbase.version}</version>
					<classifier>tests</classifier>
				</dependency>
				<dependency>
					<groupId>org.apache.hbase</groupId>
					<artifactId>hbase-server</artifactId>
					<version>${hbase.version}</version>
				</dependency>
				<!--
				<dependency>
					<groupId>org.apache.hadoop</groupId>
					<artifactId>hadoop-test</artifactId>
					<version>${hadoop.version}</version>
					<exclusions>
						<exclusion>
							<artifactId>junit</artifactId>
							<groupId>junit</groupId>
						</exclusion>
					</exclusions>
				</dependency>
				<dependency>
					<groupId>org.apache.hadoop</groupId>
					<artifactId>hadoop-core</artifactId>
					<version>${hadoop.version}</version>
					<exclusions>
						<exclusion>
							<artifactId>junit</artifactId>
							<groupId>junit</groupId>
						</exclusion>
					</exclusions>
				</dependency>
				-->
				<dependency>
					<groupId>org.apache.hadoop</groupId>
					<artifactId>hadoop-minicluster</artifactId>
					<version>${hadoop.version}</version>
				</dependency>
				<dependency>
					<groupId>org.apache.hadoop</groupId>
					<artifactId>hadoop-client</artifactId>
					<version>${hadoop.version}</version>
				</dependency>
			</dependencies>
			<repositories>
				<repository>
					<id>HDPReleases</id>
					<name>HDP Releases</name>
					<releases>
						<enabled>true</enabled>
					</releases>
					<snapshots>
						<enabled>false</enabled>
					</snapshots>
					<url>http://repo.hortonworks.com/content/repositories/releases</url>
					<layout>default</layout>
				</repository>
			</repositories>
			<build>
				<plugins>
					<plugin>
						<artifactId>maven-surefire-plugin</artifactId>
						<version>2.15</version>
						<configuration>
						<argLine>-Xms256M -Xmx1024M</argLine>
						<redirectTestOutputToFile>true</redirectTestOutputToFile>
						<includes>
						<include>**/*Suite.java</include>
						<include>**/*Test.java</include>
						</includes>
						<excludes>
						<!-- Skip ITs -->
						<exclude>**/si/**/*Test.java</exclude>
						<exclude>**/*IT.java</exclude>
						</excludes>
						</configuration>
					</plugin>
					<plugin>
						<artifactId>maven-failsafe-plugin</artifactId>
							<executions>
								<execution>
									<id>integration-tests</id>
									<goals>
										<goal>integration-test</goal>
										<goal>verify</goal>
									</goals>
								</execution>
							</executions>
						<version>2.12.2</version>
						<configuration>
							<skipTests>${skip.integration.tests}</skipTests>
							<argLine>-Xms256M -Xmx1024M</argLine>
							<redirectTestOutputToFile>true</redirectTestOutputToFile>
							<includes>
								<include>**/*IT.java</include>
							</includes>
							<excludes>
								<!-- Skip all unit tests -->
								<exclude>**/*Test.java</exclude>
							</excludes>
						</configuration>
					</plugin>
				</plugins>
			</build>
	</profile>
	<profile>
			<!-- =========================================================== -->
=======
>>>>>>> 2260c73c
			<!--                           hdp1.3                            -->
			<!-- =========================================================== -->
			<id>hdp1.3</id>
			<activation>
				<property>
					<!-- To run, specify -Dhbase.profile=hdp1.3 -->
					<name>hbase.profile</name>
					<value>hdp1.3</value>
				</property>
			</activation>
			<properties>
				<zookeeper.version>3.4.5.1.3.3.2-1</zookeeper.version>
				<hbase.version>0.94.6.1.3.3.2-1</hbase.version>
				<hadoop.version>1.2.0.1.3.3.2-1</hadoop.version>
				<envClassifier>hdp1.3</envClassifier>
			</properties>
			<dependencies>
				<dependency>
					<groupId>org.apache.hbase</groupId>
					<artifactId>hbase</artifactId>
					<version>${hbase.version}</version>
				</dependency>
				<dependency>
					<groupId>org.apache.hbase</groupId>
					<artifactId>hbase</artifactId>
					<version>${hbase.version}</version>
					<classifier>tests</classifier>
				</dependency>
				<dependency>
					<groupId>org.apache.hadoop</groupId>
					<artifactId>hadoop-test</artifactId>
					<version>${hadoop.version}</version>
					<exclusions>
						<exclusion>
							<artifactId>junit</artifactId>
							<groupId>junit</groupId>
						</exclusion>
					</exclusions>
				</dependency>
				<dependency>
					<groupId>org.apache.hadoop</groupId>
					<artifactId>hadoop-core</artifactId>
					<version>${hadoop.version}</version>
					<exclusions>
						<exclusion>
							<artifactId>junit</artifactId>
							<groupId>junit</groupId>
						</exclusion>
					</exclusions>
				</dependency>
				<dependency>
					<groupId>org.apache.hadoop</groupId>
					<artifactId>hadoop-minicluster</artifactId>
					<version>${hadoop.version}</version>
				</dependency>
				<dependency>
					<groupId>org.apache.hadoop</groupId>
					<artifactId>hadoop-client</artifactId>
					<version>${hadoop.version}</version>
				</dependency>
			</dependencies>
			<repositories>
				<repository>
					<id>HDPReleases</id>
					<name>HDP Releases</name>
<<<<<<< HEAD
					<releases>
						<enabled>true</enabled>
					</releases>
					<snapshots>
						<enabled>false</enabled>
					</snapshots>
					<url>http://repo.hortonworks.com/content/repositories/releases</url>
=======
					<url>http://repo.hortonworks.com/content/repositories/releases</url>
					<snapshots>
						<enabled>false</enabled>
					</snapshots>
					<releases>
						<enabled>true</enabled>
					</releases>
>>>>>>> 2260c73c
					<layout>default</layout>
				</repository>
			</repositories>
			<build>
				<plugins>
					<plugin>
						<artifactId>maven-surefire-plugin</artifactId>
						<version>2.15</version>
						<configuration>
							<argLine>-Xms256M -Xmx1024M</argLine>
							<redirectTestOutputToFile>true</redirectTestOutputToFile>
							<includes>
<<<<<<< HEAD
=======
								<include>**/*Suite.java</include>
>>>>>>> 2260c73c
								<include>**/*Test.java</include>
							</includes>
							<excludes>
								<!-- Skip ITs -->
								<exclude>**/*IT.java</exclude>
<<<<<<< HEAD
=======
								<exclude>**/si/**/*Test.java</exclude>
>>>>>>> 2260c73c
							</excludes>
						</configuration>
					</plugin>
					<plugin>
						<artifactId>maven-failsafe-plugin</artifactId>
						<executions>
<<<<<<< HEAD
						<execution>
							<id>integration-tests</id>
							<goals>
								<goal>integration-test</goal>
								<goal>verify</goal>
							</goals>
=======
							<execution>
								<id>integration-tests</id>
								<goals>
									<goal>integration-test</goal>
									<goal>verify</goal>
								</goals>
>>>>>>> 2260c73c
							</execution>
						</executions>
						<version>2.12.2</version>
						<configuration>
							<skipTests>${skip.integration.tests}</skipTests>
							<argLine>-Xms256M -Xmx1024M</argLine>
							<redirectTestOutputToFile>true</redirectTestOutputToFile>
							<includes>
								<include>**/*IT.java</include>
							</includes>
							<excludes>
								<!-- Skip all unit tests -->
								<exclude>**/*Test.java</exclude>
							</excludes>
						</configuration>
					</plugin>
				</plugins>
			</build>
		</profile>
		<profile>
			<!-- =========================================================== -->
			<!--                     apache-hbase-0.94.9                     -->
			<!-- =========================================================== -->
			<id>apache-hbase-0.94.9</id>
			<activation>
				<property>
					<!-- To run, specify -Dhbase.profile=apache-hbase-0.94.9 -->
					<name>hbase.profile</name>
					<value>apache-hbase-0.94.9</value>
				</property>
			</activation>
			<properties>
				<zookeeper.version>3.4.5</zookeeper.version>
				<hbase.version>0.94.9</hbase.version>
				<hadoop.version>1.0.3</hadoop.version>
				<envClassifier>apache-hbase-0.94.9</envClassifier>
			</properties>
			<dependencies>
				<dependency>
					<groupId>org.apache.hbase</groupId>
					<artifactId>hbase</artifactId>
					<version>${hbase.version}</version>
				</dependency>
				<dependency>
					<groupId>org.apache.hbase</groupId>
					<artifactId>hbase</artifactId>
					<version>${hbase.version}</version>
					<classifier>tests</classifier>
				</dependency>
				<dependency>
					<groupId>org.apache.hadoop</groupId>
					<artifactId>hadoop-minicluster</artifactId>
					<version>${hadoop.version}</version>
				</dependency>
			</dependencies>
			<build>
				<plugins>
					<plugin>
						<artifactId>maven-surefire-plugin</artifactId>
						<version>2.15</version>
						<configuration>
							<argLine>-Xms256M -Xmx1024M</argLine>
							<redirectTestOutputToFile>true</redirectTestOutputToFile>
							<includes>
<<<<<<< HEAD
=======
								<include>**/*Suite.java</include>
>>>>>>> 2260c73c
								<include>**/*Test.java</include>
							</includes>
							<excludes>
								<!-- Skip ITs -->
								<exclude>**/*IT.java</exclude>
<<<<<<< HEAD
=======
								<exclude>**/si/**/*Test.java</exclude>
>>>>>>> 2260c73c
							</excludes>
						</configuration>
					</plugin>
					<plugin>
						<artifactId>maven-failsafe-plugin</artifactId>
						<executions>
							<execution>
								<id>integration-tests</id>
								<goals>
									<goal>integration-test</goal>
									<goal>verify</goal>
								</goals>
							</execution>
						</executions>
						<version>2.12.2</version>
						<configuration>
							<skipTests>${skip.integration.tests}</skipTests>
							<argLine>-Xms256M -Xmx1024M</argLine>
							<redirectTestOutputToFile>true</redirectTestOutputToFile>
							<includes>
								<include>**/*IT.java</include>
							</includes>
							<excludes>
								<!-- Skip all unit tests -->
								<exclude>**/*Test.java</exclude>
							</excludes>
						</configuration>
					</plugin>
				</plugins>
			</build>
		</profile>
		<profile>
			<!-- =========================================================== -->
<<<<<<< HEAD
			<!--                       MapR 0.94.5                           -->
			<!-- =========================================================== -->
			<id>mapr-0.94.5</id>
			<activation>
				<!-- To run, specify -Dhbase.profile=mapr-0.94.5 -->
				<property>
					<name>hbase.profile</name>
					<value>mapr-0.94.5</value>
				</property>
			</activation>
			<properties>
				<zookeeper.version>3.4.5</zookeeper.version>
				<hbase.version>0.94.5-mapr</hbase.version>
				<hadoop.version>1.0.3-mapr-2.1.2.1</hadoop.version>
				<envClassifier>mapr-0.94.5</envClassifier>
			</properties>
			<dependencies>
				<dependency>
					<groupId>org.apache.hbase</groupId>
					<artifactId>hbase</artifactId>
					<version>${hbase.version}</version>
				</dependency>
				<dependency>
					<groupId>org.apache.hbase</groupId>
					<artifactId>hbase</artifactId>
					<version>${hbase.version}</version>
					<classifier>tests</classifier>
				</dependency>
				<dependency>
					<groupId>org.apache.hadoop</groupId>
					<artifactId>hadoop-core</artifactId>
					<version>${hadoop.version}</version>
					<exclusions>
						<exclusion>
							<artifactId>junit</artifactId>
							<groupId>junit</groupId>
						</exclusion>
					</exclusions>
				</dependency>
				<dependency>
					<groupId>org.apache.hadoop</groupId>
					<artifactId>hadoop-test</artifactId>
					<version>${hadoop.version}</version>
				</dependency>
				<dependency>
					<groupId>com.mapr.hadoop</groupId>
					<artifactId>maprfs</artifactId>
					<version>${hadoop.version}</version>
				</dependency>
			</dependencies>
			<repositories>
				<repository>
					<id>mapr-releases</id>
					<name>MapR Releases</name>
					<url>http://repository.mapr.com/maven/</url>
					<snapshots>
						<enabled>false</enabled>
					</snapshots>
					<releases>
						<enabled>true</enabled>
					</releases>
				</repository>
			</repositories>
			<build>
				<plugins>
					<plugin>
						<artifactId>maven-surefire-plugin</artifactId>
						<version>2.15</version>
						<configuration>
							<argLine>-Xms256M -Xmx1024M</argLine>
							<redirectTestOutputToFile>true</redirectTestOutputToFile>
							<includes>
								<include>**/*Test.java</include>
							</includes>
							<excludes>
								<!-- skip ITs -->
								<exclude>**/*IT.java</exclude>
								<!-- Skip unit tests that run against HDFS as we don't have MapR HDFS -->
								<exclude>**/HBaseStoreTest.java</exclude>
								<exclude>**/SIFilterHBaseTest.java</exclude>
								<exclude>**/SITransactorHBasePackedTest.java</exclude>
								<exclude>**/SITransactorHBaseTest.java</exclude>
								<exclude>**/JtaXAResourceHBaseTest.java</exclude>
								<exclude>**/TransactionManagerHBaseTest.java</exclude>
							</excludes>
						</configuration>
					</plugin>
					<plugin>
						<artifactId>maven-failsafe-plugin</artifactId>
						<executions>
							<execution>
								<id>integration-tests</id>
								<goals>
									<goal>integration-test</goal>
								<goal>verify</goal>
								</goals>
							</execution>
						</executions>
						<version>2.12.2</version>
						<configuration>
							<skipTests>${skip.integration.tests}</skipTests>
							<argLine>-Xms256M -Xmx1024M</argLine>
							<redirectTestOutputToFile>true</redirectTestOutputToFile>
							<includes>
								<include>**/*IT.java</include>
							</includes>
							<excludes>
								<!-- Skip all unit tests -->
								<exclude>**/*Test.java</exclude>
								<!-- Skip integration tests that run HDFS import as we don't have MapR HDFS -->
								<exclude>**/WorkdayTinyIT.java</exclude>
								<exclude>**/HdfsImportIT.java</exclude>
								<exclude>**/ImportErrorIT.java</exclude>
								<exclude>**/IndexIT.java</exclude>
								<exclude>**/MicostrategiesCustomerIT.java</exclude>
								<exclude>**/MicrostrategiesDemoIT.java</exclude>
								<exclude>**/MicrostrategiesItemIT.java</exclude>
								<exclude>**/MsOrderDetailIT.java</exclude>
								<exclude>**/TPCHIT.java</exclude>
								<exclude>**/DecoderIT.java</exclude>
								<exclude>**/InnerJoinIT.java</exclude>
								<exclude>**/MergeJoinIT.java</exclude>
								<exclude>**/OuterJoinIT.java</exclude>
							</excludes>
						</configuration>
					</plugin>
				</plugins>
			</build>
		</profile>
		<profile>
			<!-- =========================================================== -->
=======
>>>>>>> 2260c73c
			<!--                        MapR 0.94.9                          -->
			<!-- =========================================================== -->
			<id>mapr-0.94.9</id>
			<activation>
<<<<<<< HEAD
				<!-- To run, specify -Dhbase.profile=mapr-0.94.9 -->
=======
>>>>>>> 2260c73c
				<property>
					<name>hbase.profile</name>
					<value>mapr-0.94.9</value>
				</property>
			</activation>
			<properties>
				<zookeeper.version>3.4.5</zookeeper.version>
				<hbase.version>0.94.9-mapr</hbase.version>
				<hadoop.version>1.0.3-mapr-2.1.2.1</hadoop.version>
				<envClassifier>mapr-0.94.9</envClassifier>
			</properties>
			<dependencies>
				<dependency>
					<groupId>org.apache.hbase</groupId>
					<artifactId>hbase</artifactId>
					<version>${hbase.version}</version>
				</dependency>
				<dependency>
					<groupId>org.apache.hbase</groupId>
					<artifactId>hbase</artifactId>
					<version>${hbase.version}</version>
					<classifier>tests</classifier>
				</dependency>
				<dependency>
					<groupId>org.apache.hadoop</groupId>
					<artifactId>hadoop-core</artifactId>
					<version>${hadoop.version}</version>
					<exclusions>
						<exclusion>
							<artifactId>junit</artifactId>
							<groupId>junit</groupId>
						</exclusion>
					</exclusions>
				</dependency>
				<dependency>
					<groupId>org.apache.hadoop</groupId>
					<artifactId>hadoop-test</artifactId>
					<version>${hadoop.version}</version>
				</dependency>
				<dependency>
					<groupId>com.mapr.hadoop</groupId>
					<artifactId>maprfs</artifactId>
					<version>${hadoop.version}</version>
				</dependency>
			</dependencies>
			<repositories>
				<repository>
					<id>mapr-releases</id>
					<name>MapR Releases</name>
					<url>http://repository.mapr.com/maven/</url>
					<snapshots>
						<enabled>false</enabled>
					</snapshots>
					<releases>
						<enabled>true</enabled>
					</releases>
				</repository>
			</repositories>
			<build>
				<plugins>
					<plugin>
						<artifactId>maven-surefire-plugin</artifactId>
						<version>2.15</version>
						<configuration>
							<argLine>-Xms256M -Xmx1024M</argLine>
							<redirectTestOutputToFile>true</redirectTestOutputToFile>
							<includes>
								<include>**/*Test.java</include>
							</includes>
							<excludes>
<<<<<<< HEAD
								<!-- skip ITs -->
								<exclude>**/*IT.java</exclude>
=======
								<!-- Skip ITs -->
								<exclude>**/*IT.java</exclude>
								<exclude>**/si/**/*Test.java</exclude>
>>>>>>> 2260c73c
								<!-- Skip unit tests that run against HDFS as we don't have MapR HDFS -->
								<exclude>**/HBaseStoreTest.java</exclude>
								<exclude>**/SIFilterHBaseTest.java</exclude>
								<exclude>**/SITransactorHBasePackedTest.java</exclude>
								<exclude>**/SITransactorHBaseTest.java</exclude>
								<exclude>**/JtaXAResourceHBaseTest.java</exclude>
								<exclude>**/TransactionManagerHBaseTest.java</exclude>
							</excludes>
						</configuration>
					</plugin>
					<plugin>
						<artifactId>maven-failsafe-plugin</artifactId>
						<executions>
							<execution>
								<id>integration-tests</id>
								<goals>
									<goal>integration-test</goal>
									<goal>verify</goal>
								</goals>
							</execution>
						</executions>
						<version>2.12.2</version>
						<configuration>
							<skipTests>${skip.integration.tests}</skipTests>
							<argLine>-Xms256M -Xmx1024M</argLine>
							<redirectTestOutputToFile>true</redirectTestOutputToFile>
							<includes>
								<include>**/*IT.java</include>
							</includes>
							<excludes>
								<!-- Skip all unit tests -->
								<exclude>**/*Test.java</exclude>
								<!-- Skip integration tests that run HDFS import as we don't have MapR HDFS -->
								<exclude>**/WorkdayTinyIT.java</exclude>
								<exclude>**/HdfsImportIT.java</exclude>
								<exclude>**/ImportErrorIT.java</exclude>
								<exclude>**/IndexIT.java</exclude>
								<exclude>**/MicostrategiesCustomerIT.java</exclude>
								<exclude>**/MicrostrategiesDemoIT.java</exclude>
								<exclude>**/MicrostrategiesItemIT.java</exclude>
								<exclude>**/MsOrderDetailIT.java</exclude>
								<exclude>**/TPCHIT.java</exclude>
								<exclude>**/DecoderIT.java</exclude>
								<exclude>**/InnerJoinIT.java</exclude>
								<exclude>**/MergeJoinIT.java</exclude>
								<exclude>**/OuterJoinIT.java</exclude>
							</excludes>
						</configuration>
					</plugin>
				</plugins>
			</build>
		</profile>
		<profile>
			<id>downloadSources</id>
			<activation>
				<property>
					<name>download.sources</name>
				</property>
			</activation>
			<properties>
				<downloadSources>true</downloadSources>
				<downloadJavadocs>true</downloadJavadocs>
			</properties>
		</profile>
<<<<<<< HEAD
=======

>>>>>>> 2260c73c
	</profiles>
</project><|MERGE_RESOLUTION|>--- conflicted
+++ resolved
@@ -1,574 +1,334 @@
-<<<<<<< HEAD
 <project xmlns="http://maven.apache.org/POM/4.0.0" xmlns:xsi="http://www.w3.org/2001/XMLSchema-instance"
-	xsi:schemaLocation="http://maven.apache.org/POM/4.0.0 http://maven.apache.org/xsd/maven-4.0.0.xsd">
-	<modelVersion>4.0.0</modelVersion>
-	<groupId>com.splicemachine</groupId>
-	<version>0.5rc8-SNAPSHOT</version>
-=======
-<?xml version="1.0"?>
-<project xmlns="http://maven.apache.org/POM/4.0.0" xmlns:xsi="http://www.w3.org/2001/XMLSchema-instance" xsi:schemaLocation="http://maven.apache.org/POM/4.0.0 http://maven.apache.org/xsd/maven-4.0.0.xsd">
-	<modelVersion>4.0.0</modelVersion>
-	<groupId>com.splicemachine</groupId>
+         xsi:schemaLocation="http://maven.apache.org/POM/4.0.0 http://maven.apache.org/xsd/maven-4.0.0.xsd">
+  <modelVersion>4.0.0</modelVersion>
+  <groupId>com.splicemachine</groupId>
 	<version>0.5rc10-SNAPSHOT</version>
->>>>>>> 2260c73c
-	<packaging>pom</packaging>
-	<artifactId>structured_hbase</artifactId>
-	<name>structured_hbase</name>
-	<description>Set of modules for getting hbase to function in structure</description>
-<<<<<<< HEAD
-	<modules>
-		<module>structured_constants</module>
-		<module>structured_si</module>
+  <packaging>pom</packaging>
+  <artifactId>structured_hbase</artifactId>
+  <name>structured_hbase</name>
+  <description>Set of modules for getting hbase to function in structure</description>
+
+    <modules>
+        <module>structured_constants</module>
+        <module>structured_si</module>
 		<module>splice_protocol</module>
-=======
-
-	<modules>
-		<module>structured_constants</module>
-		<module>structured_si</module>
->>>>>>> 2260c73c
-		<module>structured_derby</module>
-		<module>structured_test</module>
-	</modules>
-	<scm>
-		<connection>scm:git:git@github.com:splicemachine/spliceengine.git</connection>
-		<developerConnection>scm:git:git@github.com:splicemachine/spliceengine.git</developerConnection>
-	</scm>
-	<distributionManagement>
-		<repository>
-			<uniqueVersion>false</uniqueVersion>
-			<id>structured-hbase-release</id>
-			<name>Structured HBase Release</name>
-			<url>http://nexus.splicemachine.com/nexus/content/repositories/releases</url>
-		</repository>
-		<snapshotRepository>
-			<uniqueVersion>true</uniqueVersion>
-			<id>structured-hbase-snapshot</id>
-			<name>Structured HBase Snapshot</name>
-			<url>http://nexus.splicemachine.com/nexus/content/repositories/snapshots</url>
-		</snapshotRepository>
-	</distributionManagement>
-	<properties>
-		<project.build.sourceEncoding>UTF-8</project.build.sourceEncoding>
-		<project.reporting.outputEncoding>UTF-8</project.reporting.outputEncoding>
-		<junit.version>4.11</junit.version>
-		<gson.version>1.6</gson.version>
-		<maven.compiler.source>1.6</maven.compiler.source>
-		<maven.compiler.target>1.6</maven.compiler.target>
-		<maven.jar.plugin.version>2.3.1</maven.jar.plugin.version>
-		<log4j.version>1.2.15</log4j.version>
-		<derby.version>10.9.1.0.splice</derby.version>
-		<gson.version>2.2.2</gson.version>
-		<kryo.version>2.22</kryo.version>
-		<mockito.version>1.9.5</mockito.version>
-		<maven.build.timestamp.format>yyyy-MM-dd HH:mm Z</maven.build.timestamp.format>
-		<skip.integration.tests>true</skip.integration.tests>
-		<failTasksRandomly>true</failTasksRandomly>
-		<!-- run chaos monkey -->
-		<log4j.config.uri>file:${basedir}/src/main/resources/info-log4j.properties</log4j.config.uri>
-		<assemble>false</assemble>
-<<<<<<< HEAD
-		<envClassifier></envClassifier>
-=======
+        <module>structured_derby</module>
+        <module>structured_test</module>
+    </modules>
+  <scm>
+    <connection>scm:git:git@github.com:splicemachine/spliceengine.git</connection>
+    <developerConnection>scm:git:git@github.com:splicemachine/spliceengine.git</developerConnection>
+  </scm>
+  <distributionManagement>
+    <repository>
+      <uniqueVersion>false</uniqueVersion>
+      <id>structured-hbase-release</id>
+      <name>Structured HBase Release</name>
+      <url>http://nexus.splicemachine.com/nexus/content/repositories/releases</url>
+    </repository>
+
+    <snapshotRepository>
+      <uniqueVersion>true</uniqueVersion>
+      <id>structured-hbase-snapshot</id>
+      <name>Structured HBase Snapshot</name>
+      <url>http://nexus.splicemachine.com/nexus/content/repositories/snapshots</url>
+    </snapshotRepository>
+  </distributionManagement>
+  <properties>
+    <project.build.sourceEncoding>UTF-8</project.build.sourceEncoding>
+    <project.reporting.outputEncoding>UTF-8</project.reporting.outputEncoding>
+    <junit.version>4.11</junit.version>
+    <gson.version>1.6</gson.version>
+    <maven.compiler.source>1.6</maven.compiler.source>
+    <maven.compiler.target>1.6</maven.compiler.target>
+    <maven.jar.plugin.version>2.3.1</maven.jar.plugin.version>
+    <log4j.version>1.2.15</log4j.version>
+    <derby.version>10.9.1.0.splice</derby.version>
+    <gson.version>2.2.2</gson.version>
+    <kryo.version>2.22</kryo.version>
+    <mockito.version>1.9.5</mockito.version>
+    <maven.build.timestamp.format>yyyy-MM-dd HH:mm Z</maven.build.timestamp.format>
+    <skip.integration.tests>true</skip.integration.tests>
+    <failTasksRandomly>true</failTasksRandomly>
+    <!-- run chaos monkey -->
+    <log4j.config.uri>file:${basedir}/src/main/resources/info-log4j.properties</log4j.config.uri>
+    <assemble>false</assemble>
 		<envClassifier />
->>>>>>> 2260c73c
-	</properties>
-	<dependencies>
-		<dependency>
-			<groupId>junit</groupId>
-			<artifactId>junit</artifactId>
-			<version>${junit.version}</version>
-		</dependency>
-	</dependencies>
-	<build>
-		<extensions>
-			<!-- Enabling the use of FTP -->
-			<extension>
-				<groupId>org.apache.maven.wagon</groupId>
-				<artifactId>wagon-ssh</artifactId>
-				<version>1.0-beta-6</version>
-			</extension>
-		</extensions>
-		<pluginManagement>
-			<plugins>
-				<plugin>
-					<groupId>org.apache.maven.plugins</groupId>
-					<artifactId>maven-source-plugin</artifactId>
-					<executions>
-						<execution>
-							<goals>
-								<goal>jar</goal>
-							</goals>
-						</execution>
-					</executions>
-				</plugin>
-				<plugin>
-					<groupId>org.apache.maven.plugins</groupId>
-					<artifactId>maven-jar-plugin</artifactId>
-					<configuration>
-						<classifier>${envClassifier}</classifier>
-						<archive>
-							<manifestEntries>
-								<Implementation-Version>${buildNumber}</Implementation-Version>
-								<Release>0.5</Release>
-								<URL>http://www.splicemachine.com</URL>
-							</manifestEntries>
-						</archive>
-						<excludes>
-							<exclude>**/*log4j.properties</exclude>
-						</excludes>
-					</configuration>
-					<executions>
-						<execution>
-							<id>attach-sources</id>
-							<goals>
-								<goal>jar</goal>
-							</goals>
-						</execution>
-					</executions>
-				</plugin>
-				<plugin>
-					<artifactId>maven-compiler-plugin</artifactId>
-					<version>2.1</version>
-					<configuration>
-						<source>1.6</source>
-						<target>1.6</target>
-						<showWarnings>true</showWarnings>
-						<showDeprecation>true</showDeprecation>
-					</configuration>
-				</plugin>
-				<plugin>
-					<groupId>org.apache.maven.plugins</groupId>
-					<artifactId>maven-surefire-plugin</artifactId>
-					<version>2.16</version>
-				</plugin>
-			</plugins>
-		</pluginManagement>
-	</build>
-	<reporting>
-		<plugins>
-			<plugin>
-				<groupId>org.codehaus.mojo</groupId>
-				<artifactId>emma-maven-plugin</artifactId>
-				<version>1.0-alpha-3</version>
-				<inherited>true</inherited>
-			</plugin>
-			<plugin>
-				<groupId>org.codehaus.mojo</groupId>
-				<artifactId>surefire-report-maven-plugin</artifactId>
-				<version>2.16</version>
-				<inherited>true</inherited>
-			</plugin>
-		</plugins>
-	</reporting>
-	<pluginRepositories>
-		<pluginRepository>
-			<id>codehaus-release-repo</id>
-			<name>Codehaus Release Repo</name>
-			<url>http://repository.codehaus.org</url>
-		</pluginRepository>
-	</pluginRepositories>
-	<repositories>
-		<repository>
-			<id>central</id>
-			<url>http://repo1.maven.org/maven2</url>
-		</repository>
-		<repository>
-			<id>splicemachine</id>
-			<url>http://nexus.splicemachine.com/nexus/content/repositories/releases</url>
-			<releases>
-				<enabled>true</enabled>
-			</releases>
-		</repository>
-		<repository>
-			<id>protostuff-repo</id>
-			<name>protostuff-repo</name>
-			<url>http://protostuff.googlecode.com/svn/repos/maven2</url>
-		</repository>
-		<repository>
-			<id>smartgwt</id>
-			<url>http://www.smartclient.com/maven2/</url>
-		</repository>
-		<repository>
-			<id>gson-repo</id>
-			<url>http://google-gson.googlecode.com/svn/mavenrepo</url>
-			<snapshots>
-				<enabled>true</enabled>
-			</snapshots>
-			<releases>
-				<enabled>true</enabled>
-			</releases>
-		</repository>
-	</repositories>
-	<profiles>
-		<profile>
+  </properties>
+
+  <dependencies>
+    <dependency>
+      <groupId>junit</groupId>
+      <artifactId>junit</artifactId>
+      <version>${junit.version}</version>
+    </dependency>
+  </dependencies>
+
+  <build>
+    <extensions>
+      <!-- Enabling the use of FTP -->
+      <extension>
+        <groupId>org.apache.maven.wagon</groupId>
+        <artifactId>wagon-ssh</artifactId>
+        <version>1.0-beta-6</version>
+      </extension>
+    </extensions>
+    <pluginManagement>
+      <plugins>
+
+        <plugin>
+          <groupId>org.apache.maven.plugins</groupId>
+          <artifactId>maven-source-plugin</artifactId>
+          <executions>
+            <execution>
+              <goals>
+                <goal>jar</goal>
+              </goals>
+            </execution>
+          </executions>
+        </plugin>
+        <plugin>
+          <groupId>org.apache.maven.plugins</groupId>
+          <artifactId>maven-jar-plugin</artifactId>
+          <configuration>
+            <classifier>${envClassifier}</classifier>
+            <archive>
+              <manifestEntries>
+                <Implementation-Version>${buildNumber}</Implementation-Version>
+                <Release>0.5</Release>
+                <URL>http://www.splicemachine.com</URL>
+              </manifestEntries>
+            </archive>
+            <excludes>
+              <exclude>**/*log4j.properties</exclude>
+            </excludes>
+
+          </configuration>
+          <executions>
+            <execution>
+              <id>attach-sources</id>
+              <goals>
+                <goal>jar</goal>
+              </goals>
+            </execution>
+          </executions>
+        </plugin>
+
+        <plugin>
+          <artifactId>maven-compiler-plugin</artifactId>
+          <version>2.1</version>
+          <configuration>
+            <source>1.6</source>
+            <target>1.6</target>
+            <showWarnings>true</showWarnings>
+            <showDeprecation>true</showDeprecation>
+          </configuration>
+        </plugin>
+
+        <plugin>
+          <groupId>org.apache.maven.plugins</groupId>
+          <artifactId>maven-surefire-plugin</artifactId>
+          <version>2.16</version>
+        </plugin>
+      </plugins>
+    </pluginManagement>
+  </build>
+  <reporting>
+    <plugins>
+      <plugin>
+        <groupId>org.codehaus.mojo</groupId>
+        <artifactId>emma-maven-plugin</artifactId>
+        <version>1.0-alpha-3</version>
+        <inherited>true</inherited>
+      </plugin>
+      <plugin>
+        <groupId>org.codehaus.mojo</groupId>
+        <artifactId>surefire-report-maven-plugin</artifactId>
+        <version>2.16</version>
+        <inherited>true</inherited>
+      </plugin>
+    </plugins>
+  </reporting>
+  <pluginRepositories>
+    <pluginRepository>
+      <id>codehaus-release-repo</id>
+      <name>Codehaus Release Repo</name>
+      <url>http://repository.codehaus.org</url>
+    </pluginRepository>
+  </pluginRepositories>
+  <repositories>
+    <repository>
+      <id>central</id>
+      <url>http://repo1.maven.org/maven2</url>
+    </repository>
+    <repository>
+      <id>splicemachine</id>
+      <url>http://nexus.splicemachine.com/nexus/content/repositories/releases</url>
+      <releases>
+        <enabled>true</enabled>
+      </releases>
+    </repository>
+    <repository>
+      <id>protostuff-repo</id>
+      <name>protostuff-repo</name>
+      <url>http://protostuff.googlecode.com/svn/repos/maven2</url>
+    </repository>
+    <repository>
+      <id>smartgwt</id>
+      <url>http://www.smartclient.com/maven2/</url>
+    </repository>
+
+    <repository>
+      <id>gson-repo</id>
+      <url>http://google-gson.googlecode.com/svn/mavenrepo</url>
+      <snapshots>
+        <enabled>true</enabled>
+      </snapshots>
+      <releases>
+        <enabled>true</enabled>
+      </releases>
+    </repository>
+  </repositories>
+  <profiles>
+
+
+    <profile>
 			<!-- =========================================================== -->
-			<!--                    cloudera-cdh4.3.0                        -->
-			<!-- =========================================================== -->
-			<id>cloudera-cdh4.3.0</id>
-			<activation>
-				<property>
-<<<<<<< HEAD
-						<name>hbase.profile</name>
-						<value>cloudera-cdh4.3.0</value>
-=======
-						<!-- This is the default profile - runs when NO -Dhbase.profile=<profileid> is specified -->
-						<!-- NOTE: since maven does not know about OR (ie, prop not set OR prop set to cloudera-cdh4.3.0), -->
-						<!--     this will NOT run when you set -Dhbase.profile=cloudera-cdh4.3.0 -->
-						<name>!hbase.profile</name>
->>>>>>> 2260c73c
-				</property>
-			</activation>
-			<properties>
-				<zookeeper.version>3.4.5-cdh4.3.0</zookeeper.version>
-				<hbase.version>0.94.6-cdh4.3.0</hbase.version>
-				<hadoop.version>2.0.0-cdh4.3.0</hadoop.version>
-				<envClassifier>cloudera-cdh4.3.0</envClassifier>
-			</properties>
-			<dependencies>
-				<dependency>
-					<groupId>org.apache.hbase</groupId>
-					<artifactId>hbase</artifactId>
-					<version>${hbase.version}</version>
-					<classifier>splice</classifier>
-					<exclusions>
-						<exclusion>
-							<artifactId>jsp-api-2.1</artifactId>
-							<groupId>org.mortbay.jetty</groupId>
-						</exclusion>
-						<exclusion>
-							<artifactId>jsp-2.1</artifactId>
-							<groupId>org.mortbay.jetty</groupId>
-						</exclusion>
-					</exclusions>
-				</dependency>
-				<dependency>
-					<groupId>org.apache.hbase</groupId>
-					<artifactId>hbase</artifactId>
-					<version>${hbase.version}</version>
-					<classifier>tests</classifier>
-					<exclusions>
-						<exclusion>
-							<artifactId>jsp-api-2.1</artifactId>
-							<groupId>org.mortbay.jetty</groupId>
-						</exclusion>
-						<exclusion>
-							<artifactId>jsp-2.1</artifactId>
-							<groupId>org.mortbay.jetty</groupId>
-						</exclusion>
-					</exclusions>
-				</dependency>
-				<dependency>
-					<groupId>org.apache.hadoop</groupId>
-					<artifactId>hadoop-common</artifactId>
-					<version>${hadoop.version}</version>
-					<classifier>tests</classifier>
-					<exclusions>
-						<exclusion>
-							<artifactId>junit</artifactId>
-							<groupId>junit</groupId>
-						</exclusion>
-					</exclusions>
-				</dependency>
-				<dependency>
-					<groupId>org.apache.hadoop</groupId>
-					<artifactId>hadoop-common</artifactId>
-					<version>${hadoop.version}</version>
-					<exclusions>
-						<exclusion>
-							<artifactId>junit</artifactId>
-						<groupId>junit</groupId>
-						</exclusion>
-					</exclusions>
-				</dependency>
-				<dependency>
-					<groupId>org.apache.hadoop</groupId>
-					<artifactId>hadoop-hdfs</artifactId>
-					<version>${hadoop.version}</version>
-					<classifier>tests</classifier>
-				</dependency>
-				<dependency>
-					<groupId>org.apache.hadoop</groupId>
-					<artifactId>hadoop-client</artifactId>
-					<version>${hadoop.version}</version>
-				</dependency>
-				<dependency>
-					<groupId>org.apache.hadoop</groupId>
-					<artifactId>hadoop-hdfs</artifactId>
-					<version>${hadoop.version}</version>
-				</dependency>
-			</dependencies>
-			<repositories>
-				<repository>
-					<id>cloudera</id>
-					<url>https://repository.cloudera.com/content/repositories/releases/</url>
-					<snapshots>
-						<enabled>false</enabled>
-					</snapshots>
-					<releases>
-						<enabled>true</enabled>
-					</releases>
-				</repository>
-			</repositories>
-			<build>
-				<plugins>
-					<plugin>
-						<artifactId>maven-surefire-plugin</artifactId>
-						<version>2.15</version>
-						<configuration>
-							<argLine>-Xms256M -Xmx1024M</argLine>
-							<redirectTestOutputToFile>true</redirectTestOutputToFile>
-							<includes>
-								<include>**/*Suite.java</include>
-								<include>**/*Test.java</include>
-							</includes>
-							<excludes>
-								<!-- Skip ITs -->
-								<exclude>**/*IT.java</exclude>
-								<exclude>**/si/**/*Test.java</exclude>
-							</excludes>
-						</configuration>
-					</plugin>
-					<plugin>
-						<artifactId>maven-failsafe-plugin</artifactId>
-						<executions>
-							<execution>
-								<id>integration-tests</id>
-								<goals>
-									<goal>integration-test</goal>
-									<goal>verify</goal>
-								</goals>
-							</execution>
-						</executions>
-						<version>2.12.2</version>
-						<configuration>
-							<skipTests>${skip.integration.tests}</skipTests>
-							<argLine>-Xms256M -Xmx1024M</argLine>
-							<redirectTestOutputToFile>true</redirectTestOutputToFile>
-							<includes>
-								<include>**/*IT.java</include>
-							</includes>
-							<excludes>
-								<!-- Skip all unit tests -->
-								<exclude>**/*Test.java</exclude>
-							</excludes>
-						</configuration>
-					</plugin>
-				</plugins>
-			</build>
-		</profile>
-		<profile>
-			<!-- =========================================================== -->
-<<<<<<< HEAD
 			<!--                   cloudera-cdh5.0.0-beta-2                   -->
 			<!-- =========================================================== -->
 			<id>cloudera-cdh5.0.0-beta-2</id>
 						<!-- This is the default profile - runs when NO -Dhbase.profile=<profileid> is specified -->
 						<!-- NOTE: since maven does not know about OR (ie, prop not set OR prop set to cloudera-cdh5.0.0-beta-2), -->
 						<!--     this will NOT run when you set -Dhbase.profile=cloudera-cdh5.0.0-beta-2 -->
-			<activation>
-				<property>
+      <activation>
+        <property>
 					<name>!hbase.profile</name>
-				</property>
-			</activation>
-			<properties>
-				<zookeeper.version>3.4.5-cdh5.0.0-beta-2</zookeeper.version>
-				<hbase.version>0.96.1.1-cdh5.0.0-beta-2</hbase.version>
-				<hadoop.version>2.2.0-cdh5.0.0-beta-2</hadoop.version>
-				<envClassifier>cloudera-cdh5.0.0-beta-2</envClassifier>
-=======
-			<!--                    cloudera-cdh4.5.0                        -->
+        </property>
+      </activation>
+      <properties>
+        <zookeeper.version>3.4.5-cdh5.0.0-beta-2</zookeeper.version>
+        <hbase.version>0.96.1.1-cdh5.0.0-beta-2</hbase.version>
+        <hadoop.version>2.2.0-cdh5.0.0-beta-2</hadoop.version>
+		<envClassifier>cloudera-cdh5.0.0-beta-2</envClassifier>
+      </properties>
+      <dependencies>
+        <dependency>
+          <groupId>org.apache.hbase</groupId>
+          <artifactId>hbase-client</artifactId>
+          <version>${hbase.version}</version>
+        </dependency>
+        <dependency>
+          <groupId>org.apache.hbase</groupId>
+          <artifactId>hbase-protocol</artifactId>
+          <version>${hbase.version}</version>
+        </dependency>
+
+        <dependency>
+          <groupId>org.apache.hbase</groupId>
+          <artifactId>hbase-testing-util</artifactId>
+          <version>${hbase.version}</version>
+        </dependency>
+        <dependency>
+          <groupId>org.apache.hbase</groupId>
+          <artifactId>hbase-common</artifactId>
+          <version>${hbase.version}</version>
+          <classifier>tests</classifier>
+        </dependency>
+
+        <dependency>
+          <groupId>org.apache.hbase</groupId>
+          <artifactId>hbase-server</artifactId>
+          <version>${hbase.version}</version>
+        </dependency>
+
+        <dependency>
+          <groupId>org.apache.hadoop</groupId>
+          <artifactId>hadoop-common</artifactId>
+          <version>${hadoop.version}</version>
+        </dependency>
+        <dependency>
+          <groupId>org.apache.hadoop</groupId>
+          <artifactId>hadoop-hdfs</artifactId>
+          <version>${hadoop.version}</version>
+          <classifier>tests</classifier>
+        </dependency>
+        <dependency>
+          <groupId>org.apache.hadoop</groupId>
+          <artifactId>hadoop-client</artifactId>
+          <version>${hadoop.version}</version>
+        </dependency>
+        <dependency>
+          <groupId>org.apache.hadoop</groupId>
+          <artifactId>hadoop-hdfs</artifactId>
+          <version>${hadoop.version}</version>
+        </dependency>
+      </dependencies>
+      <repositories>
+        <repository>
+          <id>cloudera</id>
+          <url>https://repository.cloudera.com/content/repositories/releases/</url>
+          <snapshots>
+            <enabled>false</enabled>
+          </snapshots>
+          <releases>
+            <enabled>true</enabled>
+          </releases>
+        </repository>
+      </repositories>
+      <build>
+        <plugins>
+          <plugin>
+            <artifactId>maven-surefire-plugin</artifactId>
+            <version>2.15</version>
+            <configuration>
+              <argLine>-Xms256M -Xmx1024M</argLine>
+              <redirectTestOutputToFile>true</redirectTestOutputToFile>
+              <includes>
+				<include>**/*Suite.java</include>
+                <include>**/*Test.java</include>
+              </includes>
+              <excludes>
+                  <!-- Skip ITs -->
+                  <exclude>**/si/**/*Test.java</exclude>
+                <exclude>**/*IT.java</exclude>
+              </excludes>
+            </configuration>
+          </plugin>
+          <plugin>
+            <artifactId>maven-failsafe-plugin</artifactId>
+            <executions>
+              <execution>
+                <id>integration-tests</id>
+                <goals>
+                  <goal>integration-test</goal>
+                  <goal>verify</goal>
+                </goals>
+              </execution>
+            </executions>
+            <version>2.12.2</version>
+            <configuration>
+              <skipTests>${skip.integration.tests}</skipTests>
+              <argLine>-Xms256M -Xmx1024M</argLine>
+              <redirectTestOutputToFile>true</redirectTestOutputToFile>
+              <includes>
+                <include>**/*IT.java</include>
+              </includes>
+              <excludes>
+                <!-- Skip all unit tests -->
+                <exclude>**/*Test.java</exclude>
+              </excludes>
+            </configuration>
+          </plugin>
+        </plugins>
+      </build>
+    </profile>
+
+
+
+
+
+    <profile>
 			<!-- =========================================================== -->
-			<id>cloudera-cdh4.5.0</id>
-			<activation>
-				<property>
-					<name>hbase.profile</name>
-					<value>cloudera-cdh4.5.0</value>
-				</property>
-			</activation>
-			<properties>
-				<zookeeper.version>3.4.5-cdh4.5.0</zookeeper.version>
-				<hbase.version>0.94.6-cdh4.5.0</hbase.version>
-				<hadoop.version>2.0.0-cdh4.5.0</hadoop.version>
-				<envClassifier>cloudera-cdh4.5.0</envClassifier>
->>>>>>> 2260c73c
-			</properties>
-			<dependencies>
-				<dependency>
-					<groupId>org.apache.hbase</groupId>
-<<<<<<< HEAD
-					<artifactId>hbase-client</artifactId>
-					<version>${hbase.version}</version>
-				</dependency>
-				<dependency>
-					<groupId>org.apache.hbase</groupId>
-					<artifactId>hbase-protocol</artifactId>
-					<version>${hbase.version}</version>
-				</dependency>
-				<dependency>
-					<groupId>org.apache.hbase</groupId>
-					<artifactId>hbase-testing-util</artifactId>
-					<version>${hbase.version}</version>
-				</dependency>
-				<dependency>
-					<groupId>org.apache.hbase</groupId>
-					<artifactId>hbase-common</artifactId>
-					<version>${hbase.version}</version>
-					<classifier>tests</classifier>
-				</dependency>
-				<dependency>
-					<groupId>org.apache.hbase</groupId>
-					<artifactId>hbase-server</artifactId>
-					<version>${hbase.version}</version>
-=======
-					<artifactId>hbase</artifactId>
-					<version>${hbase.version}</version>
-					<classifier>splice</classifier>
-					<exclusions>
-						<exclusion>
-							<artifactId>jsp-api-2.1</artifactId>
-							<groupId>org.mortbay.jetty</groupId>
-						</exclusion>
-						<exclusion>
-							<artifactId>jsp-2.1</artifactId>
-							<groupId>org.mortbay.jetty</groupId>
-						</exclusion>
-					</exclusions>
-				</dependency>
-				<dependency>
-					<groupId>org.apache.hbase</groupId>
-					<artifactId>hbase</artifactId>
-					<version>${hbase.version}</version>
-					<classifier>tests</classifier>
-					<exclusions>
-						<exclusion>
-							<artifactId>jsp-api-2.1</artifactId>
-							<groupId>org.mortbay.jetty</groupId>
-						</exclusion>
-						<exclusion>
-							<artifactId>jsp-2.1</artifactId>
-							<groupId>org.mortbay.jetty</groupId>
-						</exclusion>
-					</exclusions>
-				</dependency>
-				<dependency>
-					<groupId>org.apache.hadoop</groupId>
-					<artifactId>hadoop-common</artifactId>
-					<version>${hadoop.version}</version>
-					<classifier>tests</classifier>
-					<exclusions>
-						<exclusion>
-							<artifactId>junit</artifactId>
-							<groupId>junit</groupId>
-						</exclusion>
-					</exclusions>
->>>>>>> 2260c73c
-				</dependency>
-				<dependency>
-					<groupId>org.apache.hadoop</groupId>
-					<artifactId>hadoop-common</artifactId>
-					<version>${hadoop.version}</version>
-<<<<<<< HEAD
-=======
-					<exclusions>
-						<exclusion>
-							<artifactId>junit</artifactId>
-						<groupId>junit</groupId>
-						</exclusion>
-					</exclusions>
->>>>>>> 2260c73c
-				</dependency>
-				<dependency>
-					<groupId>org.apache.hadoop</groupId>
-					<artifactId>hadoop-hdfs</artifactId>
-					<version>${hadoop.version}</version>
-					<classifier>tests</classifier>
-				</dependency>
-				<dependency>
-					<groupId>org.apache.hadoop</groupId>
-					<artifactId>hadoop-client</artifactId>
-					<version>${hadoop.version}</version>
-				</dependency>
-				<dependency>
-					<groupId>org.apache.hadoop</groupId>
-					<artifactId>hadoop-hdfs</artifactId>
-					<version>${hadoop.version}</version>
-				</dependency>
-			</dependencies>
-			<repositories>
-				<repository>
-					<id>cloudera</id>
-					<url>https://repository.cloudera.com/content/repositories/releases/</url>
-					<snapshots>
-						<enabled>false</enabled>
-					</snapshots>
-					<releases>
-						<enabled>true</enabled>
-					</releases>
-				</repository>
-			</repositories>
-			<build>
-				<plugins>
-					<plugin>
-						<artifactId>maven-surefire-plugin</artifactId>
-						<version>2.15</version>
-						<configuration>
-							<argLine>-Xms256M -Xmx1024M</argLine>
-							<redirectTestOutputToFile>true</redirectTestOutputToFile>
-							<includes>
-								<include>**/*Suite.java</include>
-								<include>**/*Test.java</include>
-							</includes>
-							<excludes>
-								<!-- Skip ITs -->
-<<<<<<< HEAD
-								<exclude>**/si/**/*Test.java</exclude>
-								<exclude>**/*IT.java</exclude>
-=======
-								<exclude>**/*IT.java</exclude>
-								<exclude>**/si/**/*Test.java</exclude>
->>>>>>> 2260c73c
-							</excludes>
-						</configuration>
-					</plugin>
-					<plugin>
-						<artifactId>maven-failsafe-plugin</artifactId>
-						<executions>
-							<execution>
-<<<<<<< HEAD
-							<id>integration-tests</id>
-							<goals>
-								<goal>integration-test</goal>
-								<goal>verify</goal>
-							</goals>
-=======
-								<id>integration-tests</id>
-								<goals>
-									<goal>integration-test</goal>
-									<goal>verify</goal>
-								</goals>
->>>>>>> 2260c73c
-							</execution>
-						</executions>
-						<version>2.12.2</version>
-						<configuration>
-							<skipTests>${skip.integration.tests}</skipTests>
-							<argLine>-Xms256M -Xmx1024M</argLine>
-							<redirectTestOutputToFile>true</redirectTestOutputToFile>
-							<includes>
-								<include>**/*IT.java</include>
-							</includes>
-							<excludes>
-								<!-- Skip all unit tests -->
-								<exclude>**/*Test.java</exclude>
-							</excludes>
-						</configuration>
-					</plugin>
-				</plugins>
-			</build>
-		</profile>
-		<profile>
-			<!-- =========================================================== -->
-<<<<<<< HEAD
 			<!--                       hdp2.0.10.0-1                         -->
 			<!-- =========================================================== -->
 			<id>hdp2.0.10</id>
@@ -708,535 +468,19 @@
 				</plugins>
 			</build>
 	</profile>
-	<profile>
-			<!-- =========================================================== -->
-=======
->>>>>>> 2260c73c
-			<!--                           hdp1.3                            -->
-			<!-- =========================================================== -->
-			<id>hdp1.3</id>
-			<activation>
-				<property>
-					<!-- To run, specify -Dhbase.profile=hdp1.3 -->
-					<name>hbase.profile</name>
-					<value>hdp1.3</value>
-				</property>
-			</activation>
-			<properties>
-				<zookeeper.version>3.4.5.1.3.3.2-1</zookeeper.version>
-				<hbase.version>0.94.6.1.3.3.2-1</hbase.version>
-				<hadoop.version>1.2.0.1.3.3.2-1</hadoop.version>
-				<envClassifier>hdp1.3</envClassifier>
-			</properties>
-			<dependencies>
-				<dependency>
-					<groupId>org.apache.hbase</groupId>
-					<artifactId>hbase</artifactId>
-					<version>${hbase.version}</version>
-				</dependency>
-				<dependency>
-					<groupId>org.apache.hbase</groupId>
-					<artifactId>hbase</artifactId>
-					<version>${hbase.version}</version>
-					<classifier>tests</classifier>
-				</dependency>
-				<dependency>
-					<groupId>org.apache.hadoop</groupId>
-					<artifactId>hadoop-test</artifactId>
-					<version>${hadoop.version}</version>
-					<exclusions>
-						<exclusion>
-							<artifactId>junit</artifactId>
-							<groupId>junit</groupId>
-						</exclusion>
-					</exclusions>
-				</dependency>
-				<dependency>
-					<groupId>org.apache.hadoop</groupId>
-					<artifactId>hadoop-core</artifactId>
-					<version>${hadoop.version}</version>
-					<exclusions>
-						<exclusion>
-							<artifactId>junit</artifactId>
-							<groupId>junit</groupId>
-						</exclusion>
-					</exclusions>
-				</dependency>
-				<dependency>
-					<groupId>org.apache.hadoop</groupId>
-					<artifactId>hadoop-minicluster</artifactId>
-					<version>${hadoop.version}</version>
-				</dependency>
-				<dependency>
-					<groupId>org.apache.hadoop</groupId>
-					<artifactId>hadoop-client</artifactId>
-					<version>${hadoop.version}</version>
-				</dependency>
-			</dependencies>
-			<repositories>
-				<repository>
-					<id>HDPReleases</id>
-					<name>HDP Releases</name>
-<<<<<<< HEAD
-					<releases>
-						<enabled>true</enabled>
-					</releases>
-					<snapshots>
-						<enabled>false</enabled>
-					</snapshots>
-					<url>http://repo.hortonworks.com/content/repositories/releases</url>
-=======
-					<url>http://repo.hortonworks.com/content/repositories/releases</url>
-					<snapshots>
-						<enabled>false</enabled>
-					</snapshots>
-					<releases>
-						<enabled>true</enabled>
-					</releases>
->>>>>>> 2260c73c
-					<layout>default</layout>
-				</repository>
-			</repositories>
-			<build>
-				<plugins>
-					<plugin>
-						<artifactId>maven-surefire-plugin</artifactId>
-						<version>2.15</version>
-						<configuration>
-							<argLine>-Xms256M -Xmx1024M</argLine>
-							<redirectTestOutputToFile>true</redirectTestOutputToFile>
-							<includes>
-<<<<<<< HEAD
-=======
-								<include>**/*Suite.java</include>
->>>>>>> 2260c73c
-								<include>**/*Test.java</include>
-							</includes>
-							<excludes>
-								<!-- Skip ITs -->
-								<exclude>**/*IT.java</exclude>
-<<<<<<< HEAD
-=======
-								<exclude>**/si/**/*Test.java</exclude>
->>>>>>> 2260c73c
-							</excludes>
-						</configuration>
-					</plugin>
-					<plugin>
-						<artifactId>maven-failsafe-plugin</artifactId>
-						<executions>
-<<<<<<< HEAD
-						<execution>
-							<id>integration-tests</id>
-							<goals>
-								<goal>integration-test</goal>
-								<goal>verify</goal>
-							</goals>
-=======
-							<execution>
-								<id>integration-tests</id>
-								<goals>
-									<goal>integration-test</goal>
-									<goal>verify</goal>
-								</goals>
->>>>>>> 2260c73c
-							</execution>
-						</executions>
-						<version>2.12.2</version>
-						<configuration>
-							<skipTests>${skip.integration.tests}</skipTests>
-							<argLine>-Xms256M -Xmx1024M</argLine>
-							<redirectTestOutputToFile>true</redirectTestOutputToFile>
-							<includes>
-								<include>**/*IT.java</include>
-							</includes>
-							<excludes>
-								<!-- Skip all unit tests -->
-								<exclude>**/*Test.java</exclude>
-							</excludes>
-						</configuration>
-					</plugin>
-				</plugins>
-			</build>
-		</profile>
-		<profile>
-			<!-- =========================================================== -->
-			<!--                     apache-hbase-0.94.9                     -->
-			<!-- =========================================================== -->
-			<id>apache-hbase-0.94.9</id>
-			<activation>
-				<property>
-					<!-- To run, specify -Dhbase.profile=apache-hbase-0.94.9 -->
-					<name>hbase.profile</name>
-					<value>apache-hbase-0.94.9</value>
-				</property>
-			</activation>
-			<properties>
-				<zookeeper.version>3.4.5</zookeeper.version>
-				<hbase.version>0.94.9</hbase.version>
-				<hadoop.version>1.0.3</hadoop.version>
-				<envClassifier>apache-hbase-0.94.9</envClassifier>
-			</properties>
-			<dependencies>
-				<dependency>
-					<groupId>org.apache.hbase</groupId>
-					<artifactId>hbase</artifactId>
-					<version>${hbase.version}</version>
-				</dependency>
-				<dependency>
-					<groupId>org.apache.hbase</groupId>
-					<artifactId>hbase</artifactId>
-					<version>${hbase.version}</version>
-					<classifier>tests</classifier>
-				</dependency>
-				<dependency>
-					<groupId>org.apache.hadoop</groupId>
-					<artifactId>hadoop-minicluster</artifactId>
-					<version>${hadoop.version}</version>
-				</dependency>
-			</dependencies>
-			<build>
-				<plugins>
-					<plugin>
-						<artifactId>maven-surefire-plugin</artifactId>
-						<version>2.15</version>
-						<configuration>
-							<argLine>-Xms256M -Xmx1024M</argLine>
-							<redirectTestOutputToFile>true</redirectTestOutputToFile>
-							<includes>
-<<<<<<< HEAD
-=======
-								<include>**/*Suite.java</include>
->>>>>>> 2260c73c
-								<include>**/*Test.java</include>
-							</includes>
-							<excludes>
-								<!-- Skip ITs -->
-								<exclude>**/*IT.java</exclude>
-<<<<<<< HEAD
-=======
-								<exclude>**/si/**/*Test.java</exclude>
->>>>>>> 2260c73c
-							</excludes>
-						</configuration>
-					</plugin>
-					<plugin>
-						<artifactId>maven-failsafe-plugin</artifactId>
-						<executions>
-							<execution>
-								<id>integration-tests</id>
-								<goals>
-									<goal>integration-test</goal>
-									<goal>verify</goal>
-								</goals>
-							</execution>
-						</executions>
-						<version>2.12.2</version>
-						<configuration>
-							<skipTests>${skip.integration.tests}</skipTests>
-							<argLine>-Xms256M -Xmx1024M</argLine>
-							<redirectTestOutputToFile>true</redirectTestOutputToFile>
-							<includes>
-								<include>**/*IT.java</include>
-							</includes>
-							<excludes>
-								<!-- Skip all unit tests -->
-								<exclude>**/*Test.java</exclude>
-							</excludes>
-						</configuration>
-					</plugin>
-				</plugins>
-			</build>
-		</profile>
-		<profile>
-			<!-- =========================================================== -->
-<<<<<<< HEAD
-			<!--                       MapR 0.94.5                           -->
-			<!-- =========================================================== -->
-			<id>mapr-0.94.5</id>
-			<activation>
-				<!-- To run, specify -Dhbase.profile=mapr-0.94.5 -->
-				<property>
-					<name>hbase.profile</name>
-					<value>mapr-0.94.5</value>
-				</property>
-			</activation>
-			<properties>
-				<zookeeper.version>3.4.5</zookeeper.version>
-				<hbase.version>0.94.5-mapr</hbase.version>
-				<hadoop.version>1.0.3-mapr-2.1.2.1</hadoop.version>
-				<envClassifier>mapr-0.94.5</envClassifier>
-			</properties>
-			<dependencies>
-				<dependency>
-					<groupId>org.apache.hbase</groupId>
-					<artifactId>hbase</artifactId>
-					<version>${hbase.version}</version>
-				</dependency>
-				<dependency>
-					<groupId>org.apache.hbase</groupId>
-					<artifactId>hbase</artifactId>
-					<version>${hbase.version}</version>
-					<classifier>tests</classifier>
-				</dependency>
-				<dependency>
-					<groupId>org.apache.hadoop</groupId>
-					<artifactId>hadoop-core</artifactId>
-					<version>${hadoop.version}</version>
-					<exclusions>
-						<exclusion>
-							<artifactId>junit</artifactId>
-							<groupId>junit</groupId>
-						</exclusion>
-					</exclusions>
-				</dependency>
-				<dependency>
-					<groupId>org.apache.hadoop</groupId>
-					<artifactId>hadoop-test</artifactId>
-					<version>${hadoop.version}</version>
-				</dependency>
-				<dependency>
-					<groupId>com.mapr.hadoop</groupId>
-					<artifactId>maprfs</artifactId>
-					<version>${hadoop.version}</version>
-				</dependency>
-			</dependencies>
-			<repositories>
-				<repository>
-					<id>mapr-releases</id>
-					<name>MapR Releases</name>
-					<url>http://repository.mapr.com/maven/</url>
-					<snapshots>
-						<enabled>false</enabled>
-					</snapshots>
-					<releases>
-						<enabled>true</enabled>
-					</releases>
-				</repository>
-			</repositories>
-			<build>
-				<plugins>
-					<plugin>
-						<artifactId>maven-surefire-plugin</artifactId>
-						<version>2.15</version>
-						<configuration>
-							<argLine>-Xms256M -Xmx1024M</argLine>
-							<redirectTestOutputToFile>true</redirectTestOutputToFile>
-							<includes>
-								<include>**/*Test.java</include>
-							</includes>
-							<excludes>
-								<!-- skip ITs -->
-								<exclude>**/*IT.java</exclude>
-								<!-- Skip unit tests that run against HDFS as we don't have MapR HDFS -->
-								<exclude>**/HBaseStoreTest.java</exclude>
-								<exclude>**/SIFilterHBaseTest.java</exclude>
-								<exclude>**/SITransactorHBasePackedTest.java</exclude>
-								<exclude>**/SITransactorHBaseTest.java</exclude>
-								<exclude>**/JtaXAResourceHBaseTest.java</exclude>
-								<exclude>**/TransactionManagerHBaseTest.java</exclude>
-							</excludes>
-						</configuration>
-					</plugin>
-					<plugin>
-						<artifactId>maven-failsafe-plugin</artifactId>
-						<executions>
-							<execution>
-								<id>integration-tests</id>
-								<goals>
-									<goal>integration-test</goal>
-								<goal>verify</goal>
-								</goals>
-							</execution>
-						</executions>
-						<version>2.12.2</version>
-						<configuration>
-							<skipTests>${skip.integration.tests}</skipTests>
-							<argLine>-Xms256M -Xmx1024M</argLine>
-							<redirectTestOutputToFile>true</redirectTestOutputToFile>
-							<includes>
-								<include>**/*IT.java</include>
-							</includes>
-							<excludes>
-								<!-- Skip all unit tests -->
-								<exclude>**/*Test.java</exclude>
-								<!-- Skip integration tests that run HDFS import as we don't have MapR HDFS -->
-								<exclude>**/WorkdayTinyIT.java</exclude>
-								<exclude>**/HdfsImportIT.java</exclude>
-								<exclude>**/ImportErrorIT.java</exclude>
-								<exclude>**/IndexIT.java</exclude>
-								<exclude>**/MicostrategiesCustomerIT.java</exclude>
-								<exclude>**/MicrostrategiesDemoIT.java</exclude>
-								<exclude>**/MicrostrategiesItemIT.java</exclude>
-								<exclude>**/MsOrderDetailIT.java</exclude>
-								<exclude>**/TPCHIT.java</exclude>
-								<exclude>**/DecoderIT.java</exclude>
-								<exclude>**/InnerJoinIT.java</exclude>
-								<exclude>**/MergeJoinIT.java</exclude>
-								<exclude>**/OuterJoinIT.java</exclude>
-							</excludes>
-						</configuration>
-					</plugin>
-				</plugins>
-			</build>
-		</profile>
-		<profile>
-			<!-- =========================================================== -->
-=======
->>>>>>> 2260c73c
-			<!--                        MapR 0.94.9                          -->
-			<!-- =========================================================== -->
-			<id>mapr-0.94.9</id>
-			<activation>
-<<<<<<< HEAD
-				<!-- To run, specify -Dhbase.profile=mapr-0.94.9 -->
-=======
->>>>>>> 2260c73c
-				<property>
-					<name>hbase.profile</name>
-					<value>mapr-0.94.9</value>
-				</property>
-			</activation>
-			<properties>
-				<zookeeper.version>3.4.5</zookeeper.version>
-				<hbase.version>0.94.9-mapr</hbase.version>
-				<hadoop.version>1.0.3-mapr-2.1.2.1</hadoop.version>
-				<envClassifier>mapr-0.94.9</envClassifier>
-			</properties>
-			<dependencies>
-				<dependency>
-					<groupId>org.apache.hbase</groupId>
-					<artifactId>hbase</artifactId>
-					<version>${hbase.version}</version>
-				</dependency>
-				<dependency>
-					<groupId>org.apache.hbase</groupId>
-					<artifactId>hbase</artifactId>
-					<version>${hbase.version}</version>
-					<classifier>tests</classifier>
-				</dependency>
-				<dependency>
-					<groupId>org.apache.hadoop</groupId>
-					<artifactId>hadoop-core</artifactId>
-					<version>${hadoop.version}</version>
-					<exclusions>
-						<exclusion>
-							<artifactId>junit</artifactId>
-							<groupId>junit</groupId>
-						</exclusion>
-					</exclusions>
-				</dependency>
-				<dependency>
-					<groupId>org.apache.hadoop</groupId>
-					<artifactId>hadoop-test</artifactId>
-					<version>${hadoop.version}</version>
-				</dependency>
-				<dependency>
-					<groupId>com.mapr.hadoop</groupId>
-					<artifactId>maprfs</artifactId>
-					<version>${hadoop.version}</version>
-				</dependency>
-			</dependencies>
-			<repositories>
-				<repository>
-					<id>mapr-releases</id>
-					<name>MapR Releases</name>
-					<url>http://repository.mapr.com/maven/</url>
-					<snapshots>
-						<enabled>false</enabled>
-					</snapshots>
-					<releases>
-						<enabled>true</enabled>
-					</releases>
-				</repository>
-			</repositories>
-			<build>
-				<plugins>
-					<plugin>
-						<artifactId>maven-surefire-plugin</artifactId>
-						<version>2.15</version>
-						<configuration>
-							<argLine>-Xms256M -Xmx1024M</argLine>
-							<redirectTestOutputToFile>true</redirectTestOutputToFile>
-							<includes>
-								<include>**/*Test.java</include>
-							</includes>
-							<excludes>
-<<<<<<< HEAD
-								<!-- skip ITs -->
-								<exclude>**/*IT.java</exclude>
-=======
-								<!-- Skip ITs -->
-								<exclude>**/*IT.java</exclude>
-								<exclude>**/si/**/*Test.java</exclude>
->>>>>>> 2260c73c
-								<!-- Skip unit tests that run against HDFS as we don't have MapR HDFS -->
-								<exclude>**/HBaseStoreTest.java</exclude>
-								<exclude>**/SIFilterHBaseTest.java</exclude>
-								<exclude>**/SITransactorHBasePackedTest.java</exclude>
-								<exclude>**/SITransactorHBaseTest.java</exclude>
-								<exclude>**/JtaXAResourceHBaseTest.java</exclude>
-								<exclude>**/TransactionManagerHBaseTest.java</exclude>
-							</excludes>
-						</configuration>
-					</plugin>
-					<plugin>
-						<artifactId>maven-failsafe-plugin</artifactId>
-						<executions>
-							<execution>
-								<id>integration-tests</id>
-								<goals>
-									<goal>integration-test</goal>
-									<goal>verify</goal>
-								</goals>
-							</execution>
-						</executions>
-						<version>2.12.2</version>
-						<configuration>
-							<skipTests>${skip.integration.tests}</skipTests>
-							<argLine>-Xms256M -Xmx1024M</argLine>
-							<redirectTestOutputToFile>true</redirectTestOutputToFile>
-							<includes>
-								<include>**/*IT.java</include>
-							</includes>
-							<excludes>
-								<!-- Skip all unit tests -->
-								<exclude>**/*Test.java</exclude>
-								<!-- Skip integration tests that run HDFS import as we don't have MapR HDFS -->
-								<exclude>**/WorkdayTinyIT.java</exclude>
-								<exclude>**/HdfsImportIT.java</exclude>
-								<exclude>**/ImportErrorIT.java</exclude>
-								<exclude>**/IndexIT.java</exclude>
-								<exclude>**/MicostrategiesCustomerIT.java</exclude>
-								<exclude>**/MicrostrategiesDemoIT.java</exclude>
-								<exclude>**/MicrostrategiesItemIT.java</exclude>
-								<exclude>**/MsOrderDetailIT.java</exclude>
-								<exclude>**/TPCHIT.java</exclude>
-								<exclude>**/DecoderIT.java</exclude>
-								<exclude>**/InnerJoinIT.java</exclude>
-								<exclude>**/MergeJoinIT.java</exclude>
-								<exclude>**/OuterJoinIT.java</exclude>
-							</excludes>
-						</configuration>
-					</plugin>
-				</plugins>
-			</build>
-		</profile>
-		<profile>
-			<id>downloadSources</id>
-			<activation>
-				<property>
-					<name>download.sources</name>
-				</property>
-			</activation>
-			<properties>
-				<downloadSources>true</downloadSources>
-				<downloadJavadocs>true</downloadJavadocs>
-			</properties>
-		</profile>
-<<<<<<< HEAD
-=======
-
->>>>>>> 2260c73c
-	</profiles>
+
+    <profile>
+      <id>downloadSources</id>
+      <activation>
+        <property>
+          <name>download.sources</name>
+        </property>
+      </activation>
+      <properties>
+        <downloadSources>true</downloadSources>
+        <downloadJavadocs>true</downloadJavadocs>
+      </properties>
+    </profile>
+  </profiles>
+
 </project>