/*
 * Copyright (c) 2012 - 2020 Splice Machine, Inc.
 *
 * This file is part of Splice Machine.
 * Splice Machine is free software: you can redistribute it and/or modify it under the terms of the
 * GNU Affero General Public License as published by the Free Software Foundation, either
 * version 3, or (at your option) any later version.
 * Splice Machine is distributed in the hope that it will be useful, but WITHOUT ANY WARRANTY;
 * without even the implied warranty of MERCHANTABILITY or FITNESS FOR A PARTICULAR PURPOSE.
 * See the GNU Affero General Public License for more details.
 * You should have received a copy of the GNU Affero General Public License along with Splice Machine.
 * If not, see <http://www.gnu.org/licenses/>.
 */

package com.splicemachine.si.impl.store;

<<<<<<< HEAD
import com.splicemachine.access.api.PartitionAdmin;
import com.splicemachine.access.api.PartitionFactory;
import com.splicemachine.access.configuration.HBaseConfiguration;
import com.splicemachine.encoding.MultiFieldDecoder;
import com.splicemachine.si.api.data.TxnOperationFactory;
import com.splicemachine.storage.*;
import com.splicemachine.utils.Pair;
import org.apache.log4j.Logger;

import java.io.IOException;
import java.util.ArrayList;
import java.util.HashSet;
import java.util.List;
import java.util.Set;
import java.util.function.BiFunction;
import java.util.function.BiPredicate;

/**
 * Created by jyuan on 10/30/17.
 */
public class IgnoreTxnSupplier {
    private static final Logger LOG = Logger.getLogger(IgnoreTxnSupplier.class);
    private Set<Pair<Long, Long>> cache;
    private EntryDecoder entryDecoder;
    final private PartitionFactory partitionFactory;
    final private TxnOperationFactory txnOperationFactory;
    private boolean ignoreTxnTableExists;
    private volatile boolean initialized = false;

    public IgnoreTxnSupplier(PartitionFactory partitionFactory, TxnOperationFactory txnOperationFactory) {
        this.partitionFactory = partitionFactory;
        this.txnOperationFactory = txnOperationFactory;
        cache = new HashSet<>();
    }

    public boolean shouldIgnore(Long txnId) throws IOException{

        boolean ignore = false;

        init();
        
        if (!cache.isEmpty()) {
            for (Pair<Long, Long> range : cache) {
                if (txnId > range.getFirst() && txnId < range.getSecond()) {
                    ignore = true;
                    break;
                }
            }
        }

        return ignore;
    }


    private void populateIgnoreTxnCache() throws IOException {

        PartitionAdmin admin = partitionFactory.getAdmin();
        ignoreTxnTableExists = admin.tableExists(HBaseConfiguration.IGNORE_TXN_TABLE_NAME);
        if (ignoreTxnTableExists) {
            if (entryDecoder == null)
                entryDecoder = new EntryDecoder();
            try (Partition table = partitionFactory.getTable(HBaseConfiguration.IGNORE_TXN_TABLE_NAME)){
                try (DataResultScanner scanner = openScanner(table)){
                    DataResult r = null;
                    while ((r = scanner.next()) != null) {
                        DataCell cell = r.userData();
                        byte[] buffer = cell.valueArray();
                        int offset = cell.valueOffset();
                        int length = cell.valueLength();
                        entryDecoder.set(buffer, offset, length);
                        MultiFieldDecoder decoder = entryDecoder.getEntryDecoder();
                        long startTxnId = decoder.decodeNextLong();
                        long endTxnId = decoder.decodeNextLong();
                        cache.add(new Pair<Long, Long>(startTxnId, endTxnId));
                    }
                }
            }
            cache = combineOverlappingRanges(cache);
        }
    }

    static Set<Pair<Long, Long>> combineOverlappingRanges(Set<Pair<Long, Long>> cache) {
        BiPredicate<Pair<Long, Long>, Pair<Long, Long>> overlapping = (a, b) ->
            (a.getFirst() <= b.getFirst() && b.getFirst() <= a.getSecond()) ||
            (a.getFirst() <= b.getSecond() && b.getSecond() <= a.getSecond());
        BiFunction<Pair<Long, Long>, Pair<Long, Long>, Pair<Long, Long>> combine = (a, b) ->
            new Pair<Long, Long>(
                a.getFirst() < b.getFirst() ? a.getFirst() : b.getFirst(),
                a.getSecond() > b.getSecond() ? a.getSecond() : b.getSecond()
            );
        Set<Pair<Long, Long>> newCache = new HashSet<>();
        Set<Pair<Long, Long>> discard = new HashSet<>();
        List<Pair<Long, Long>> ranges = new ArrayList<>(cache);
        while( ! ranges.isEmpty() ) {
            Pair<Long, Long> r0 = ranges.remove(0);
            for( Pair<Long, Long> r : ranges ) {
                if( overlapping.test(r, r0) ) {
                    r0 = combine.apply(r, r0);
                    discard.add(r);
                }
            }
            newCache.add(r0);
            ranges.removeAll( discard );
            discard.clear();
        }
        return newCache;
    }

    private DataResultScanner openScanner(Partition table) throws IOException {
        DataScan scan = txnOperationFactory.newDataScan(null);
        return table.openResultScanner(scan);
    }

    private void init() throws IOException {
        if (!initialized) {
            synchronized (this) {
                if (!initialized) {
                    populateIgnoreTxnCache();
                    initialized = true;
                }
            }
        }
    }

    public void refresh() {
        synchronized (this) {
            cache.clear();
            try {
                populateIgnoreTxnCache();
            } catch (IOException e) {
                LOG.error("Couldn't populate Ignore Cache", e);
                // Force restart
                // System.exit(-1);
            }
        }
    }
=======
import java.io.IOException;

public interface IgnoreTxnSupplier {
    boolean shouldIgnore(Long txnId) throws IOException;
>>>>>>> 8a08b33a
}<|MERGE_RESOLUTION|>--- conflicted
+++ resolved
@@ -14,147 +14,9 @@
 
 package com.splicemachine.si.impl.store;
 
-<<<<<<< HEAD
-import com.splicemachine.access.api.PartitionAdmin;
-import com.splicemachine.access.api.PartitionFactory;
-import com.splicemachine.access.configuration.HBaseConfiguration;
-import com.splicemachine.encoding.MultiFieldDecoder;
-import com.splicemachine.si.api.data.TxnOperationFactory;
-import com.splicemachine.storage.*;
-import com.splicemachine.utils.Pair;
-import org.apache.log4j.Logger;
-
-import java.io.IOException;
-import java.util.ArrayList;
-import java.util.HashSet;
-import java.util.List;
-import java.util.Set;
-import java.util.function.BiFunction;
-import java.util.function.BiPredicate;
-
-/**
- * Created by jyuan on 10/30/17.
- */
-public class IgnoreTxnSupplier {
-    private static final Logger LOG = Logger.getLogger(IgnoreTxnSupplier.class);
-    private Set<Pair<Long, Long>> cache;
-    private EntryDecoder entryDecoder;
-    final private PartitionFactory partitionFactory;
-    final private TxnOperationFactory txnOperationFactory;
-    private boolean ignoreTxnTableExists;
-    private volatile boolean initialized = false;
-
-    public IgnoreTxnSupplier(PartitionFactory partitionFactory, TxnOperationFactory txnOperationFactory) {
-        this.partitionFactory = partitionFactory;
-        this.txnOperationFactory = txnOperationFactory;
-        cache = new HashSet<>();
-    }
-
-    public boolean shouldIgnore(Long txnId) throws IOException{
-
-        boolean ignore = false;
-
-        init();
-        
-        if (!cache.isEmpty()) {
-            for (Pair<Long, Long> range : cache) {
-                if (txnId > range.getFirst() && txnId < range.getSecond()) {
-                    ignore = true;
-                    break;
-                }
-            }
-        }
-
-        return ignore;
-    }
-
-
-    private void populateIgnoreTxnCache() throws IOException {
-
-        PartitionAdmin admin = partitionFactory.getAdmin();
-        ignoreTxnTableExists = admin.tableExists(HBaseConfiguration.IGNORE_TXN_TABLE_NAME);
-        if (ignoreTxnTableExists) {
-            if (entryDecoder == null)
-                entryDecoder = new EntryDecoder();
-            try (Partition table = partitionFactory.getTable(HBaseConfiguration.IGNORE_TXN_TABLE_NAME)){
-                try (DataResultScanner scanner = openScanner(table)){
-                    DataResult r = null;
-                    while ((r = scanner.next()) != null) {
-                        DataCell cell = r.userData();
-                        byte[] buffer = cell.valueArray();
-                        int offset = cell.valueOffset();
-                        int length = cell.valueLength();
-                        entryDecoder.set(buffer, offset, length);
-                        MultiFieldDecoder decoder = entryDecoder.getEntryDecoder();
-                        long startTxnId = decoder.decodeNextLong();
-                        long endTxnId = decoder.decodeNextLong();
-                        cache.add(new Pair<Long, Long>(startTxnId, endTxnId));
-                    }
-                }
-            }
-            cache = combineOverlappingRanges(cache);
-        }
-    }
-
-    static Set<Pair<Long, Long>> combineOverlappingRanges(Set<Pair<Long, Long>> cache) {
-        BiPredicate<Pair<Long, Long>, Pair<Long, Long>> overlapping = (a, b) ->
-            (a.getFirst() <= b.getFirst() && b.getFirst() <= a.getSecond()) ||
-            (a.getFirst() <= b.getSecond() && b.getSecond() <= a.getSecond());
-        BiFunction<Pair<Long, Long>, Pair<Long, Long>, Pair<Long, Long>> combine = (a, b) ->
-            new Pair<Long, Long>(
-                a.getFirst() < b.getFirst() ? a.getFirst() : b.getFirst(),
-                a.getSecond() > b.getSecond() ? a.getSecond() : b.getSecond()
-            );
-        Set<Pair<Long, Long>> newCache = new HashSet<>();
-        Set<Pair<Long, Long>> discard = new HashSet<>();
-        List<Pair<Long, Long>> ranges = new ArrayList<>(cache);
-        while( ! ranges.isEmpty() ) {
-            Pair<Long, Long> r0 = ranges.remove(0);
-            for( Pair<Long, Long> r : ranges ) {
-                if( overlapping.test(r, r0) ) {
-                    r0 = combine.apply(r, r0);
-                    discard.add(r);
-                }
-            }
-            newCache.add(r0);
-            ranges.removeAll( discard );
-            discard.clear();
-        }
-        return newCache;
-    }
-
-    private DataResultScanner openScanner(Partition table) throws IOException {
-        DataScan scan = txnOperationFactory.newDataScan(null);
-        return table.openResultScanner(scan);
-    }
-
-    private void init() throws IOException {
-        if (!initialized) {
-            synchronized (this) {
-                if (!initialized) {
-                    populateIgnoreTxnCache();
-                    initialized = true;
-                }
-            }
-        }
-    }
-
-    public void refresh() {
-        synchronized (this) {
-            cache.clear();
-            try {
-                populateIgnoreTxnCache();
-            } catch (IOException e) {
-                LOG.error("Couldn't populate Ignore Cache", e);
-                // Force restart
-                // System.exit(-1);
-            }
-        }
-    }
-=======
 import java.io.IOException;
 
 public interface IgnoreTxnSupplier {
     boolean shouldIgnore(Long txnId) throws IOException;
->>>>>>> 8a08b33a
+    void refresh();
 }