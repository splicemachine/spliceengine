--- conflicted
+++ resolved
@@ -35,12 +35,8 @@
  *         Date: 6/18/14
  */
 public class CompletedTxnCacheSupplier implements TxnSupplier{
-<<<<<<< HEAD
     private volatile TxnView[] cache;
-=======
     private final IgnoreTxnSupplier ignoreTxnSupplier;
-    private TxnView[] cache;
->>>>>>> 8a08b33a
     private final TxnSupplier delegate;
     private Hash32 hashFunction;
 
