--- conflicted
+++ resolved
@@ -658,10 +658,7 @@
 		assert(df.count > 0)
 	}
 
-<<<<<<< HEAD
-=======
-
->>>>>>> d3766b7e
+
 	ignore("Supply Chain Simulator TOObject ") {
 
 
@@ -682,55 +679,6 @@
 	}
 
 
-	def learnModel(transferOrders: DataFrame, transferOrderEvents: DataFrame): Unit = {
-
-    // Add a label to the transfer order events which is how late it is and
-    // grab every transferOrder that did not have an event and insert to the events with a 0 lateness
-		val df = assembleFeatures()
-
-    //assemble feature vector from dataframe
-    val assembler = new VectorAssembler()
-      .setInputCols(Array("ShipFrom", "ShipTo", "SourceInventory", "DestinationInventory", "Supplier", "TransportMode", "Carrier", "Weather"))
-      .setOutputCol("features")
-
-    val output = assembler.transform(df)
-    println("Assembled columns ShipFrom, ShipTo, SourceInventory, DestinationInventory, Supplier, TransportMode, Carrier to vector column 'features'")
-    output.select("features", "lateness").show(false)
-
-    // Set parameters for the algorithm.
-		// Here, we limit the number of iterations to 10.
-		val lr = new LogisticRegression().setMaxIter(10)
-
-		// Fit the model to the data.
-		val model = lr.fit(output)
-
-		// Given a dataset, predict each point's label, and show the results.
-		model.transform(output).show()
-
-	}
-
-  def assembleFeatures(): DataFrame = {
-    val optionMap = Map(
-      JDBCOptions.JDBC_TABLE_NAME -> TOTable,
-      JDBCOptions.JDBC_URL -> defaultJDBCURL
-    )
-    val JDBCOps = new JDBCOptions(optionMap)
-    val conn = JdbcUtils.createConnectionFactory(JDBCOps)()
-    val joinCollumns =
-      TOTable + ".*, " +
-      s"case $TOETable" + s".toe_id is Null then $TOTable" + s".weather else $TOETable" + ".weather, " +
-      s"case $TOETable" + s".toe_id is Null then $TOTable" + s".newdeliverydate else $TOETable" + ".newdeliverydate, "
-    val stmt = s"create table features as select $joinCollumns from $TOTable Left Outer Join $TOTable " +
-      TOTable + ".TO_ID = " + TOETable + ".TO_ID"
-    println("query=" + stmt)
-    conn.createStatement().execute(stmt)
-    val features = Map(
-      JDBCOptions.JDBC_TABLE_NAME -> "features",
-      JDBCOptions.JDBC_URL -> defaultJDBCURL
-    )
-    val df = sqlContext.read.options(features).splicemachine
-    df
-  }
 
 	test("Supply Chain Simulator  ") {
 
@@ -772,6 +720,55 @@
 
 	}
 
+  def learnModel(transferOrders: DataFrame, transferOrderEvents: DataFrame): Unit = {
+
+  // Add a label to the transfer order events which is how late it is and
+  // grab every transferOrder that did not have an event and insert to the events with a 0 lateness
+  val df = assembleFeatures()
+
+  //assemble feature vector from dataframe
+  val assembler = new VectorAssembler()
+  .setInputCols(Array("ShipFrom", "ShipTo", "SourceInventory", "DestinationInventory", "Supplier", "TransportMode", "Carrier", "Weather"))
+  .setOutputCol("features")
+
+  val output = assembler.transform(df)
+  println("Assembled columns ShipFrom, ShipTo, SourceInventory, DestinationInventory, Supplier, TransportMode, Carrier to vector column 'features'")
+  output.select("features", "lateness").show(false)
+
+  // Set parameters for the algorithm.
+  // Here, we limit the number of iterations to 10.
+  val lr = new LogisticRegression().setMaxIter(10)
+
+  // Fit the model to the data.
+  val model = lr.fit(output)
+
+  // Given a dataset, predict each point's label, and show the results.
+  model.transform(output).show()
+
+}
+
+  def assembleFeatures(): DataFrame = {
+  val optionMap = Map(
+  JDBCOptions.JDBC_TABLE_NAME -> TOTable,
+  JDBCOptions.JDBC_URL -> defaultJDBCURL
+  )
+  val JDBCOps = new JDBCOptions(optionMap)
+  val conn = JdbcUtils.createConnectionFactory(JDBCOps)()
+  val joinCollumns =
+  TOTable + ".*, " +
+  s"case $TOETable" + s".toe_id is Null then $TOTable" + s".weather else $TOETable" + ".weather, " +
+  s"case $TOETable" + s".toe_id is Null then $TOTable" + s".newdeliverydate else $TOETable" + ".newdeliverydate, "
+  val stmt = s"create table features as select $joinCollumns from $TOTable Left Outer Join $TOTable " +
+  TOTable + ".TO_ID = " + TOETable + ".TO_ID"
+  println("query=" + stmt)
+  conn.createStatement().execute(stmt)
+  val features = Map(
+  JDBCOptions.JDBC_TABLE_NAME -> "features",
+  JDBCOptions.JDBC_URL -> defaultJDBCURL
+  )
+  val df = sqlContext.read.options(features).splicemachine
+  df
+}
 
 
 }