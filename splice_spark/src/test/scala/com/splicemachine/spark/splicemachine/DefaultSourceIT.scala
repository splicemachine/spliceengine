/*
 * Copyright (c) 2012 - 2020 Splice Machine, Inc.
 *
 * This file is part of Splice Machine.
 * Splice Machine is free software: you can redistribute it and/or modify it under the terms of the
 * GNU Affero General Public License as published by the Free Software Foundation, either
 * version 3, or (at your option) any later version.
 * Splice Machine is distributed in the hope that it will be useful, but WITHOUT ANY WARRANTY;
 * without even the implied warranty of MERCHANTABILITY or FITNESS FOR A PARTICULAR PURPOSE.
 * See the GNU Affero General Public License for more details.
 * You should have received a copy of the GNU Affero General Public License along with Splice Machine.
 * If not, see <http://www.gnu.org/licenses/>.
 */
package com.splicemachine.spark.splicemachine

import java.io.File
import java.math.BigDecimal
import java.nio.file.{Files, Path}
import java.sql.{Time, Timestamp}
import java.util.Date

import com.splicemachine.access.HConfiguration
import org.apache.commons.io.FileUtils
import org.apache.spark.rdd.RDD
import org.apache.spark.sql.execution.datasources.jdbc.{JDBCOptions, JdbcUtils}
import org.apache.spark.sql.jdbc.JdbcDialects

import scala.collection.immutable.IndexedSeq
import org.apache.spark.sql._
import org.junit.runner.RunWith
import org.junit.Assert._
import org.scalatest.{BeforeAndAfter, FunSuite, Matchers}
import org.scalatest.junit.JUnitRunner
import org.apache.spark.sql.functions._
import java.sql.Connection

import com.splicemachine.test.{LongerThanFiveMinutes, LongerThanTwoMinutes}
import org.junit.experimental.categories.Category

@RunWith(classOf[JUnitRunner])
@Category(Array(classOf[LongerThanTwoMinutes], classOf[LongerThanFiveMinutes]))
class DefaultSourceIT extends FunSuite with TestContext with BeforeAndAfter with Matchers {
  val rowCount = 10
  var sqlContext : SQLContext = _
  var rows : IndexedSeq[(Int, Int, String, Long)] = _

  before {
    val rowCount = 10
    if (sqlContext == null)
      sqlContext = new SQLContext(sc)
    if (splicemachineContext.tableExists(internalTN)) {
      splicemachineContext.dropTable(internalTN)
    }
    if (splicemachineContext.tableExists(schema+"."+"T")) {
      splicemachineContext.dropTable(schema+"."+"T")
    }
    if (splicemachineContext.tableExists(schema+"."+"T2")) {
      splicemachineContext.dropTable(schema+"."+"T2")
    }
    insertInternalRows(rowCount)
    splicemachineContext.getConnection().commit()
    sqlContext.read.options(internalOptions).splicemachine.createOrReplaceTempView(table)
  }

  test("read from datasource api") {
    val df = sqlContext.read.options(internalOptions).splicemachine
    assert(splicemachineContext.tableExists(internalTN))
    assert(df.count == 10)
  }


  test("read from internal execution datasource api") {
    val df = sqlContext.read.options(internalExecutionOptions).splicemachine
    df.printSchema()
    assert(splicemachineContext.getSchema(internalTN).equals(df.schema))
    assert(splicemachineContext.tableExists(internalTN))
    assert(df.count == 10)
    val result = df.collect()
    assert(result.length == 10)
  }

  test("read from internal execution with non-escaped characters") {
    val conn = JdbcUtils.createConnectionFactory(internalJDBCOptions)()
    try {
      val ps = conn.prepareStatement("insert into " + internalTN + allTypesInsertString + allTypesInsertStringValues)
      ps.setBoolean(1, false)
      ps.setString(2, "\n")
      ps.setDate(3, java.sql.Date.valueOf("2013-09-05"))
      ps.setBigDecimal(4, new BigDecimal("11"))
      ps.setDouble(5, 11)
      ps.setInt(6, 11)
      ps.setInt(7, 11)
      ps.setFloat(8, 11)
      ps.setShort(9, 11.toShort)
      ps.setTime(10, new Time(11))
      ps.setTimestamp(11, new Timestamp(11))
      ps.setString(12, "somet\nestinfo" + 11)
      ps.execute()
    }finally {
      conn.close()
    }

    val df = sqlContext.read.options(internalExecutionOptions).splicemachine
    df.printSchema()
    assert(splicemachineContext.getSchema(internalTN).equals(df.schema))
    assert(splicemachineContext.tableExists(internalTN))
    assert(df.count == 11)
    val result = df.collect()
    assert(result.length == 11)
  }

  test("insertion") {
    val df = sqlContext.read.options(internalOptions).splicemachine
    val changedDF = df.withColumn("C6_INT", when(col("C6_INT").leq(10), col("C6_INT").plus(10)) )
    splicemachineContext.insert(changedDF, internalTN)
    val newDF = sqlContext.read.options(internalOptions).splicemachine
    assert(newDF.count == 20)
  }

  test("insertion with sampling") {
    val userDir: String = System.getProperty("user.dir")
<<<<<<< HEAD
    val hbaseDir = new File(userDir).getParent + "/platform_it/target/hbase"
    System.setProperty("hbase.rootdir", hbaseDir)
    
    val conf = HConfiguration.unwrapDelegate()
    conf.set("hbase.rpc.timeout", "1200000")
    
=======
    val dataDir = userDir+"/src/test/data/lineitem.csv";

    val conf = HConfiguration.unwrapDelegate()
    conf.set("hbase.rpc.timeout", "1200000")

>>>>>>> fbf406d8
    val conn = JdbcUtils.createConnectionFactory(internalJDBCOptions)()
    conn.createStatement().execute("create table TestContext.T(id INTEGER NOT NULL GENERATED ALWAYS AS IDENTITY (START WITH 1, INCREMENT BY 1), c1 double, c2 double, c3 double, primary key(id))")
    conn.createStatement().execute("insert into TestContext.T(c1,c2,c3) values (100, 100, 100), (200, 200, 200), (300, 300, 300), (400, 400, 400)");
    for (i <- 0 to 20) {
      conn.createStatement().execute("insert into TestContext.T(c1,c2,c3) select c1,c2,c3 from TestContext.t")
    }
    conn.createStatement().execute("create table TestContext.T2(id int, c1 double, c2 double, c3 double, primary key(id))")
    val options = Map(
      JDBCOptions.JDBC_TABLE_NAME -> (schema+"."+"T"),
      JDBCOptions.JDBC_URL -> defaultJDBCURL
    )
    val df = sqlContext.read.options(options).splicemachine

    val options2 = Map(
      JDBCOptions.JDBC_TABLE_NAME -> (schema+"."+"T2"),
      JDBCOptions.JDBC_URL -> defaultJDBCURL
    )
    splicemachineContext.splitAndInsert(df, schema+"."+"T2", 0.001)
    val newDF = sqlContext.read.options(options2).splicemachine
    assert(newDF.count == 8388608)
  }

  test("insertion using RDD") {
    val df = sqlContext.read.options(internalOptions).splicemachine
    val changedDF = df.withColumn("C6_INT", when(col("C6_INT").leq(10), col("C6_INT").plus(10)))
    splicemachineContext.insert(changedDF.rdd, changedDF.schema, internalTN)
    val newDF = sqlContext.read.options(internalOptions).splicemachine
    assert(newDF.count == 20)
  }

  test("insertion reading from internal execution") {
    val df = sqlContext.read.options(internalExecutionOptions).splicemachine
    val changedDF = df.withColumn("C6_INT", when(col("C6_INT").leq(10), col("C6_INT").plus(10)))
    splicemachineContext.insert(changedDF.rdd, changedDF.schema, internalTN)
    val newDF = sqlContext.read.options(internalExecutionOptions).splicemachine
    assert(newDF.count == 20)
    val result = df.collect()
    assert(result.length == 20)
  }


  test("commit insertion") {
    val conn : Connection = splicemachineContext.getConnection()
    conn.setAutoCommit(false);
    val df = sqlContext.read.options(internalOptions).splicemachine
    val changedDF = df.withColumn("C6_INT", when(col("C6_INT").leq(10), col("C6_INT").plus(10)) )
    splicemachineContext.insert(changedDF, internalTN)
    conn.commit();
    val newDF = sqlContext.read.options(internalOptions).splicemachine
    conn.setAutoCommit(true);
    assert(newDF.count == 20)
  }

  test("rollback  insertion") {
    val conn: Connection = splicemachineContext.getConnection()
    conn.setAutoCommit(false);
    val df = sqlContext.read.options(internalOptions).splicemachine
    val changedDF = df.withColumn("C6_INT", when(col("C6_INT").leq(10), col("C6_INT").plus(10)))
    splicemachineContext.insert(changedDF, internalTN)
    conn.rollback();
    val newDF = sqlContext.read.options(internalOptions).splicemachine
    conn.setAutoCommit(true);
    assert(newDF.count == 10)
  }

  test("insertion with bad records file") {
    val statusDirectory = createBadDirectory("DST_bulkImport2")
    val df = sqlContext.read.options(internalOptions).splicemachine
    val changedDF = df.withColumn("C6_INT", when(col("C6_INT").leq(10), col("C6_INT").plus(10)) )
    val doubleIt = changedDF.union(df.withColumn("C6_INT", when(col("C6_INT").leq(10), col("C6_INT").plus(10))))
    splicemachineContext.insert(doubleIt, internalTN,statusDirectory.getAbsolutePath,100)
    val newDF = sqlContext.read.options(internalOptions).splicemachine
    assert(newDF.count == 20)
    assert(sqlContext.sparkContext.textFile(statusDirectory.getAbsolutePath).count()==10)
  }

  test("insertion with bad records file using RDD") {
    val statusDirectory = createBadDirectory("DST_bulkImport3")
    val df = sqlContext.read.options(internalOptions).splicemachine
    val changedDF = df.withColumn("C6_INT", when(col("C6_INT").leq(10), col("C6_INT").plus(10)))
    val doubleIt = changedDF.union(df.withColumn("C6_INT", when(col("C6_INT").leq(10), col("C6_INT").plus(10))))
    splicemachineContext.insert(doubleIt.rdd, changedDF.schema, internalTN,statusDirectory.getAbsolutePath,100)
    val newDF = sqlContext.read.options(internalOptions).splicemachine
    assert(newDF.count == 20)
    assert(sqlContext.sparkContext.textFile(statusDirectory.getAbsolutePath).count()==10)
  }

  test("upsert") {
    val df = sqlContext.read.options(internalOptions).splicemachine
    val changedDF = df.withColumn("C6_INT", when(col("C6_INT").leq(10), col("C6_INT").plus(5)) )
    .withColumn("C7_BIGINT", when(col("C7_BIGINT").leq(10), col("C7_BIGINT").plus(5)) )
    splicemachineContext.upsert(changedDF, internalTN)
    val newDF = sqlContext.read.options(internalOptions).splicemachine
    assert(newDF.count == 15)
  }

  test("upsert using rdd") {
    val df = sqlContext.read.options(internalOptions).splicemachine
    val changedDF = df.withColumn("C6_INT", when(col("C6_INT").leq(10), col("C6_INT").plus(5)) )
      .withColumn("C7_BIGINT", when(col("C7_BIGINT").leq(10), col("C7_BIGINT").plus(5)) )
    splicemachineContext.upsert(changedDF.rdd, changedDF.schema, internalTN)
    val newDF = sqlContext.read.options(internalOptions).splicemachine
    assert(newDF.count == 15)
  }

  test("truncate table") {
    val df = sqlContext.read.options(internalOptions).splicemachine
    assert(df.count == 10)
    splicemachineContext.truncateTable(internalTN)
    val df2 = sqlContext.read.options(internalOptions).splicemachine
    assert(df2.count == 0)
  }

  test("analyze table") {
      splicemachineContext.analyzeTable(internalTN)
      val df = sqlContext.read.options(statOptions).splicemachine.filter(s"SCHEMANAME = '${schema.toUpperCase}' and TABLENAME = '${table.toUpperCase}'")
      assert(df.count == 1)
  }

  test("analyze table with sampling") {
    splicemachineContext.analyzeTable(internalTN,true) // 10% default
    val df = sqlContext.read.options(statOptions).splicemachine.filter(s"SCHEMANAME = '${schema.toUpperCase}' and TABLENAME = '${table.toUpperCase}'")
    assert(df.count == 1)
  }

  test("bulkImportHFile") {
    val bulkImportOptions = scala.collection.mutable.Map(
      "useSpark" -> "true",
      "skipSampling" -> "true"
    )
    val tmpDir: String = System.getProperty("java.io.tmpdir");
    val bulkImportDirectory: File = new File(tmpDir, "bulkImport")
    bulkImportDirectory.mkdirs()
    val statusDirectory: File = new File(bulkImportDirectory, "BAD")
    statusDirectory.mkdir()

    bulkImportOptions += ("bulkImportDirectory" -> bulkImportDirectory.getAbsolutePath);
    bulkImportOptions += ("statusDirectory" -> statusDirectory.getAbsolutePath);

    val df = sqlContext.read.options(internalOptions).splicemachine
    val changedDF = df.withColumn("C6_INT", when(col("C6_INT").leq(10), col("C6_INT").plus(20)) )

    splicemachineContext.bulkImportHFile(changedDF, internalTN, bulkImportOptions)
    val newDF = sqlContext.read.options(internalOptions).splicemachine
    assert(newDF.count == 20)
  }

  test("bulkImportHFile using rdd") {
    val bulkImportOptions = scala.collection.mutable.Map(
      "useSpark" -> "true",
      "skipSampling" -> "true"
    )
    val tmpDir: String = System.getProperty("java.io.tmpdir");
    val bulkImportDirectory: File = new File(tmpDir, "bulkImport")
    bulkImportDirectory.mkdirs()
    val statusDirectory: File = new File(bulkImportDirectory, "BAD")
    statusDirectory.mkdir()

    bulkImportOptions += ("bulkImportDirectory" -> bulkImportDirectory.getAbsolutePath);
    bulkImportOptions += ("statusDirectory" -> statusDirectory.getAbsolutePath);

    val df = sqlContext.read.options(internalOptions).splicemachine
    val changedDF = df.withColumn("C6_INT", when(col("C6_INT").leq(10), col("C6_INT").plus(20)) )

    splicemachineContext.bulkImportHFile(changedDF.rdd, changedDF.schema, internalTN, bulkImportOptions)
    val newDF = sqlContext.read.options(internalOptions).splicemachine
    assert(newDF.count == 20)
  }


  test("binary export") {
    val tmpDir: String = System.getProperty("java.io.tmpdir");
    val outDirectory: Path = Files.createTempDirectory("exportBinary")


    val df = sqlContext.read.options(internalOptions).splicemachine
    splicemachineContext.exportBinary(df, outDirectory.toString, false, "parquet")


    val newDF = sqlContext.read.parquet(outDirectory.toString)
    assert(newDF.count == 10)
  }

  test ("deletion") {
    val df = sqlContext.read.options(internalOptions).splicemachine
    val deleteDF = df.filter("c6_int < 5").select("C6_INT","C7_BIGINT")
    splicemachineContext.delete(deleteDF, internalTN)
    // read the data back
    val newDF = sqlContext.read.options(internalOptions).splicemachine
    assertEquals(5, newDF.filter("c6_int < 10").count())
  }

  test ("deletion using rdd") {
    val df = sqlContext.read.options(internalOptions).splicemachine
    val deleteDF = df.filter("c6_int < 5").select("C6_INT","C7_BIGINT")
    splicemachineContext.delete(deleteDF.rdd, deleteDF.schema, internalTN)
    // read the data back
    val newDF = sqlContext.read.options(internalOptions).splicemachine
    assertEquals(5, newDF.filter("c6_int < 10").count())
  }

  test ("deletion no primary keys") {
    val conn = JdbcUtils.createConnectionFactory(externalJDBCOptions)()
    if (!splicemachineContext.tableExists(externalTN))
      conn.createStatement().execute("create table "+externalTN + this.allTypesCreateStringWithoutPrimaryKey)
    val df = sqlContext.read.options(externalOptions).splicemachine
    val deleteDF = df.filter("c6_int < 5").select("C6_INT","C7_BIGINT")
    val thrown = intercept[UnsupportedOperationException] {
      splicemachineContext.delete(deleteDF, externalTN)
    }
    assert(thrown.getMessage == "Primary Key Required for the Table to Perform Deletes")
  }

  test ("deletion no primary keys using rdd") {
    val conn = JdbcUtils.createConnectionFactory(externalJDBCOptions)()
    if (!splicemachineContext.tableExists(externalTN))
      conn.createStatement().execute("create table "+externalTN + this.allTypesCreateStringWithoutPrimaryKey)
    val df = sqlContext.read.options(externalOptions).splicemachine
    val deleteDF = df.filter("c6_int < 5").select("C6_INT","C7_BIGINT")
    val thrown = intercept[UnsupportedOperationException] {
      splicemachineContext.delete(deleteDF.rdd, deleteDF.schema, externalTN)
    }
    assert(thrown.getMessage == "Primary Key Required for the Table to Perform Deletes")
  }

  test ("update") {
    val df = sqlContext.read.options(internalOptions).splicemachine
    val updatedDF = df
      .filter("C6_INT < 5")
      .select("C6_INT","C7_BIGINT","C8_FLOAT","C9_SMALLINT")
    .withColumn("C8_FLOAT", when(col("C8_FLOAT").leq(10.0), col("C8_FLOAT").plus(10.0)) )
    splicemachineContext.update(updatedDF, internalTN)
    // read the data back
    val newDF = sqlContext.read.options(internalOptions).splicemachine
    assertEquals(5, newDF.filter("c8_float >= 10.0").count())
  }

  test ("update without primary key throws Exception") {
    val conn = JdbcUtils.createConnectionFactory(externalJDBCOptions)()
    if (!splicemachineContext.tableExists(externalTN))
      conn.createStatement().execute("create table "+externalTN + this.allTypesCreateStringWithoutPrimaryKey)
    val df = sqlContext.read.options(externalOptions).splicemachine
    val updatedDF = df
      .filter("C6_INT < 5")
      .select("C6_INT","C7_BIGINT","C8_FLOAT","C9_SMALLINT")
      .withColumn("C8_FLOAT", when(col("C8_FLOAT").leq(10.0), col("C8_FLOAT").plus(10.0)) )
    val thrown = intercept[UnsupportedOperationException] {
      splicemachineContext.update(updatedDF, externalTN)
    }
    assert(thrown.getMessage == "Primary Key Required for the Table to Perform Updates")
  }

  test ("update without primary key throws Exception for RDD") {
    val conn = JdbcUtils.createConnectionFactory(externalJDBCOptions)()
    if (!splicemachineContext.tableExists(externalTN))
      conn.createStatement().execute("create table "+externalTN + this.allTypesCreateStringWithoutPrimaryKey)
    val df = sqlContext.read.options(externalOptions).splicemachine
    val updatedDF = df
      .filter("C6_INT < 5")
      .select("C6_INT","C7_BIGINT","C8_FLOAT","C9_SMALLINT")
      .withColumn("C8_FLOAT", when(col("C8_FLOAT").leq(10.0), col("C8_FLOAT").plus(10.0)) )
    val thrown = intercept[UnsupportedOperationException] {
      splicemachineContext.update(updatedDF.rdd, updatedDF.schema, externalTN)
    }
    assert(thrown.getMessage == "Primary Key Required for the Table to Perform Updates")
  }

  test ("update using rdd") {
    val df = sqlContext.read.options(internalOptions).splicemachine
    val updatedDF = df
      .filter("C6_INT < 5")
      .select("C6_INT","C7_BIGINT","C8_FLOAT","C9_SMALLINT")
      .withColumn("C8_FLOAT", when(col("C8_FLOAT").leq(10.0), col("C8_FLOAT").plus(10.0)) )
    splicemachineContext.update(updatedDF.rdd, updatedDF.schema, internalTN)
    // read the data back
    val newDF = sqlContext.read.options(internalOptions).splicemachine
    assertEquals(5, newDF.filter("c8_float >= 10.0").count())
  }

  test("table scan") {
      val results = sqlContext.sql(s"SELECT * FROM $table").collectAsList()
      assert(results.size() == rowCount)
      assert(results.get(1).get(5).equals(1))
  }
  
  test("table scan with projection") {
    assertEquals("[[0], [1], [2], [3], [4], [5], [6], [7], [8], [9]]", sqlContext.sql(s"""SELECT c6_int FROM $table""").collectAsList().toString)
  }

  test("partitions shuffle") {
    val rdd = generateRows(40, 20)

    var i = 0

    rdd.toLocalIterator.foreach ( r => {
      assertEquals(i, r(5))
      i += 1
    })

    i = 0
    var same = true
    ShuffleUtils.shuffle(rdd).toLocalIterator.foreach( r => {
      if (i != r(5))
        same = false
      i += 1
    })
    assertFalse("Rows were in order", same)
  }

  def generateRows(rowCount: Int, batches: Int): RDD[Row] = {
    val rows = Range(0, rowCount).map ( i => {
      val a:Boolean = i % 2==0
      val b:String = if (i < 8)"" + i else null
      val c:Date = if (i % 2==0) java.sql.Date.valueOf("2013-09-04") else java.sql.Date.valueOf("2013-09-05")
      val d:BigDecimal = new BigDecimal("" + i)
      val e:Double = i
      val f:Int = i
      val g:Long = i
      val h:Double = i
      val j:Short = i.toShort
      val k:Timestamp = new Timestamp(i)
      val l:Timestamp = new Timestamp(i)
      val m:String = if (i < 8) "sometestinfo" + i else null
      Row(a,b,c,d,e,f,g,h,j,k,l,m)
    })
    sqlContext.sparkContext.parallelize(rows, batches)
  }
  
  test("table scan with projection and predicate bool") {
    assertEquals("[[true], [true], [true], [true], [true]]",
      sqlContext.sql(s"""SELECT c1_boolean FROM $table where c1_boolean = true""").collectAsList().toString)
  }

  test("table scan with projection and predicate char with no padding") {
    assertEquals("[[5    ]]",
      sqlContext.sql(s"""SELECT c2_char FROM $table where c2_char = "5"""").collectAsList().toString)
  }

  test("table scan with projection and predicate date") {
    assertEquals("[[2013-09-04], [2013-09-04], [2013-09-04], [2013-09-04], [2013-09-04]]",
      sqlContext.sql(s"""SELECT c3_date FROM $table where c3_date < "2013-09-05"""").collectAsList().toString)
  }

  test("table scan with projection and predicate numeric") {
    assertEquals("[[0.00], [1.00], [2.00], [3.00], [4.00]]",
      sqlContext.sql(s"""SELECT c4_decimal FROM $table where c4_decimal < 5.0000""").collectAsList().toString)
  }

  test("table scan with projection and predicate double") {
    assertEquals("[[0.0], [1.0], [2.0], [3.0], [4.0]]",
      sqlContext.sql(s"""SELECT c5_double FROM $table where c5_double < 5.0000""").collectAsList().toString)
  }

  test("table scan with projection and predicate int") {
    assertEquals("[[0], [1], [2], [3], [4]]",
      sqlContext.sql(s"""SELECT c6_int FROM $table where c6_int < 5""").collectAsList().toString)
  }

  test("table scan with projection and predicate bigint") {
    assertEquals("[[0], [1], [2], [3], [4]]",
      sqlContext.sql(s"""SELECT c7_bigint FROM $table where c7_bigint < 5""").collectAsList().toString)
  }

  test("table scan with projection and predicate float") {
    assertEquals("[[0.0], [1.0], [2.0], [3.0], [4.0], [5.0]]",
      sqlContext.sql(s"""SELECT c8_float FROM $table where c8_float < 5.23""").collectAsList().toString)
  }

  test("table scan with projection and predicate smallint") {
    assertEquals("[[0], [1], [2], [3], [4]]",
      sqlContext.sql(s"""SELECT c9_smallint FROM $table where c9_smallint < 5""").collectAsList().toString)
  }
  test("table scan with projection and predicate timestamp") {
    val ts0 = new Timestamp(0)
    val ts1 = new Timestamp(1)
    val ts2 = new Timestamp(2)
    val ts3 = new Timestamp(3)
    val ts4 = new Timestamp(4)
    val ts5 = new Timestamp(5)

    val results = String.format("[[%s], [%s], [%s], [%s], [%s]]", ts0, ts1, ts2, ts3, ts4)
    assertEquals(results,
      sqlContext.sql(s"""SELECT c11_timestamp FROM $table where c11_timestamp < "$ts5"""").collectAsList().toString)
  }


  test("table scan with projection and predicate varchar") {
    assertEquals("[[sometestinfo5]]",
      sqlContext.sql(s"""SELECT c12_varchar FROM $table where c12_varchar = "sometestinfo5"""").collectAsList().toString)
  }

  test("table scan with 2 predicates") {
    assertEquals("[[3], [4]]",
      sqlContext.sql(s"""SELECT c6_int FROM $table where c8_float < 5.0 and c5_double > 2.0""").collectAsList().toString)
  }

  test("table scan with in list predicates") {
    val keys = Array(1, 5, 7)
    assertEquals("[[1], [5], [7]]",
      sqlContext.sql(s"""SELECT c6_int FROM $table where c6_int in (${keys.mkString(", ")})""").collectAsList().toString)
  }

  test("table scan with in list predicates on string") {
    val keys = Array("sometestinfo1", "sometestinfo5", "sometestinfo7")
    assertEquals("[[sometestinfo1], [sometestinfo5], [sometestinfo7]]",
      sqlContext.sql(s"""SELECT c12_varchar FROM $table where c12_varchar in (${keys.mkString("'", "', '", "'")})""").collectAsList().toString)
  }

  test("table scan with in list and comparison predicate") {
    val keys = Array(1, 5, 7)
    assertEquals("[[1], [5]]",
      sqlContext.sql(s"""SELECT c6_int FROM $table where c6_int < 7 and c6_int in (${keys.mkString("'", "', '", "'")})""").collectAsList().toString)
  }

    test("Test SparkSQL StringStartsWith filters") {
      assertEquals("[[0], [1], [2], [3], [4], [5], [6], [7]]",
        sqlContext.sql(s"""SELECT c6_int FROM $table where c12_varchar like "sometest%"""").collectAsList().toString)
    }

    test("Test SparkSQL IS NULL predicate") {
      assertEquals("[[8], [9]]",
        sqlContext.sql(s"""SELECT c6_int FROM $table where c12_varchar is NULL""").collectAsList().toString)

      assertEquals("[]",
        sqlContext.sql(s"""SELECT c6_int FROM $table where c6_int is NULL""").collectAsList().toString)
    }

  test("Test SparkSQL IS NOT NULL predicate") {
    assertEquals("[[0], [1], [2], [3], [4], [5], [6], [7]]",
      sqlContext.sql(s"""SELECT c6_int FROM $table where c12_varchar is NOT NULL""").collectAsList().toString)

    assertEquals("[[0], [1], [2], [3], [4], [5], [6], [7], [8], [9]]",
      sqlContext.sql(s"""SELECT c6_int FROM $table where c6_int is NOT NULL""").collectAsList().toString)
  }

  test("export") {
    val tmpDir: String = System.getProperty("java.io.tmpdir");
    val outDirectory: Path = Files.createTempDirectory("export")
    val df = sqlContext.read.options(internalOptions).splicemachine
    splicemachineContext.export(df, outDirectory.toString, false, 1, null, null, null)
    val newDF = sqlContext.read.option("timestampFormat", "yyyy-MM-dd'T'HH:mm:ss.SSSZZ").csv(outDirectory.toString)
    assert(newDF.count == 10)
  }

  def createBadDirectory(directoryName: String): File = {
    val tmpDir: String = System.getProperty("java.io.tmpdir");
    val bulkImportDirectory: File = new File(tmpDir, directoryName)
    bulkImportDirectory.mkdirs()
    val statusDirectory: File = new File(bulkImportDirectory, "BAD")
    if (statusDirectory.exists())
      FileUtils.deleteDirectory(statusDirectory)
    statusDirectory.mkdir()
    statusDirectory
  }

}<|MERGE_RESOLUTION|>--- conflicted
+++ resolved
@@ -118,21 +118,6 @@
   }
 
   test("insertion with sampling") {
-    val userDir: String = System.getProperty("user.dir")
-<<<<<<< HEAD
-    val hbaseDir = new File(userDir).getParent + "/platform_it/target/hbase"
-    System.setProperty("hbase.rootdir", hbaseDir)
-    
-    val conf = HConfiguration.unwrapDelegate()
-    conf.set("hbase.rpc.timeout", "1200000")
-    
-=======
-    val dataDir = userDir+"/src/test/data/lineitem.csv";
-
-    val conf = HConfiguration.unwrapDelegate()
-    conf.set("hbase.rpc.timeout", "1200000")
-
->>>>>>> fbf406d8
     val conn = JdbcUtils.createConnectionFactory(internalJDBCOptions)()
     conn.createStatement().execute("create table TestContext.T(id INTEGER NOT NULL GENERATED ALWAYS AS IDENTITY (START WITH 1, INCREMENT BY 1), c1 double, c2 double, c3 double, primary key(id))")
     conn.createStatement().execute("insert into TestContext.T(c1,c2,c3) values (100, 100, 100), (200, 200, 200), (300, 300, 300), (400, 400, 400)");
