/*
 * Licensed to the Apache Software Foundation (ASF) under one or more
 * contributor license agreements.  See the NOTICE file distributed with
 * this work for additional information regarding copyright ownership.
 * The ASF licenses this file to You under the Apache License, Version 2.0
 * (the "License"); you may not use this file except in compliance with
 * the License.  You may obtain a copy of the License at
 *
 *    http://www.apache.org/licenses/LICENSE-2.0
 *
 * Unless required by applicable law or agreed to in writing, software
 * distributed under the License is distributed on an "AS IS" BASIS,
 * WITHOUT WARRANTIES OR CONDITIONS OF ANY KIND, either express or implied.
 * See the License for the specific language governing permissions and
 * limitations under the License.
 */
package com.splicemachine.spark.splicemachine

import java.io.{ByteArrayInputStream, ByteArrayOutputStream, File, ObjectInputStream, ObjectOutputStream}
<<<<<<< HEAD

import org.apache.spark.sql.{Row, SQLContext}
=======
>>>>>>> 9e01797a
import org.junit.runner.RunWith
import org.scalatest.junit.JUnitRunner
import org.scalatest.{FunSuite, Matchers}

@RunWith(classOf[JUnitRunner])
class SplicemachineContextIT extends FunSuite with TestContext with Matchers {

  private def serialize(value: Any): Array[Byte] = {
    val stream: ByteArrayOutputStream = new ByteArrayOutputStream()
    val oos = new ObjectOutputStream(stream)
    try {
      oos.writeObject(value)
      stream.toByteArray
    } finally {
      oos.close
    }
  }

  private def deserialize(bytes: Array[Byte]): Any = {
    val ois = new ObjectInputStream(new ByteArrayInputStream(bytes))
    try {
      ois.readObject
    } finally {
      ois.close
    }
  }

  test("Test SplicemachineContext serialization") {
    val serialized = serialize(splicemachineContext)
    val deserialized = deserialize(serialized).asInstanceOf[SplicemachineContext]
    deserialized.tableExists("foo")
  }

  test("Test Get Schema") {
    dropInternalTable
<<<<<<< HEAD
    insertInternalRows(rowCount)
    val sqlContext = new SQLContext(sc)
    val schema = splicemachineContext.getSchema(internalTN)
    // SPARK-22002 removed metadata from StructFields in JdbcUtils.getSchema() (since Spark 2.3)
    org.junit.Assert.assertEquals(
      "Schema Changed!",
      """{"type":"struct","fields":[{"name":"C1_BOOLEAN","type":"boolean","nullable":true,"metadata":{}},{"name":"C2_CHAR","type":"string","nullable":true,"metadata":{}},{"name":"C3_DATE","type":"date","nullable":true,"metadata":{}},{"name":"C4_NUMERIC","type":"decimal(15,2)","nullable":true,"metadata":{}},{"name":"C5_DOUBLE","type":"double","nullable":true,"metadata":{}},{"name":"C6_INT","type":"integer","nullable":true,"metadata":{}},{"name":"C7_BIGINT","type":"long","nullable":true,"metadata":{}},{"name":"C8_FLOAT","type":"double","nullable":true,"metadata":{}},{"name":"C9_SMALLINT","type":"short","nullable":true,"metadata":{}},{"name":"C10_TIME","type":"timestamp","nullable":true,"metadata":{}},{"name":"C11_TIMESTAMP","type":"timestamp","nullable":true,"metadata":{}},{"name":"C12_VARCHAR","type":"string","nullable":true,"metadata":{}},{"name":"C13_DECIMAL","type":"decimal(4,1)","nullable":true,"metadata":{}},{"name":"C14_BIGINT","type":"long","nullable":true,"metadata":{}},{"name":"C15_LONGVARCHAR","type":"string","nullable":true,"metadata":{}},{"name":"C16_REAL","type":"float","nullable":true,"metadata":{}},{"name":"C17_INT","type":"integer","nullable":true,"metadata":{}}]}""",
      schema.json
    )
=======
    createInternalTable
    val schema = splicemachineContext.getSchema(internalTN)
    // SPARK-22002 removed metadata from StructFields in JdbcUtils.getSchema() (since Spark 2.3)
    org.junit.Assert.assertEquals("Schema Changed!",schema.json,"""{"type":"struct","fields":[{"name":"C1_BOOLEAN","type":"boolean","nullable":true,"metadata":{}},{"name":"C2_CHAR","type":"string","nullable":true,"metadata":{}},{"name":"C3_DATE","type":"date","nullable":true,"metadata":{}},{"name":"C4_DECIMAL","type":"decimal(15,2)","nullable":true,"metadata":{}},{"name":"C5_DOUBLE","type":"double","nullable":true,"metadata":{}},{"name":"C6_INT","type":"integer","nullable":true,"metadata":{}},{"name":"C7_BIGINT","type":"long","nullable":true,"metadata":{}},{"name":"C8_FLOAT","type":"double","nullable":true,"metadata":{}},{"name":"C9_SMALLINT","type":"short","nullable":true,"metadata":{}},{"name":"C10_TIME","type":"timestamp","nullable":true,"metadata":{}},{"name":"C11_TIMESTAMP","type":"timestamp","nullable":true,"metadata":{}},{"name":"C12_VARCHAR","type":"string","nullable":true,"metadata":{}},{"name":"C13_DECIMAL","type":"decimal(4,1)","nullable":true,"metadata":{}}]}""")
>>>>>>> 9e01797a
  }

  test("Test Get RDD") {
    dropInternalTable
<<<<<<< HEAD
    insertInternalRows(rowCount)
    val sqlContext = new SQLContext(sc)
=======
    insertInternalRows(10)
>>>>>>> 9e01797a
    val rdd = splicemachineContext.rdd(internalTN,Seq("C2_CHAR","C7_BIGINT"))
    org.junit.Assert.assertEquals("RDD Changed!","List([0    ,0], [1    ,1], [2    ,2], [3    ,3], [4    ,4], [5    ,5], [6    ,6], [7    ,7], [null,8], [null,9])",rdd.collect().toList.toString)
  }

  val carTableName = getClass.getSimpleName + "_TestCreateTable"
  val carSchemaTableName = schema+"."+carTableName

  private def createCarTable(): Unit = {
    import org.apache.spark.sql.types._
    splicemachineContext.createTable(
      carSchemaTableName,
      StructType(
        StructField("NUMBER", IntegerType, false) ::
          StructField("MAKE", StringType, true) ::
          StructField("MODEL", StringType, true) :: Nil),
      Seq("NUMBER")
    )
  }

  private def dropCarTable(): Unit = splicemachineContext.dropTable(carSchemaTableName)

  test("Test Create Table") {
    if( splicemachineContext.tableExists(carSchemaTableName) ) {
      splicemachineContext.dropTable(carSchemaTableName)
    }
    org.junit.Assert.assertFalse( splicemachineContext.tableExists(carSchemaTableName) )
    createCarTable
    org.junit.Assert.assertTrue( splicemachineContext.tableExists(carSchemaTableName) )
    dropCarTable
  }

  test("Test Table Exists (One Param)") {
    createCarTable
    org.junit.Assert.assertTrue(
      carSchemaTableName+" doesn't exist",
      splicemachineContext.tableExists(carSchemaTableName)
    )
    dropCarTable
  }

  test("Test Table Exists (Two Params)") {
    createCarTable
    org.junit.Assert.assertTrue(
      carSchemaTableName+" doesn't exist",
      splicemachineContext.tableExists(schema, carTableName)
    )
    dropCarTable
  }

  test("Test Table doesn't Exist (One Param)") {
    val name = schema+".testNonexistentTable"
    org.junit.Assert.assertFalse(
      name+" exists",
      splicemachineContext.tableExists(name)
    )
  }

  test("Test Table doesn't Exist (One Param, No Schema)") {
    val name = "testNonexistentTable"
    org.junit.Assert.assertFalse(
      name+" exists",
      splicemachineContext.tableExists(name)
    )
  }

  test("Test Table doesn't Exist (Two Params)") {
    val name = "testNonexistentTable"
    org.junit.Assert.assertFalse(
      schema+"."+name+" exists",
      splicemachineContext.tableExists(schema, name)
    )
  }

  test("Test Insert") {
    dropInternalTable
    createInternalTable

    splicemachineContext.insert(internalTNDF, internalTN)
<<<<<<< HEAD

    val rs = getConnection.createStatement.executeQuery("select count(*) from "+internalTN)
    rs.next
    org.junit.Assert.assertEquals("Insert Failed!", 1, rs.getInt(1))
=======
    
    org.junit.Assert.assertEquals("Insert Failed!", 1, rowCount(internalTN))
>>>>>>> 9e01797a
  }

  test("Test Insert Duplicate") {
    dropInternalTable
    createInternalTable

    splicemachineContext.insert(internalTNDF, internalTN)
    var msg = ""
    try {
      splicemachineContext.insert(internalTNDF, internalTN)
    } catch {
      case e: Exception => msg = e.toString
    }

    org.junit.Assert.assertTrue( msg.contains("duplicate key value") )
  }

  test("Test Bulk Import") {
    dropInternalTable
    createInternalTable

<<<<<<< HEAD
    val bulkImportDirectory = new File( System.getProperty("java.io.tmpdir")+s"/${module}-SplicemachineContextIT/bulkImport" )
=======
    val bulkImportDirectory = new File( System.getProperty("java.io.tmpdir")+s"/$module-SplicemachineContextIT/bulkImport" )
>>>>>>> 9e01797a
    bulkImportDirectory.mkdirs()

    splicemachineContext.bulkImportHFile(internalTNDF, internalTN,
      collection.mutable.Map("bulkImportDirectory" -> bulkImportDirectory.getAbsolutePath)
    )

    org.junit.Assert.assertEquals("Bulk Import Failed!", 1, rowCount(internalTN))
  }

  test("Test SplitAndInsert") {
    dropInternalTable
    createInternalTable

    splicemachineContext.splitAndInsert(internalTNDF, internalTN, 0.5)

    org.junit.Assert.assertEquals("SplitAndInsert Failed!", 1, rowCount(internalTN))
  }

  test("Test Update") {
    dropInternalTable
    insertInternalRows(1)
    
    splicemachineContext.update(internalTNDF, internalTN)

    org.junit.Assert.assertEquals("Update Failed!",
      (testRow.slice(0,9) ::: new java.sql.Time(1000) :: testRow.slice(10,14)).mkString(", "),
      executeQuery(
        s"select * from $internalTN",
        rs => {
          rs.next
          List(
            rs.getBoolean(1),
            rs.getString(2),
            rs.getDate(3),
            rs.getBigDecimal(4),
            rs.getDouble(5),
            rs.getInt(6),
            rs.getInt(7),
            rs.getFloat(8),
            rs.getShort(9),
            rs.getTime(10),
            rs.getTimestamp(11),
            rs.getString(12),
            rs.getBigDecimal(13)
          ).mkString(", ")
        }
      ).asInstanceOf[String]
    )
  }

  test("Test SplitAndInsert") {
    dropInternalTable
    createInternalTable

    splicemachineContext.splitAndInsert(internalTNDF, internalTN, 0.5)

    val rs = getConnection.createStatement.executeQuery("select count(*) from "+internalTN)
    rs.next
    org.junit.Assert.assertEquals("SplitAndInsert Failed!", 1, rs.getInt(1))
  }

  test("Test Inserting Null") {
    dropInternalTable
    createInternalTable

    val insDf = dataframe(
      rdd( Seq(
        Row.fromSeq( Seq(
          null, null, null, null, null,
          106, 107L,
          null, null, null, null, null,
          null, null, null, null, null
        ))
      )),
      allTypesSchema(true)
    )

    splicemachineContext.insert(insDf, internalTN)

    val rs = getConnection.createStatement.executeQuery("select * from "+internalTN)
    rs.next

    val nonNull = collection.mutable.ListBuffer[String]()
    def check(i: Int, getResult: Int => Any): Unit = {
      var v = getResult(i)
      if( ! rs.wasNull ) nonNull += s"C$i == $v"
    }

    check(1, rs.getBoolean)
    check(2, rs.getString)
    check(3, rs.getDate)
    check(4, rs.getBigDecimal)
    check(5, rs.getDouble)
    // primary keys will not be null, skip 6 & 7
    check(8, rs.getFloat)
    check(9, rs.getShort)
    check(10, rs.getTime)
    check(11, rs.getTimestamp)
    check(12, rs.getString)
    check(13, rs.getBigDecimal)
    check(14, rs.getInt)
    check(15, rs.getString)
    check(16, rs.getFloat)
    check(17, rs.getInt)

    rs.close

    org.junit.Assert.assertEquals(
      "Not All Null",
      "\n\n",
      nonNull.mkString("\n","\n","\n")
    )
  }
}<|MERGE_RESOLUTION|>--- conflicted
+++ resolved
@@ -17,11 +17,8 @@
 package com.splicemachine.spark.splicemachine
 
 import java.io.{ByteArrayInputStream, ByteArrayOutputStream, File, ObjectInputStream, ObjectOutputStream}
-<<<<<<< HEAD
-
-import org.apache.spark.sql.{Row, SQLContext}
-=======
->>>>>>> 9e01797a
+
+import org.apache.spark.sql.Row
 import org.junit.runner.RunWith
 import org.scalatest.junit.JUnitRunner
 import org.scalatest.{FunSuite, Matchers}
@@ -57,9 +54,7 @@
 
   test("Test Get Schema") {
     dropInternalTable
-<<<<<<< HEAD
-    insertInternalRows(rowCount)
-    val sqlContext = new SQLContext(sc)
+    createInternalTable
     val schema = splicemachineContext.getSchema(internalTN)
     // SPARK-22002 removed metadata from StructFields in JdbcUtils.getSchema() (since Spark 2.3)
     org.junit.Assert.assertEquals(
@@ -67,22 +62,11 @@
       """{"type":"struct","fields":[{"name":"C1_BOOLEAN","type":"boolean","nullable":true,"metadata":{}},{"name":"C2_CHAR","type":"string","nullable":true,"metadata":{}},{"name":"C3_DATE","type":"date","nullable":true,"metadata":{}},{"name":"C4_NUMERIC","type":"decimal(15,2)","nullable":true,"metadata":{}},{"name":"C5_DOUBLE","type":"double","nullable":true,"metadata":{}},{"name":"C6_INT","type":"integer","nullable":true,"metadata":{}},{"name":"C7_BIGINT","type":"long","nullable":true,"metadata":{}},{"name":"C8_FLOAT","type":"double","nullable":true,"metadata":{}},{"name":"C9_SMALLINT","type":"short","nullable":true,"metadata":{}},{"name":"C10_TIME","type":"timestamp","nullable":true,"metadata":{}},{"name":"C11_TIMESTAMP","type":"timestamp","nullable":true,"metadata":{}},{"name":"C12_VARCHAR","type":"string","nullable":true,"metadata":{}},{"name":"C13_DECIMAL","type":"decimal(4,1)","nullable":true,"metadata":{}},{"name":"C14_BIGINT","type":"long","nullable":true,"metadata":{}},{"name":"C15_LONGVARCHAR","type":"string","nullable":true,"metadata":{}},{"name":"C16_REAL","type":"float","nullable":true,"metadata":{}},{"name":"C17_INT","type":"integer","nullable":true,"metadata":{}}]}""",
       schema.json
     )
-=======
-    createInternalTable
-    val schema = splicemachineContext.getSchema(internalTN)
-    // SPARK-22002 removed metadata from StructFields in JdbcUtils.getSchema() (since Spark 2.3)
-    org.junit.Assert.assertEquals("Schema Changed!",schema.json,"""{"type":"struct","fields":[{"name":"C1_BOOLEAN","type":"boolean","nullable":true,"metadata":{}},{"name":"C2_CHAR","type":"string","nullable":true,"metadata":{}},{"name":"C3_DATE","type":"date","nullable":true,"metadata":{}},{"name":"C4_DECIMAL","type":"decimal(15,2)","nullable":true,"metadata":{}},{"name":"C5_DOUBLE","type":"double","nullable":true,"metadata":{}},{"name":"C6_INT","type":"integer","nullable":true,"metadata":{}},{"name":"C7_BIGINT","type":"long","nullable":true,"metadata":{}},{"name":"C8_FLOAT","type":"double","nullable":true,"metadata":{}},{"name":"C9_SMALLINT","type":"short","nullable":true,"metadata":{}},{"name":"C10_TIME","type":"timestamp","nullable":true,"metadata":{}},{"name":"C11_TIMESTAMP","type":"timestamp","nullable":true,"metadata":{}},{"name":"C12_VARCHAR","type":"string","nullable":true,"metadata":{}},{"name":"C13_DECIMAL","type":"decimal(4,1)","nullable":true,"metadata":{}}]}""")
->>>>>>> 9e01797a
   }
 
   test("Test Get RDD") {
     dropInternalTable
-<<<<<<< HEAD
-    insertInternalRows(rowCount)
-    val sqlContext = new SQLContext(sc)
-=======
     insertInternalRows(10)
->>>>>>> 9e01797a
     val rdd = splicemachineContext.rdd(internalTN,Seq("C2_CHAR","C7_BIGINT"))
     org.junit.Assert.assertEquals("RDD Changed!","List([0    ,0], [1    ,1], [2    ,2], [3    ,3], [4    ,4], [5    ,5], [6    ,6], [7    ,7], [null,8], [null,9])",rdd.collect().toList.toString)
   }
@@ -161,15 +145,8 @@
     createInternalTable
 
     splicemachineContext.insert(internalTNDF, internalTN)
-<<<<<<< HEAD
-
-    val rs = getConnection.createStatement.executeQuery("select count(*) from "+internalTN)
-    rs.next
-    org.junit.Assert.assertEquals("Insert Failed!", 1, rs.getInt(1))
-=======
     
     org.junit.Assert.assertEquals("Insert Failed!", 1, rowCount(internalTN))
->>>>>>> 9e01797a
   }
 
   test("Test Insert Duplicate") {
@@ -191,11 +168,7 @@
     dropInternalTable
     createInternalTable
 
-<<<<<<< HEAD
-    val bulkImportDirectory = new File( System.getProperty("java.io.tmpdir")+s"/${module}-SplicemachineContextIT/bulkImport" )
-=======
     val bulkImportDirectory = new File( System.getProperty("java.io.tmpdir")+s"/$module-SplicemachineContextIT/bulkImport" )
->>>>>>> 9e01797a
     bulkImportDirectory.mkdirs()
 
     splicemachineContext.bulkImportHFile(internalTNDF, internalTN,
@@ -221,7 +194,7 @@
     splicemachineContext.update(internalTNDF, internalTN)
 
     org.junit.Assert.assertEquals("Update Failed!",
-      (testRow.slice(0,9) ::: new java.sql.Time(1000) :: testRow.slice(10,14)).mkString(", "),
+      (testRow.slice(0,9) ::: new java.sql.Time(1000) :: testRow.slice(10,18)).mkString(", "),
       executeQuery(
         s"select * from $internalTN",
         rs => {
@@ -239,22 +212,15 @@
             rs.getTime(10),
             rs.getTimestamp(11),
             rs.getString(12),
-            rs.getBigDecimal(13)
+            rs.getBigDecimal(13),
+            rs.getInt(14),
+            rs.getString(15),
+            rs.getFloat(16),
+            rs.getInt(17)
           ).mkString(", ")
         }
       ).asInstanceOf[String]
     )
-  }
-
-  test("Test SplitAndInsert") {
-    dropInternalTable
-    createInternalTable
-
-    splicemachineContext.splitAndInsert(internalTNDF, internalTN, 0.5)
-
-    val rs = getConnection.createStatement.executeQuery("select count(*) from "+internalTN)
-    rs.next
-    org.junit.Assert.assertEquals("SplitAndInsert Failed!", 1, rs.getInt(1))
   }
 
   test("Test Inserting Null") {
