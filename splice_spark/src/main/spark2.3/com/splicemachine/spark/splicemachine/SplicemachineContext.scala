/*
 * Copyright (c) 2012 - 2020 Splice Machine, Inc.
 *
 * This file is part of Splice Machine.
 * Splice Machine is free software: you can redistribute it and/or modify it under the terms of the
 * GNU Affero General Public License as published by the Free Software Foundation, either
 * version 3, or (at your option) any later version.
 * Splice Machine is distributed in the hope that it will be useful, but WITHOUT ANY WARRANTY;
 * without even the implied warranty of MERCHANTABILITY or FITNESS FOR A PARTICULAR PURPOSE.
 * See the GNU Affero General Public License for more details.
 * You should have received a copy of the GNU Affero General Public License along with Splice Machine.
 * If not, see <http://www.gnu.org/licenses/>.
 */
package com.splicemachine.spark.splicemachine

import java.security.{PrivilegedExceptionAction, SecureRandom}
import java.sql.Connection

import com.splicemachine.EngineDriver
import com.splicemachine.client.SpliceClient
import com.splicemachine.db.impl.jdbc.EmbedConnection
import com.splicemachine.derby.impl.SpliceSpark
import com.splicemachine.derby.stream.spark.SparkUtils
import com.splicemachine.derby.vti.SpliceDatasetVTI
import com.splicemachine.derby.vti.SpliceRDDVTI
import com.splicemachine.tools.EmbedConnectionMaker
import org.apache.spark.rdd.RDD
import org.apache.spark.sql.execution.datasources.jdbc._
import org.apache.spark.sql.jdbc.{JdbcDialect, JdbcDialects, JdbcType}
import org.apache.spark.sql.types._
import org.apache.spark.sql.{DataFrame, Dataset, Row}
import java.util.Properties

import com.splicemachine.access.HConfiguration
import org.apache.hadoop.fs.{FileSystem, Path}
import org.apache.hadoop.fs.permission.FsPermission
import org.apache.hadoop.hbase.security.token.AuthenticationTokenIdentifier
import org.apache.hadoop.io.Text
import org.apache.hadoop.security.UserGroupInformation
import org.apache.hadoop.security.token.Token
import org.apache.hadoop.hbase.util.Bytes
import org.apache.log4j.Logger
import org.apache.spark.api.java.JavaRDD
import org.apache.spark.scheduler.{SparkListener, SparkListenerApplicationEnd}
import edu.umd.cs.findbugs.annotations.SuppressFBWarnings

@SerialVersionUID(20200513231L)
private object Holder extends Serializable {
  @transient lazy val log = Logger.getLogger(getClass.getName)
}
/**
  *
  * Context for Splice Machine.
  *
  * @param options Supported options are SpliceJDBCOptions.JDBC_URL, SpliceJDBCOptions.JDBC_INTERNAL_QUERIES, SpliceJDBCOptions.JDBC_TEMP_DIRECTORY
  */
@SerialVersionUID(20200513232L)
@SuppressFBWarnings(value = Array("ST_WRITE_TO_STATIC_FROM_INSTANCE_METHOD"), justification = "Need to set SpliceClient.connectionString")
@SuppressFBWarnings(value = Array("NP_ALWAYS_NULL"), justification = "These fields usually are not null")
@SuppressFBWarnings(value = Array("EI_EXPOSE_REP2"), justification = "The prunedFields value is needed and is used read-only")
class SplicemachineContext(options: Map[String, String]) extends Serializable {
  private[this] val url = options.get(JDBCOptions.JDBC_URL).get
  
  /**
    *
    * Context for Splice Machine, specifying only the JDBC url.
    *
    * @param url JDBC Url with authentication parameters
    */
  def this(url: String) {
    this(Map(JDBCOptions.JDBC_URL -> url));
  }

  @transient var credentials = UserGroupInformation.getCurrentUser().getCredentials()
  JdbcDialects.registerDialect(new SplicemachineDialect)

  private[this] def initConnection() = {
    Holder.log.info(f"Creating internal connection")
    
    SpliceSpark.setupSpliceStaticComponents()
    val engineDriver = EngineDriver.driver
    assert(engineDriver != null, "Not booted yet!")
    // Create a static statement context to enable nested connections
    val maker = new EmbedConnectionMaker
    val dbProperties = new Properties
    dbProperties.put("useSpark", "true")
    dbProperties.put(EmbedConnection.INTERNAL_CONNECTION, "true")
    maker.createNew(dbProperties)
  }

  /**
    * Get internal JDBC connection
    */
  def getConnection(): Connection = {
    internalConnection
  }

  @transient private[this]val internalConnection : Connection = {
    Holder.log.debug("Splice Client in SplicemachineContext "+SpliceClient.isClient())
    SpliceClient.connectionString = url
    SpliceClient.setClient(HConfiguration.getConfiguration.getAuthenticationTokenEnabled, SpliceClient.Mode.MASTER)

    val principal = System.getProperty("spark.yarn.principal")
    val keytab = System.getProperty("spark.yarn.keytab")

    if (principal != null && keytab != null) {
      Holder.log.info(f"Authenticating as ${principal} with keytab ${keytab}")

      val ugi = UserGroupInformation.loginUserFromKeytabAndReturnUGI(principal, keytab)
      UserGroupInformation.setLoginUser(ugi)

      ugi.doAs(new PrivilegedExceptionAction[Connection] {
        override def run(): Connection = {
          
          val connection = initConnection()
          connection
        }
      })
    } else {
      Holder.log.info(f"Authentication disabled, principal=${principal}; keytab=${keytab}")
      initConnection()
    }
  }

  /**
    *
    * Generate the schema string for create table.
    *
    * @param schema
    * @param url
    * @return
    */
  def schemaString(schema: StructType, url: String): String = {
    val sb = new StringBuilder()
    val dialect = JdbcDialects.get(url)
    schema.fields foreach { field =>
      val name = dialect.quoteIdentifier(field.name)
      val typ: String = getJdbcType(field.dataType, dialect).databaseTypeDefinition
      val nullable = if (field.nullable) "" else "NOT NULL"
      sb.append(s", $name $typ $nullable")
    }
    if (sb.length < 2) "" else sb.substring(2)
  }

  /**
    *
    * Retrieve the JDBC type based on the Spark DataType and JDBC Dialect.
    *
    * @param dt
    * @param dialect
    * @return
    */
  private[this]def getJdbcType(dt: DataType, dialect: JdbcDialect): JdbcType = {
    dialect.getJDBCType(dt).orElse(getCommonJDBCType(dt)).getOrElse(
      throw new IllegalArgumentException(s"Can't get JDBC type for ${dt.simpleString}"))
  }

  /**
    * Retrieve standard jdbc types.
    *
    * @param dt The datatype (e.g. [[org.apache.spark.sql.types.StringType]])
    * @return The default JdbcType for this DataType
    */
  private[this] def getCommonJDBCType(dt: DataType) = {
    dt match {
      case IntegerType => Option(JdbcType("INTEGER", java.sql.Types.INTEGER))
      case LongType => Option(JdbcType("BIGINT", java.sql.Types.BIGINT))
      case DoubleType => Option(JdbcType("DOUBLE PRECISION", java.sql.Types.DOUBLE))
      case FloatType => Option(JdbcType("REAL", java.sql.Types.FLOAT))
      case ShortType => Option(JdbcType("INTEGER", java.sql.Types.SMALLINT))
      case ByteType => Option(JdbcType("BYTE", java.sql.Types.TINYINT))
      case BooleanType => Option(JdbcType("BIT(1)", java.sql.Types.BIT))
      case StringType => Option(JdbcType("TEXT", java.sql.Types.CLOB))
      case BinaryType => Option(JdbcType("BLOB", java.sql.Types.BLOB))
      case TimestampType => Option(JdbcType("TIMESTAMP", java.sql.Types.TIMESTAMP))
      case DateType => Option(JdbcType("DATE", java.sql.Types.DATE))
      case t: DecimalType => Option(
        JdbcType(s"DECIMAL(${t.precision},${t.scale})", java.sql.Types.DECIMAL))
      case _ => None
    }
  }

  /**
    *
    * Determine whether a table exists (uses JDBC).
    *
    * @param schemaTableName
    * @return true if the table exists, false otherwise
    */
  def tableExists(schemaTableName: String): Boolean = {
    val spliceOptions = Map(
      JDBCOptions.JDBC_URL -> url,
      JDBCOptions.JDBC_TABLE_NAME -> schemaTableName)
    val jdbcOptions = new JDBCOptions(spliceOptions)
    val conn = JdbcUtils.createConnectionFactory(jdbcOptions)()
    try {
      JdbcUtils.tableExists(conn, jdbcOptions)
    } finally {
      conn.close()
    }
  }

  /**
    * Determine whether a table exists given the schema name and table name.
    *
    * @param schemaName
    * @param tableName
    * @return true if the table exists, false otherwise
    */
  def tableExists(schemaName: String, tableName: String): Boolean = {
    tableExists(schemaName + "." + tableName)
  }

  /**
    *
    * Drop a table based on the schema name and table name.
    *
    * @param schemaName
    * @param tableName
    */
  def dropTable(schemaName: String, tableName: String): Unit = {
    dropTable(schemaName + "." + tableName)
  }

  /**
    *
    * Drop a table based on the schemaTableName (schema.table)
    *
    * @param schemaTableName
    */
  def dropTable(schemaTableName: String): Unit = {
    val spliceOptions = Map(
      JDBCOptions.JDBC_URL -> url,
      JDBCOptions.JDBC_TABLE_NAME -> schemaTableName)
    val jdbcOptions = new JDBCOptions(spliceOptions)
    val conn = JdbcUtils.createConnectionFactory(jdbcOptions)()
    try {
      JdbcUtils.dropTable(conn, jdbcOptions.table)
    } finally {
      conn.close()
    }
  }

  /**
    *
    * Create Table based on the table name, the schema, primary keys, and createTableOptions.
    *
    * @param schemaTableName tablename, or schema.tablename
    * @param structType Schema of the table
    * @param keys Names of columns to make up the primary key
    * @param createTableOptions Not yet implemented
    */
  def createTable(schemaTableName: String,
                  structType: StructType,
                  keys: Seq[String] = Seq(),
                  createTableOptions: String = ""): Unit = {
    val spliceOptions = Map(
      JDBCOptions.JDBC_URL -> url,
      JDBCOptions.JDBC_TABLE_NAME -> schemaTableName)
    val jdbcOptions = new JDBCOptions(spliceOptions)
    val conn = JdbcUtils.createConnectionFactory(jdbcOptions)()
    val statement = conn.createStatement
    try {
      val actSchemaString = schemaString(structType, jdbcOptions.url)

      val primaryKeyString = if( keys.isEmpty ) {""}
      else {
        ", PRIMARY KEY(" + keys.map(dialect.quoteIdentifier(_)).mkString(", ") + ")"
      }
<<<<<<< HEAD

      val sql = s"CREATE TABLE $schemaTableName ($actSchemaString$primaryKeyString)"
=======
      val sql = s"CREATE TABLE $tableName ($actSchemaString) $primaryKeyString"
>>>>>>> b1135d47
      statement.executeUpdate(sql)
    } finally {
      statement.close()
      conn.close()
    }
  }

  /**
    *
    * Execute an update statement via JDBC against Splice Machine
    *
    * @param sql
    */
  def executeUpdate(sql: String): Unit = {
    val spliceOptions = Map(
      JDBCOptions.JDBC_URL -> url,
      JDBCOptions.JDBC_TABLE_NAME -> "dismiss")
    val jdbcOptions = new JDBCOptions(spliceOptions)
    val conn = JdbcUtils.createConnectionFactory(jdbcOptions)()
    val statement = conn.createStatement
    try {
      statement.executeUpdate(sql)
    } finally {
      statement.close()
      conn.close()
    }
  }

  /**
    *
    * Execute SQL against Splice Machine via JDBC.
    *
    * @param sql
    */
  def execute(sql: String): Unit = {
    val spliceOptions = Map(
      JDBCOptions.JDBC_URL -> url,
      JDBCOptions.JDBC_TABLE_NAME -> "dismiss"
      )
    val jdbcOptions = new JDBCOptions(spliceOptions)
    val conn = JdbcUtils.createConnectionFactory(jdbcOptions)()
    val statement = conn.createStatement
    try {
      statement.execute(sql)
    } finally {
      statement.close()
      conn.close()
    }
  }

  /**
    *
    * Truncate the table supplied.  The tableName should be in the form schema.table
    *
    * @param tableName
    */
  def truncateTable(tableName: String): Unit = {
    executeUpdate(s"TRUNCATE TABLE $tableName")
  }

  /**
    *
    * Analyze the scheme supplied via JDBC
    *
    * @param schemaName
    */
  def analyzeSchema(schemaName: String): Unit = {
    execute(s"ANALYZE SCHEMA $schemaName")
  }

  /**
    *
    * Analyze table provided.  Will use estimate statistics if provided.
    *
    * @param tableName
    * @param estimateStatistics
    * @param samplePercent
    */
  def analyzeTable(tableName: String, estimateStatistics: Boolean = false, samplePercent: Double = 10.0 ): Unit = {
    if (!estimateStatistics)
      execute(s"ANALYZE TABLE $tableName")
    else
      execute(s"ANALYZE TABLE $tableName ESTIMATE STATISTICS SAMPLE $samplePercent PERCENT")
  }

  lazy private[this]val tempDirectory = {
    val root = options.getOrElse(SpliceJDBCOptions.JDBC_TEMP_DIRECTORY, "/tmp")
    HConfiguration.getConfiguration.authenticationNativeCreateCredentialsDatabase()
    val fs = FileSystem.get(HConfiguration.unwrapDelegate())
    val path = new Path(root, getRandomName())
    fs.mkdirs(path, FsPermission.createImmutable(Integer.parseInt("711", 8).toShort))

    SpliceSpark.getSession.sparkContext.addSparkListener(new SparkListener {
      override def onApplicationEnd(applicationEnd: SparkListenerApplicationEnd): Unit = {
        Holder.log.info("Removing " + path)
        fs.delete(path, true)
      }
    })
    path.toString
  }

  private[this] def getRandomName(): String = {
    val name = new Array[Byte](32)
    new SecureRandom().nextBytes(name)
    Bytes.toHex(name)+"-"+System.nanoTime()
  }

  /**
    * SQL to Dataset translation.  (Lazy)
    *
    * @param sql SQL query
    * @return Dataset[Row] with the result of the query
    */
  def df(sql: String): Dataset[Row] = {
    val st = internalConnection.createStatement()
    try {
      SparkUtils.resultSetToDF(st.executeQuery(sql));
    } finally {
      st.close()
    }
  }

  /**
    * SQL to Dataset translation.  (Lazy)
    * Runs the query inside Splice Machine and sends the results to the Spark Adapter app
    *
    * @param sql SQL query
    * @return Dataset[Row] with the result of the query
    */
  def internalDf(sql: String): Dataset[Row] = {

    val configuration = HConfiguration.getConfiguration

    val connection = SpliceClient.getConnectionPool(
      configuration.getAuthenticationTokenDebugConnections, configuration.getAuthenticationTokenMaxConnections).getConnection
    try {
      val id = getRandomName()

      val fs = FileSystem.get(HConfiguration.unwrapDelegate())
      fs.mkdirs(new Path(tempDirectory, id), FsPermission.createImmutable(Integer.parseInt("777", 8).toShort))
      fs.setPermission(new Path(tempDirectory, id), FsPermission.createImmutable(Integer.parseInt("777", 8).toShort))

      val schema = resolveQuery(connection, sql, false)

      val st = connection.prepareStatement(s"EXPORT_BINARY('$tempDirectory/$id', false, 'parquet') " + sql)
      try {
        st.execute()
      } finally {
        st.close()
      }
      // spark-2.2.0: commons-lang3-3.3.2 does not support 'XXX' timezone, specify 'ZZ' instead
      var df = SpliceSpark.getSession.read.option("timestampFormat", "yyyy-MM-dd'T'HH:mm:ss.SSSZZ").schema(schema).parquet(fs.getUri + s"$tempDirectory/$id")
      df
    } finally {
      connection.close()
    }
  }

  /**
    *
    * Table with projections in Splice mapped to an RDD.
    * Runs the query inside Splice Machine and sends the results to the Spark Adapter app
    *
    * @param schemaTableName Accessed table
    * @param columnProjection Selected columns
    * @return RDD[Row] with the result of the projection
    */
  def internalRdd(schemaTableName: String,
                  columnProjection: Seq[String] = Nil): RDD[Row] = {
    val columnList = SpliceJDBCUtil.listColumns(columnProjection.toArray)
    val sqlText = s"SELECT $columnList FROM ${schemaTableName}"
    internalDf(sqlText).rdd
  }

  /**
    *
    * Table with projections in Splice mapped to an RDD.
    *
    * @param schemaTableName Accessed table
    * @param columnProjection Selected columns
    * @return RDD[Row] with the result of the projection
    */
  def rdd(schemaTableName: String,
          columnProjection: Seq[String] = Nil): RDD[Row] = {
    val columnList = SpliceJDBCUtil.listColumns(columnProjection.toArray)
    val sqlText = s"SELECT $columnList FROM ${schemaTableName}"
    df(sqlText).rdd
  }

  private[this] def executeUpd(sql: String): Unit = {
    val st = internalConnection.createStatement()
    try {
      st.executeUpdate(sql)
    } finally {
      st.close()
    }
  }

  /**
    *
    * Insert a dataFrame into a table (schema.table).  This corresponds to an
    *
    * insert into from select statement
    *
    * @param dataFrame input data
    * @param schemaTableName output table
    */
  def insert(dataFrame: DataFrame, schemaTableName: String): Unit = {
    SpliceDatasetVTI.datasetThreadLocal.set(ShuffleUtils.shuffle(dataFrame))
    val columnList = SpliceJDBCUtil.listColumns(dataFrame.schema.fieldNames)
    val schemaString = SpliceJDBCUtil.schemaWithoutNullableString(dataFrame.schema, url)
    val sqlText = "insert into " + schemaTableName + " (" + columnList + ") select " + columnList + " from " +
      "new com.splicemachine.derby.vti.SpliceDatasetVTI() " +
      "as SpliceDatasetVTI (" + schemaString + ")"
    executeUpd(sqlText)
  }

  /**
    *
    * Sample the dataframe, split the table, and insert a dataFrame into a table (schema.table).  This corresponds to an
    *
    * insert into from select statement
    *
    * @param dataFrame
    * @param schemaTableName
    * @param sampleFraction
    */
  def splitAndInsert(dataFrame: DataFrame, schemaTableName: String, sampleFraction: Double): Unit = {
    SpliceDatasetVTI.datasetThreadLocal.set(ShuffleUtils.shuffle(dataFrame))
    val columnList = SpliceJDBCUtil.listColumns(dataFrame.schema.fieldNames)
    val schemaString = SpliceJDBCUtil.schemaWithoutNullableString(dataFrame.schema, url)
    val sqlText = "insert into " + schemaTableName +
      " (" + columnList + ") --splice-properties useSpark=true, sampleFraction=" +
      sampleFraction + "\n select " + columnList + " from " +
      "new com.splicemachine.derby.vti.SpliceDatasetVTI() " +
      "as SpliceDatasetVTI (" + schemaString + ")"
    executeUpd(sqlText)
  }
  /**
    * Insert a RDD into a table (schema.table).  The schema is required since RDD's do not have schema.
    *
    * @param rdd input data
    * @param schema
    * @param schemaTableName
    */
  def insert(rdd: JavaRDD[Row], schema: StructType, schemaTableName: String): Unit = {
    SpliceRDDVTI.datasetThreadLocal.set(ShuffleUtils.shuffle(rdd))
    val columnList = SpliceJDBCUtil.listColumns(schema.fieldNames)
    val schemaString = SpliceJDBCUtil.schemaWithoutNullableString(schema, url)
    val sqlText = "insert into " + schemaTableName + " (" + columnList + ") select " + columnList + " from " +
      "new com.splicemachine.derby.vti.SpliceRDDVTI() " +
      "as SpliceRDDVTI (" + schemaString + ")"
    executeUpd(sqlText)
  }


  /**
    *
    * Insert a dataFrame into a table (schema.table).  This corresponds to an
    *
    * insert into from select statement
    *
    * The status directory and number of badRecordsAllowed allows for duplicate primary keys to be
    * written to a bad records file.  If badRecordsAllowed is set to -1, all bad records will be written
    * to the status directory.
    *
    * @param dataFrame input data
    * @param schemaTableName
    * @param statusDirectory status directory where bad records file will be created
    * @param badRecordsAllowed how many bad records are allowed. -1 for unlimited
    */
  def insert(dataFrame: DataFrame, schemaTableName: String, statusDirectory: String, badRecordsAllowed: Integer): Unit = {
    SpliceDatasetVTI.datasetThreadLocal.set(ShuffleUtils.shuffle(dataFrame))
    val columnList = SpliceJDBCUtil.listColumns(dataFrame.schema.fieldNames)
    val schemaString = SpliceJDBCUtil.schemaWithoutNullableString(dataFrame.schema, url)
    val sqlText = "insert into " + schemaTableName + " (" + columnList + ")" +
    " --splice-properties useSpark=true, insertMode=INSERT, statusDirectory=" + statusDirectory + ", badRecordsAllowed=" + badRecordsAllowed + "\n " +
    "select " + columnList + " from " +
      "new com.splicemachine.derby.vti.SpliceDatasetVTI() " +
      "as SpliceDatasetVTI (" + schemaString + ")"
    executeUpd(sqlText)
  }

  /**
    * Insert a RDD into a table (schema.table).  The schema is required since RDD's do not have schema.
    *
    * The status directory and number of badRecordsAllowed allows for duplicate primary keys to be
    * written to a bad records file.  If badRecordsAllowed is set to -1, all bad records will be written
    * to the status directory.
    *
    * @param rdd input data
    * @param schema
    * @param schemaTableName
    * @param statusDirectory status directory where bad records file will be created
    * @param badRecordsAllowed how many bad records are allowed. -1 for unlimited
    *
    */
  def insert(rdd: JavaRDD[Row], schema: StructType, schemaTableName: String, statusDirectory: String, badRecordsAllowed: Integer): Unit = {
    SpliceRDDVTI.datasetThreadLocal.set(ShuffleUtils.shuffle(rdd))
    val columnList = SpliceJDBCUtil.listColumns(schema.fieldNames)
    val schemaString = SpliceJDBCUtil.schemaWithoutNullableString(schema, url)
    val sqlText = "insert into " + schemaTableName + " (" + columnList + ")" +
      " --splice-properties useSpark=true, insertMode=INSERT, statusDirectory=" + statusDirectory + ", badRecordsAllowed=" + badRecordsAllowed + "\n " +
    " select " + columnList + " from " +
      "new com.splicemachine.derby.vti.SpliceRDDVTI() " +
      "as SpliceRDDVTI (" + schemaString + ")"
    executeUpd(sqlText)
  }

  /**
    * Upsert data into the table (schema.table) from a DataFrame.  This will insert the data if the record is not found by primary key and if it is it will change
    * the columns that are different between the two records.
    *
    * @param dataFrame input data
    * @param schemaTableName output table
    */
  def upsert(dataFrame: DataFrame, schemaTableName: String): Unit = {
    SpliceDatasetVTI.datasetThreadLocal.set(ShuffleUtils.shuffle(dataFrame))
    val columnList = SpliceJDBCUtil.listColumns(dataFrame.schema.fieldNames)
    val schemaString = SpliceJDBCUtil.schemaWithoutNullableString(dataFrame.schema, url)
    val sqlText = "insert into " + schemaTableName + " (" + columnList + ") --splice-properties insertMode=UPSERT\n select " + columnList + " from " +
      "new com.splicemachine.derby.vti.SpliceDatasetVTI() " +
      "as SpliceDatasetVTI (" + schemaString + ")"
    executeUpd(sqlText)
  }

  /**
    * Upsert data into the table (schema.table) from an RDD.  This will insert the data if the record is not found by primary key and if it is it will change
    * the columns that are different between the two records.
    *
    * @param rdd input data
    * @param schema
    * @param schemaTableName
    */
  def upsert(rdd: JavaRDD[Row], schema: StructType, schemaTableName: String): Unit = {
    SpliceRDDVTI.datasetThreadLocal.set(ShuffleUtils.shuffle(rdd))
    val columnList = SpliceJDBCUtil.listColumns(schema.fieldNames)
    val schemaString = SpliceJDBCUtil.schemaWithoutNullableString(schema, url)
    val sqlText = "insert into " + schemaTableName + " (" + columnList + ") --splice-properties insertMode=UPSERT\n select " + columnList + " from " +
      "new com.splicemachine.derby.vti.SpliceRDDVTI() " +
      "as SpliceRDDVTI (" + schemaString + ")"
    executeUpd(sqlText)
  }

  /**
    * Delete records in a dataframe based on joining by primary keys from the data frame.  Be careful with column naming and case sensitivity.
    *
    * @param dataFrame rows to delete
    * @param schemaTableName table to delete from
    */
  def delete(dataFrame: DataFrame, schemaTableName: String): Unit = {
    val jdbcOptions = new JDBCOptions(Map(
      JDBCOptions.JDBC_URL -> url,
      JDBCOptions.JDBC_TABLE_NAME -> schemaTableName))
    SpliceDatasetVTI.datasetThreadLocal.set(ShuffleUtils.shuffle(dataFrame))
    val keys = SpliceJDBCUtil.retrievePrimaryKeys(jdbcOptions)
    if (keys.length == 0)
      throw new UnsupportedOperationException("Primary Key Required for the Table to Perform Deletes")
    val columnList = SpliceJDBCUtil.listColumns(dataFrame.schema.fieldNames)
    val schemaString = SpliceJDBCUtil.schemaWithoutNullableString(dataFrame.schema, url)
    val sqlText = "delete from " + schemaTableName + " where exists (select 1 from " +
      "new com.splicemachine.derby.vti.SpliceDatasetVTI() " +
      "as SDVTI (" + schemaString + ") where "
    val dialect = JdbcDialects.get(url)
    val whereClause = keys.map(x => schemaTableName + "." + dialect.quoteIdentifier(x) +
      " = SDVTI." ++ dialect.quoteIdentifier(x)).mkString(" AND ")
    val combinedText = sqlText + whereClause + ")"
<<<<<<< HEAD
    executeUpd(sqlText)
=======
    executeUpd(combinedText)
>>>>>>> b1135d47
  }

  /**
    * Delete records in a dataframe based on joining by primary keys from the data frame.  Be careful with column naming and case sensitivity.
    *
    * @param rdd rows to delete
    * @param schema
    * @param schemaTableName table to delete from
    */
  def delete(rdd: JavaRDD[Row], schema: StructType, schemaTableName: String): Unit = {
    val jdbcOptions = new JDBCOptions(Map(
      JDBCOptions.JDBC_URL -> url,
      JDBCOptions.JDBC_TABLE_NAME -> schemaTableName))
    SpliceRDDVTI.datasetThreadLocal.set(ShuffleUtils.shuffle(rdd))
    val keys = SpliceJDBCUtil.retrievePrimaryKeys(jdbcOptions)
    if (keys.length == 0)
      throw new UnsupportedOperationException("Primary Key Required for the Table to Perform Deletes")
    val columnList = SpliceJDBCUtil.listColumns(schema.fieldNames)
    val schemaString = SpliceJDBCUtil.schemaWithoutNullableString(schema, url)
    val sqlText = "delete from " + schemaTableName + " where exists (select 1 from " +
      "new com.splicemachine.derby.vti.SpliceRDDVTI() " +
      "as SDVTI (" + schemaString + ") where "
    val dialect = JdbcDialects.get(url)
    val whereClause = keys.map(x => schemaTableName + "." + dialect.quoteIdentifier(x) +
      " = SDVTI." ++ dialect.quoteIdentifier(x)).mkString(" AND ")
    val combinedText = sqlText + whereClause + ")"
<<<<<<< HEAD
    executeUpd(sqlText)
=======
    executeUpd(combinedText)
>>>>>>> b1135d47
  }

  /**
    * Update data from a dataframe for a specified schemaTableName (schema.table).  The keys are required for the update and any other
    * columns provided will be updated in the rows.
    *
    * @param dataFrame rows for update
    * @param schemaTableName table to update
    */
  def update(dataFrame: DataFrame, schemaTableName: String): Unit = {
    val jdbcOptions = new JDBCOptions(Map(
      JDBCOptions.JDBC_URL -> url,
      JDBCOptions.JDBC_TABLE_NAME -> schemaTableName))
    SpliceDatasetVTI.datasetThreadLocal.set(ShuffleUtils.shuffle(dataFrame))
    val keys = SpliceJDBCUtil.retrievePrimaryKeys(jdbcOptions)
    if (keys.length == 0)
      throw new UnsupportedOperationException("Primary Key Required for the Table to Perform Updates")
    val prunedFields = dataFrame.schema.fieldNames.filter((p: String) => keys.indexOf(p) == -1)
    val columnList = SpliceJDBCUtil.listColumns(prunedFields)
    val schemaString = SpliceJDBCUtil.schemaWithoutNullableString(dataFrame.schema, url)
    val sqlText = "update " + schemaTableName + " " +
      "set (" + columnList + ") = (" +
      "select " + columnList + " from " +
      "new com.splicemachine.derby.vti.SpliceDatasetVTI() " +
      "as SDVTI (" + schemaString + ") where "
    val dialect = JdbcDialects.get(url)
    val whereClause = keys.map(x => schemaTableName + "." + dialect.quoteIdentifier(x) +
      " = SDVTI." ++ dialect.quoteIdentifier(x)).mkString(" AND ")
    val combinedText = sqlText + whereClause + ")"
<<<<<<< HEAD
    executeUpd(sqlText)
=======
    executeUpd(combinedText)
>>>>>>> b1135d47
  }

  /**
    * Update data from a RDD for a specified schemaTableName (schema.table) and schema (StructType).  The keys are required for the update and any other
    * columns provided will be updated in the rows.
    *
    * @param rdd rows for update
    * @param schema
    * @param schemaTableName
    */
  def update(rdd: JavaRDD[Row], schema: StructType, schemaTableName: String): Unit = {
    val jdbcOptions = new JDBCOptions(Map(
      JDBCOptions.JDBC_URL -> url,
      JDBCOptions.JDBC_TABLE_NAME -> schemaTableName))
    SpliceRDDVTI.datasetThreadLocal.set(ShuffleUtils.shuffle(rdd))
    val keys = SpliceJDBCUtil.retrievePrimaryKeys(jdbcOptions)
    if (keys.length == 0)
      throw new UnsupportedOperationException("Primary Key Required for the Table to Perform Updates")
    val prunedFields = schema.fieldNames.filter((p: String) => keys.indexOf(p) == -1)
    val columnList = SpliceJDBCUtil.listColumns(prunedFields)
    val schemaString = SpliceJDBCUtil.schemaWithoutNullableString(schema, url)
    val sqlText = "update " + schemaTableName + " " +
      "set (" + columnList + ") = (" +
      "select " + columnList + " from " +
      "new com.splicemachine.derby.vti.SpliceRDDVTI() " +
      "as SDVTI (" + schemaString + ") where "
    val dialect = JdbcDialects.get(url)
    val whereClause = keys.map(x => schemaTableName + "." + dialect.quoteIdentifier(x) +
      " = SDVTI." ++ dialect.quoteIdentifier(x)).mkString(" AND ")
    val combinedText = sqlText + whereClause + ")"
<<<<<<< HEAD
    executeUpd(sqlText)
=======
    executeUpd(combinedText)
>>>>>>> b1135d47
  }

  /**
    * Bulk Import HFile from a dataframe into a schemaTableName(schema.table)
    *
    * @param dataFrame input data
    * @param schemaTableName
    * @param options options to be passed to --splice-properties; bulkImportDirectory is required
    */
  def bulkImportHFile(dataFrame: DataFrame, schemaTableName: String,
                      options: scala.collection.mutable.Map[String, String]): Unit = {

    val bulkImportDirectory = options.get("bulkImportDirectory")
    if (bulkImportDirectory == null) {
      throw new IllegalArgumentException("bulkImportDirectory cannot be null")
    }
    SpliceDatasetVTI.datasetThreadLocal.set(dataFrame)
    val columnList = SpliceJDBCUtil.listColumns(dataFrame.schema.fieldNames)
    val schemaString = SpliceJDBCUtil.schemaWithoutNullableString(dataFrame.schema, url)
    var properties = "--SPLICE-PROPERTIES "
    options foreach (option => properties += option._1 + "=" + option._2 + ",")
    properties = properties.substring(0, properties.length - 1)

    val sqlText = "insert into " + schemaTableName + " (" + columnList + ") " + properties + "\n" +
      "select " + columnList + " from " +
      "new com.splicemachine.derby.vti.SpliceDatasetVTI() " +
      "as SpliceDatasetVTI (" + schemaString + ")"
    executeUpd(sqlText)
  }

  /**
    * Bulk Import HFile from a RDD into a schemaTableName(schema.table)
    *
    * @param rdd input data
    * @param schemaTableName
    * @param options options to be passed to --splice-properties; bulkImportDirectory is required
    */
  def bulkImportHFile(rdd: JavaRDD[Row], schema: StructType, schemaTableName: String,
                      options: scala.collection.mutable.Map[String, String]): Unit = {

    val bulkImportDirectory = options.get("bulkImportDirectory")
    if (bulkImportDirectory == null) {
      throw new IllegalArgumentException("bulkImportDirectory cannot be null")
    }
    SpliceRDDVTI.datasetThreadLocal.set(rdd)
    val columnList = SpliceJDBCUtil.listColumns(schema.fieldNames)
    val schemaString = SpliceJDBCUtil.schemaWithoutNullableString(schema, url)
    var properties = "--SPLICE-PROPERTIES "
    options foreach (option => properties += option._1 + "=" + option._2 + ",")
    properties = properties.substring(0, properties.length - 1)

    val sqlText = "insert into " + schemaTableName + " (" + columnList + ") " + properties + "\n" +
      "select " + columnList + " from " +
      "new com.splicemachine.derby.vti.SpliceRDDVTI() " +
      "as SpliceRDDVTI (" + schemaString + ")"
    executeUpd(sqlText)
  }

  /**
    * Return a table's schema via JDBC.
    *
    * @param schemaTableName table
    * @return table's schema
    */
  def getSchema(schemaTableName: String): StructType = {
    val newSpliceOptions = Map(
      JDBCOptions.JDBC_URL -> url,
      JDBCOptions.JDBC_TABLE_NAME -> schemaTableName)
    JDBCRDD.resolveTable(new JDBCOptions(newSpliceOptions))
  }

  private[this]val dialect = new SplicemachineDialect
  private[this]val dialectNoTime = new SplicemachineDialectNoTime
  private[this]def resolveQuery(connection: Connection, sql: String, noTime: Boolean): StructType = {
    val st = connection.prepareStatement(s"select * from ($sql) a where 1=0 ")
    try {
      val rs = st.executeQuery()

      try {
        if (noTime)
          JdbcUtils.getSchema(rs, dialectNoTime)
        else
          JdbcUtils.getSchema(rs, dialect)
      } finally {
        rs.close()
      }
    } finally {
      st.close()
    }
  }

  /**
    * Prune all but the specified columns from the specified Catalyst schema.
    *
    * @param schema  - The Catalyst schema of the master table
    * @param columns - The list of desired columns
    * @return A Catalyst schema corresponding to columns in the given order.
    */
  def pruneSchema(schema: StructType, columns: Array[String]): StructType = {
    val fieldMap = Map(schema.fields.map(x => x.metadata.getString("name") -> x): _*)
    new StructType(columns.map(name => fieldMap(name)))
  }

  private[this] def executeSql(sql: String): Unit = {
    val st = internalConnection.createStatement()
    try {
      st.execute(sql)
    } finally {
      st.close()
    }
  }

  /**
    * Export a dataFrame in CSV
    *
    * @param location  - Destination directory
    * @param compression - Whether to compress the output or not
    * @param replicationCount - Replication used for HDFS write
    * @param fileEncoding - fileEncoding or null, defaults to UTF-8
    * @param fieldSeparator - fieldSeparator or null, defaults to ','
    * @param quoteCharacter - quoteCharacter or null, defaults to '"'
    *
    */
  def export(dataFrame: DataFrame, location: String,
                   compression: Boolean, replicationCount: Int,
             fileEncoding: String,
             fieldSeparator: String,
             quoteCharacter: String): Unit = {
    SpliceDatasetVTI.datasetThreadLocal.set(dataFrame)
    val columnList = SpliceJDBCUtil.listColumns(dataFrame.schema.fieldNames)
    val schemaString = SpliceJDBCUtil.schemaWithoutNullableString(dataFrame.schema, url)
    val encoding = quotedOrNull(fileEncoding)
    val separator = quotedOrNull(fieldSeparator)
    val quoteChar = quotedOrNull(quoteCharacter)
    val sqlText = s"export ( '$location', $compression, $replicationCount, $encoding, $separator, $quoteChar) select " + columnList + " from " +
      s"new com.splicemachine.derby.vti.SpliceDatasetVTI() as SpliceDatasetVTI ($schemaString)"
    executeSql(sqlText)
  }

  private[this] def quotedOrNull(value: String) = {
    if (value == null) "null" else s"'$value"
  }

  /**
    * Export a dataFrame in binary format
    *
    * @param location  - Destination directory 
    * @param compression - Whether to compress the output or not
    * @param format - Binary format to be used, currently only 'parquet' is supported
    */
  def exportBinary(dataFrame: DataFrame, location: String,
                   compression: Boolean, format: String): Unit = {
    SpliceDatasetVTI.datasetThreadLocal.set(dataFrame)
    val columnList = SpliceJDBCUtil.listColumns(dataFrame.schema.fieldNames)
    val schemaString = SpliceJDBCUtil.schemaWithoutNullableString(dataFrame.schema, url)
    val sqlText = s"export_binary ( '$location', $compression, '$format') select " + columnList + " from " +
      s"new com.splicemachine.derby.vti.SpliceDatasetVTI() as SpliceDatasetVTI ($schemaString)"
    executeSql(sqlText)
  }
}<|MERGE_RESOLUTION|>--- conflicted
+++ resolved
@@ -267,12 +267,8 @@
       else {
         ", PRIMARY KEY(" + keys.map(dialect.quoteIdentifier(_)).mkString(", ") + ")"
       }
-<<<<<<< HEAD
 
       val sql = s"CREATE TABLE $schemaTableName ($actSchemaString$primaryKeyString)"
-=======
-      val sql = s"CREATE TABLE $tableName ($actSchemaString) $primaryKeyString"
->>>>>>> b1135d47
       statement.executeUpdate(sql)
     } finally {
       statement.close()
@@ -640,11 +636,7 @@
     val whereClause = keys.map(x => schemaTableName + "." + dialect.quoteIdentifier(x) +
       " = SDVTI." ++ dialect.quoteIdentifier(x)).mkString(" AND ")
     val combinedText = sqlText + whereClause + ")"
-<<<<<<< HEAD
-    executeUpd(sqlText)
-=======
     executeUpd(combinedText)
->>>>>>> b1135d47
   }
 
   /**
@@ -671,11 +663,7 @@
     val whereClause = keys.map(x => schemaTableName + "." + dialect.quoteIdentifier(x) +
       " = SDVTI." ++ dialect.quoteIdentifier(x)).mkString(" AND ")
     val combinedText = sqlText + whereClause + ")"
-<<<<<<< HEAD
-    executeUpd(sqlText)
-=======
     executeUpd(combinedText)
->>>>>>> b1135d47
   }
 
   /**
@@ -705,11 +693,7 @@
     val whereClause = keys.map(x => schemaTableName + "." + dialect.quoteIdentifier(x) +
       " = SDVTI." ++ dialect.quoteIdentifier(x)).mkString(" AND ")
     val combinedText = sqlText + whereClause + ")"
-<<<<<<< HEAD
-    executeUpd(sqlText)
-=======
     executeUpd(combinedText)
->>>>>>> b1135d47
   }
 
   /**
@@ -740,11 +724,7 @@
     val whereClause = keys.map(x => schemaTableName + "." + dialect.quoteIdentifier(x) +
       " = SDVTI." ++ dialect.quoteIdentifier(x)).mkString(" AND ")
     val combinedText = sqlText + whereClause + ")"
-<<<<<<< HEAD
-    executeUpd(sqlText)
-=======
     executeUpd(combinedText)
->>>>>>> b1135d47
   }
 
   /**
