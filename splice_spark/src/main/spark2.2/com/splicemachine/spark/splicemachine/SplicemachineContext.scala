/*
 * Copyright (c) 2012 - 2020 Splice Machine, Inc.
 *
 * This file is part of Splice Machine.
 * Splice Machine is free software: you can redistribute it and/or modify it under the terms of the
 * GNU Affero General Public License as published by the Free Software Foundation, either
 * version 3, or (at your option) any later version.
 * Splice Machine is distributed in the hope that it will be useful, but WITHOUT ANY WARRANTY;
 * without even the implied warranty of MERCHANTABILITY or FITNESS FOR A PARTICULAR PURPOSE.
 * See the GNU Affero General Public License for more details.
 * You should have received a copy of the GNU Affero General Public License along with Splice Machine.
 * If not, see <http://www.gnu.org/licenses/>.
 */
package com.splicemachine.spark.splicemachine

import java.security.{PrivilegedExceptionAction, SecureRandom}
import java.sql.Connection

import com.splicemachine.EngineDriver
import com.splicemachine.client.SpliceClient
import com.splicemachine.db.impl.jdbc.EmbedConnection
import com.splicemachine.derby.impl.SpliceSpark
import com.splicemachine.derby.stream.spark.SparkUtils
import com.splicemachine.derby.vti.SpliceDatasetVTI
import com.splicemachine.derby.vti.SpliceRDDVTI
import com.splicemachine.tools.EmbedConnectionMaker
import org.apache.log4j.Logger
import org.apache.spark.SerializableWritable
import org.apache.spark.broadcast.Broadcast
import org.apache.spark.rdd.RDD
import org.apache.spark.sql.execution.datasources.jdbc._
import org.apache.spark.sql.jdbc.{JdbcDialect, JdbcDialects, JdbcType}
import org.apache.spark.sql.types._
import org.apache.spark.sql.{DataFrame, Dataset, Row}
import java.util.Properties

import com.splicemachine.access.HConfiguration
import org.apache.hadoop.fs.{FileSystem, Path}
import org.apache.hadoop.fs.permission.FsPermission
import org.apache.hadoop.hbase.security.token.AuthenticationTokenIdentifier
import org.apache.hadoop.io.Text
import org.apache.hadoop.security.{Credentials, UserGroupInformation}
import org.apache.hadoop.security.token.Token
import org.apache.hadoop.hbase.util.Bytes
import org.apache.spark.api.java.JavaRDD
import org.apache.spark.scheduler.{SparkListener, SparkListenerApplicationEnd}
import edu.umd.cs.findbugs.annotations.SuppressFBWarnings

@SerialVersionUID(20200513221L)
private object Holder extends Serializable {
  @transient lazy val log = Logger.getLogger(getClass.getName)
}

/**
  *
  * Context for Splice Machine.
  *
  * @param options Supported options are SpliceJDBCOptions.JDBC_URL, SpliceJDBCOptions.JDBC_INTERNAL_QUERIES, SpliceJDBCOptions.JDBC_TEMP_DIRECTORY
  */
@SerialVersionUID(20200513222L)
@SuppressFBWarnings(value = Array("ST_WRITE_TO_STATIC_FROM_INSTANCE_METHOD"), justification = "Need to set SpliceClient.connectionString")
@SuppressFBWarnings(value = Array("NP_ALWAYS_NULL"), justification = "These fields usually are not null")
@SuppressFBWarnings(value = Array("EI_EXPOSE_REP2"), justification = "The prunedFields value is needed and is used read-only")
class SplicemachineContext(options: Map[String, String]) extends Serializable {
  private[this] val url = options.get(JDBCOptions.JDBC_URL).get

  /**
    *
    * Context for Splice Machine, specifying only the JDBC url.
    *
    * @param url JDBC Url with authentication parameters
    */
  def this(url: String) {
    this(Map(JDBCOptions.JDBC_URL -> url));
  }

  JdbcDialects.registerDialect(new SplicemachineDialect)

  private[this] def initConnection() = {
    Holder.log.info(f"Creating internal connection")
    
    SpliceSpark.setupSpliceStaticComponents()
    val engineDriver = EngineDriver.driver
    assert(engineDriver != null, "Not booted yet!")
    // Create a static statement context to enable nested connections
    val maker = new EmbedConnectionMaker
    val dbProperties = new Properties
    dbProperties.put("useSpark", "true")
    dbProperties.put(EmbedConnection.INTERNAL_CONNECTION, "true")
    maker.createNew(dbProperties)
  }

  /**
    * Get internal JDBC connection
    */
  def getConnection(): Connection = {
    internalConnection
  }

  @transient private[this]val internalConnection : Connection = {
    Holder.log.debug("Splice Client in SplicemachineContext "+SpliceClient.isClient())
    SpliceClient.connectionString = url
    SpliceClient.setClient(HConfiguration.getConfiguration.getAuthenticationTokenEnabled, SpliceClient.Mode.MASTER)

    val principal = System.getProperty("spark.yarn.principal")
    val keytab = System.getProperty("spark.yarn.keytab")

    if (principal != null && keytab != null) {
      Holder.log.info(f"Authenticating as ${principal} with keytab ${keytab}")
      val ugi = UserGroupInformation.loginUserFromKeytabAndReturnUGI(principal, keytab)
      UserGroupInformation.setLoginUser(ugi)

      ugi.doAs(new PrivilegedExceptionAction[Connection] {
        override def run(): Connection = {
          
          def getUniqueAlias(token: Token[AuthenticationTokenIdentifier]) =
            new Text(f"${token.getKind}_${token.getService}_${System.currentTimeMillis}")

          val connection = initConnection()
          connection
        }
      })
    } else {
      Holder.log.info(f"Authentication disabled, principal=${principal}; keytab=${keytab}")
      initConnection()
    }
  }

  /**
    *
    * Generate the schema string for create table.
    *
    * @param schema
    * @param url
    * @return
    */
  def schemaString(schema: StructType, url: String): String = {
    val sb = new StringBuilder()
    val dialect = JdbcDialects.get(url)
    schema.fields foreach { field =>
      val name = dialect.quoteIdentifier(field.name)
      val typ: String = getJdbcType(field.dataType, dialect).databaseTypeDefinition
      val nullable = if (field.nullable) "" else "NOT NULL"
      sb.append(s", $name $typ $nullable")
    }
    if (sb.length < 2) "" else sb.substring(2)
  }

  /**
    *
    * Retrieve the JDBC type based on the Spark DataType and JDBC Dialect.
    *
    * @param dt
    * @param dialect
    * @return
    */
  private[this]def getJdbcType(dt: DataType, dialect: JdbcDialect): JdbcType = {
    dialect.getJDBCType(dt).orElse(getCommonJDBCType(dt)).getOrElse(
      throw new IllegalArgumentException(s"Can't get JDBC type for ${dt.simpleString}"))
  }

  /**
    * Retrieve standard jdbc types.
    *
    * @param dt The datatype (e.g. [[org.apache.spark.sql.types.StringType]])
    * @return The default JdbcType for this DataType
    */
  private[this] def getCommonJDBCType(dt: DataType) = {
    dt match {
      case IntegerType => Option(JdbcType("INTEGER", java.sql.Types.INTEGER))
      case LongType => Option(JdbcType("BIGINT", java.sql.Types.BIGINT))
      case DoubleType => Option(JdbcType("DOUBLE PRECISION", java.sql.Types.DOUBLE))
      case FloatType => Option(JdbcType("REAL", java.sql.Types.FLOAT))
      case ShortType => Option(JdbcType("INTEGER", java.sql.Types.SMALLINT))
      case ByteType => Option(JdbcType("BYTE", java.sql.Types.TINYINT))
      case BooleanType => Option(JdbcType("BIT(1)", java.sql.Types.BIT))
      case StringType => Option(JdbcType("TEXT", java.sql.Types.CLOB))
      case BinaryType => Option(JdbcType("BLOB", java.sql.Types.BLOB))
      case TimestampType => Option(JdbcType("TIMESTAMP", java.sql.Types.TIMESTAMP))
      case DateType => Option(JdbcType("DATE", java.sql.Types.DATE))
      case t: DecimalType => Option(
        JdbcType(s"DECIMAL(${t.precision},${t.scale})", java.sql.Types.DECIMAL))
      case _ => None
    }
  }

  /**
    *
    * Determine whether a table exists (uses JDBC).
    *
    * @param schemaTableName
    * @return true if the table exists, false otherwise
    */
  def tableExists(schemaTableName: String): Boolean = {
    val spliceOptions = Map(
      JDBCOptions.JDBC_URL -> url,
      JDBCOptions.JDBC_TABLE_NAME -> schemaTableName)
    val jdbcOptions = new JDBCOptions(spliceOptions)
    val conn = JdbcUtils.createConnectionFactory(jdbcOptions)()
    try {
      JdbcUtils.tableExists(conn, jdbcOptions)
    } finally {
      conn.close()
    }
  }

  /**
    * Determine whether a table exists given the schema name and table name.
    *
    * @param schemaName
    * @param tableName
    * @return true if the table exists, false otherwise
    */
  def tableExists(schemaName: String, tableName: String): Boolean = {
    tableExists(schemaName + "." + tableName)
  }

  /**
    *
    * Drop a table based on the schema name and table name.
    *
    * @param schemaName
    * @param tableName
    */
  def dropTable(schemaName: String, tableName: String): Unit = {
    dropTable(schemaName + "." + tableName)
  }

  /**
    *
    * Drop a table based on the schemaTableName (schema.table)
    *
    * @param schemaTableName
    */
  def dropTable(schemaTableName: String): Unit = {
    val spliceOptions = Map(
      JDBCOptions.JDBC_URL -> url,
      JDBCOptions.JDBC_TABLE_NAME -> schemaTableName)
    val jdbcOptions = new JDBCOptions(spliceOptions)
    val conn = JdbcUtils.createConnectionFactory(jdbcOptions)()
    try {
      JdbcUtils.dropTable(conn, jdbcOptions.table)
    } finally {
      conn.close()
    }
  }

  /**
    *
    * Create Table based on the table name, the schema, primary keys, and createTableOptions.
    *
    * @param schemaTableName tablename, or schema.tablename
    * @param structType Schema of the table
    * @param keys Names of columns to make up the primary key
    * @param createTableOptions Not yet implemented
    */
  def createTable(schemaTableName: String,
                  structType: StructType,
                  keys: Seq[String] = Seq(),
                  createTableOptions: String = ""): Unit = {
    val spliceOptions = Map(
      JDBCOptions.JDBC_URL -> url,
      JDBCOptions.JDBC_TABLE_NAME -> schemaTableName)
    val jdbcOptions = new JDBCOptions(spliceOptions)
    val conn = JdbcUtils.createConnectionFactory(jdbcOptions)()
    val statement = conn.createStatement
    try {
      val actSchemaString = schemaString(structType, jdbcOptions.url)

      val primaryKeyString = if( keys.isEmpty ) {""}
      else {
        ", PRIMARY KEY(" + keys.map(dialect.quoteIdentifier(_)).mkString(", ") + ")"
      }
<<<<<<< HEAD

      val sql = s"CREATE TABLE $schemaTableName ($actSchemaString$primaryKeyString)"
=======
      val sql = s"CREATE TABLE $tableName ($actSchemaString) $primaryKeyString"
>>>>>>> 641c5fd8
      statement.executeUpdate(sql)
    } finally {
      statement.close()
      conn.close()
    }
  }

  /**
    *
    * Execute an update statement via JDBC against Splice Machine
    *
    * @param sql
    */
  def executeUpdate(sql: String): Unit = {
    val spliceOptions = Map(
      JDBCOptions.JDBC_URL -> url,
      JDBCOptions.JDBC_TABLE_NAME -> "dismiss")
    val jdbcOptions = new JDBCOptions(spliceOptions)
    val conn = JdbcUtils.createConnectionFactory(jdbcOptions)()
    val statement = conn.createStatement
    try {
      statement.executeUpdate(sql)
    } finally {
      statement.close()
      conn.close()
    }
  }

  /**
    *
    * Execute SQL against Splice Machine via JDBC.
    *
    * @param sql
    */
  def execute(sql: String): Unit = {
    val spliceOptions = Map(
      JDBCOptions.JDBC_URL -> url,
      JDBCOptions.JDBC_TABLE_NAME -> "dismiss"
      )
    val jdbcOptions = new JDBCOptions(spliceOptions)
    val conn = JdbcUtils.createConnectionFactory(jdbcOptions)()
    val statement = conn.createStatement
    try {
      statement.execute(sql)
    } finally {
      statement.close()
      conn.close()
    }
  }

  /**
    *
    * Truncate the table supplied.  The tableName should be in the form schema.table
    *
    * @param tableName
    */
  def truncateTable(tableName: String): Unit = {
    executeUpdate(s"TRUNCATE TABLE $tableName")
  }

  /**
    *
    * Analyze the scheme supplied via JDBC
    *
    * @param schemaName
    */
  def analyzeSchema(schemaName: String): Unit = {
    execute(s"ANALYZE SCHEMA $schemaName")
  }

  /**
    *
    * Analyze table provided.  Will use estimate statistics if provided.
    *
    * @param tableName
    * @param estimateStatistics
    * @param samplePercent
    */
  def analyzeTable(tableName: String, estimateStatistics: Boolean = false, samplePercent: Double = 10.0 ): Unit = {
    if (!estimateStatistics)
      execute(s"ANALYZE TABLE $tableName")
    else
      execute(s"ANALYZE TABLE $tableName ESTIMATE STATISTICS SAMPLE $samplePercent PERCENT")
  }

  lazy private[this]val tempDirectory = {
    val root = options.getOrElse(SpliceJDBCOptions.JDBC_TEMP_DIRECTORY, "/tmp")
    HConfiguration.getConfiguration.authenticationNativeCreateCredentialsDatabase()
    val fs = FileSystem.get(HConfiguration.unwrapDelegate())
    val path = new Path(root, getRandomName())
    fs.mkdirs(path, FsPermission.createImmutable(Integer.parseInt("711", 8).toShort))

    SpliceSpark.getSession.sparkContext.addSparkListener(new SparkListener {
      override def onApplicationEnd(applicationEnd: SparkListenerApplicationEnd): Unit = {
        Holder.log.info("Removing " + path)
        fs.delete(path, true)
      }
    })
    path.toString
  }

  private[this] def getRandomName(): String = {
    val name = new Array[Byte](32)
    new SecureRandom().nextBytes(name)
    Bytes.toHex(name)+"-"+System.nanoTime()
  }

  /**
    * SQL to Dataset translation.  (Lazy)
    *
    * @param sql SQL query
    * @return Dataset[Row] with the result of the query
    */
  def df(sql: String): Dataset[Row] = {
    val st = internalConnection.createStatement()
    try {
      SparkUtils.resultSetToDF(st.executeQuery(sql));
    } finally {
      st.close()
    }
  }

  /**
    * SQL to Dataset translation.  (Lazy)
    * Runs the query inside Splice Machine and sends the results to the Spark Adapter app
    *
    * @param sql SQL query
    * @return Dataset[Row] with the result of the query
    */
  def internalDf(sql: String): Dataset[Row] = {

    val configuration = HConfiguration.getConfiguration

    val connection = SpliceClient.getConnectionPool(
      configuration.getAuthenticationTokenDebugConnections, configuration.getAuthenticationTokenMaxConnections).getConnection
    try {
      val id = getRandomName()

      val fs = FileSystem.get(HConfiguration.unwrapDelegate())
      fs.mkdirs(new Path(tempDirectory, id), FsPermission.createImmutable(Integer.parseInt("777", 8).toShort))
      fs.setPermission(new Path(tempDirectory, id), FsPermission.createImmutable(Integer.parseInt("777", 8).toShort))

      val schema = resolveQuery(connection, sql, false)

      val st = connection.prepareStatement(s"EXPORT_BINARY('$tempDirectory/$id', false, 'parquet') " + sql)
      try {
        st.execute()
      } finally {
        st.close()
      }
      // spark-2.2.0: commons-lang3-3.3.2 does not support 'XXX' timezone, specify 'ZZ' instead
      var df = SpliceSpark.getSession.read.option("timestampFormat", "yyyy-MM-dd'T'HH:mm:ss.SSSZZ").schema(schema).parquet(fs.getUri + s"$tempDirectory/$id")
      df
    } finally {
      connection.close()
    }
  }

  /**
    *
    * Table with projections in Splice mapped to an RDD.
    * Runs the query inside Splice Machine and sends the results to the Spark Adapter app
    *
    * @param schemaTableName Accessed table
    * @param columnProjection Selected columns
    * @return RDD[Row] with the result of the projection
    */
  def internalRdd(schemaTableName: String,
                  columnProjection: Seq[String] = Nil): RDD[Row] = {
    val columnList = SpliceJDBCUtil.listColumns(columnProjection.toArray)
    val sqlText = s"SELECT $columnList FROM ${schemaTableName}"
    internalDf(sqlText).rdd
  }

  /**
    *
    * Table with projections in Splice mapped to an RDD.
    *
    * @param schemaTableName Accessed table
    * @param columnProjection Selected columns
    * @return RDD[Row] with the result of the projection
    */
  def rdd(schemaTableName: String,
          columnProjection: Seq[String] = Nil): RDD[Row] = {
    val columnList = SpliceJDBCUtil.listColumns(columnProjection.toArray)
    val sqlText = s"SELECT $columnList FROM ${schemaTableName}"
    df(sqlText).rdd
  }

  private[this] def executeUpd(sql: String): Unit = {
    val st = internalConnection.createStatement()
    try {
      st.executeUpdate(sql)
    } finally {
      st.close()
    }
  }

  /**
    *
    * Insert a dataFrame into a table (schema.table).  This corresponds to an
    *
    * insert into from select statement
    *
    * @param dataFrame input data
    * @param schemaTableName output table
    */
  def insert(dataFrame: DataFrame, schemaTableName: String): Unit = {
    SpliceDatasetVTI.datasetThreadLocal.set(ShuffleUtils.shuffle(dataFrame))
    val columnList = SpliceJDBCUtil.listColumns(dataFrame.schema.fieldNames)
    val schemaString = SpliceJDBCUtil.schemaWithoutNullableString(dataFrame.schema, url)
    val sqlText = "insert into " + schemaTableName + " (" + columnList + ") select " + columnList + " from " +
      "new com.splicemachine.derby.vti.SpliceDatasetVTI() " +
      "as SpliceDatasetVTI (" + schemaString + ")"
    executeUpd(sqlText)
  }

  /**
    *
    * Sample the dataframe, split the table, and insert a dataFrame into a table (schema.table).  This corresponds to an
    *
    * insert into from select statement
    *
    * @param dataFrame
    * @param schemaTableName
    * @param sampleFraction
    */
  def splitAndInsert(dataFrame: DataFrame, schemaTableName: String, sampleFraction: Double): Unit = {
    SpliceDatasetVTI.datasetThreadLocal.set(ShuffleUtils.shuffle(dataFrame))
    val columnList = SpliceJDBCUtil.listColumns(dataFrame.schema.fieldNames)
    val schemaString = SpliceJDBCUtil.schemaWithoutNullableString(dataFrame.schema, url)
    val sqlText = "insert into " + schemaTableName +
      " (" + columnList + ") --splice-properties useSpark=true, sampleFraction=" +
      sampleFraction + "\n select " + columnList + " from " +
      "new com.splicemachine.derby.vti.SpliceDatasetVTI() " +
      "as SpliceDatasetVTI (" + schemaString + ")"
    executeUpd(sqlText)
  }
  /**
    * Insert a RDD into a table (schema.table).  The schema is required since RDD's do not have schema.
    *
    * @param rdd input data
    * @param schema
    * @param schemaTableName
    */
  def insert(rdd: JavaRDD[Row], schema: StructType, schemaTableName: String): Unit = {
    SpliceRDDVTI.datasetThreadLocal.set(ShuffleUtils.shuffle(rdd))
    val columnList = SpliceJDBCUtil.listColumns(schema.fieldNames)
    val schemaString = SpliceJDBCUtil.schemaWithoutNullableString(schema, url)
    val sqlText = "insert into " + schemaTableName + " (" + columnList + ") select " + columnList + " from " +
      "new com.splicemachine.derby.vti.SpliceRDDVTI() " +
      "as SpliceRDDVTI (" + schemaString + ")"
    executeUpd(sqlText)
  }


  /**
    *
    * Insert a dataFrame into a table (schema.table).  This corresponds to an
    *
    * insert into from select statement
    *
    * The status directory and number of badRecordsAllowed allows for duplicate primary keys to be
    * written to a bad records file.  If badRecordsAllowed is set to -1, all bad records will be written
    * to the status directory.
    *
    * @param dataFrame input data
    * @param schemaTableName
    * @param statusDirectory status directory where bad records file will be created
    * @param badRecordsAllowed how many bad records are allowed. -1 for unlimited
    */
  def insert(dataFrame: DataFrame, schemaTableName: String, statusDirectory: String, badRecordsAllowed: Integer): Unit = {
    SpliceDatasetVTI.datasetThreadLocal.set(ShuffleUtils.shuffle(dataFrame))
    val columnList = SpliceJDBCUtil.listColumns(dataFrame.schema.fieldNames)
    val schemaString = SpliceJDBCUtil.schemaWithoutNullableString(dataFrame.schema, url)
    val sqlText = "insert into " + schemaTableName + " (" + columnList + ")" +
    " --splice-properties useSpark=true, insertMode=INSERT, statusDirectory=" + statusDirectory + ", badRecordsAllowed=" + badRecordsAllowed + "\n " +
    "select " + columnList + " from " +
      "new com.splicemachine.derby.vti.SpliceDatasetVTI() " +
      "as SpliceDatasetVTI (" + schemaString + ")"
    executeUpd(sqlText)
  }

  /**
    * Insert a RDD into a table (schema.table).  The schema is required since RDD's do not have schema.
    *
    * The status directory and number of badRecordsAllowed allows for duplicate primary keys to be
    * written to a bad records file.  If badRecordsAllowed is set to -1, all bad records will be written
    * to the status directory.
    *
    * @param rdd input data
    * @param schema
    * @param schemaTableName
    * @param statusDirectory status directory where bad records file will be created
    * @param badRecordsAllowed how many bad records are allowed. -1 for unlimited
    *
    */
  def insert(rdd: JavaRDD[Row], schema: StructType, schemaTableName: String, statusDirectory: String, badRecordsAllowed: Integer): Unit = {
    SpliceRDDVTI.datasetThreadLocal.set(ShuffleUtils.shuffle(rdd))
    val columnList = SpliceJDBCUtil.listColumns(schema.fieldNames)
    val schemaString = SpliceJDBCUtil.schemaWithoutNullableString(schema, url)
    val sqlText = "insert into " + schemaTableName + " (" + columnList + ")" +
      " --splice-properties useSpark=true, insertMode=INSERT, statusDirectory=" + statusDirectory + ", badRecordsAllowed=" + badRecordsAllowed + "\n " +
    " select " + columnList + " from " +
      "new com.splicemachine.derby.vti.SpliceRDDVTI() " +
      "as SpliceRDDVTI (" + schemaString + ")"
    executeUpd(sqlText)
  }

  /**
    * Upsert data into the table (schema.table) from a DataFrame.  This will insert the data if the record is not found by primary key and if it is it will change
    * the columns that are different between the two records.
    *
    * @param dataFrame input data
    * @param schemaTableName output table
    */
  def upsert(dataFrame: DataFrame, schemaTableName: String): Unit = {
    SpliceDatasetVTI.datasetThreadLocal.set(ShuffleUtils.shuffle(dataFrame))
    val columnList = SpliceJDBCUtil.listColumns(dataFrame.schema.fieldNames)
    val schemaString = SpliceJDBCUtil.schemaWithoutNullableString(dataFrame.schema, url)
    val sqlText = "insert into " + schemaTableName + " (" + columnList + ") --splice-properties insertMode=UPSERT\n select " + columnList + " from " +
      "new com.splicemachine.derby.vti.SpliceDatasetVTI() " +
      "as SpliceDatasetVTI (" + schemaString + ")"
    executeUpd(sqlText)
  }

  /**
    * Upsert data into the table (schema.table) from an RDD.  This will insert the data if the record is not found by primary key and if it is it will change
    * the columns that are different between the two records.
    *
    * @param rdd input data
    * @param schema
    * @param schemaTableName
    */
  def upsert(rdd: JavaRDD[Row], schema: StructType, schemaTableName: String): Unit = {
    SpliceRDDVTI.datasetThreadLocal.set(ShuffleUtils.shuffle(rdd))
    val columnList = SpliceJDBCUtil.listColumns(schema.fieldNames)
    val schemaString = SpliceJDBCUtil.schemaWithoutNullableString(schema, url)
    val sqlText = "insert into " + schemaTableName + " (" + columnList + ") --splice-properties insertMode=UPSERT\n select " + columnList + " from " +
      "new com.splicemachine.derby.vti.SpliceRDDVTI() " +
      "as SpliceRDDVTI (" + schemaString + ")"
    executeUpd(sqlText)
  }

  /**
    * Delete records in a dataframe based on joining by primary keys from the data frame.  Be careful with column naming and case sensitivity.
    *
    * @param dataFrame rows to delete
    * @param schemaTableName table to delete from
    */
  def delete(dataFrame: DataFrame, schemaTableName: String): Unit = {
    val jdbcOptions = new JDBCOptions(Map(
      JDBCOptions.JDBC_URL -> url,
      JDBCOptions.JDBC_TABLE_NAME -> schemaTableName))
    SpliceDatasetVTI.datasetThreadLocal.set(ShuffleUtils.shuffle(dataFrame))
    val keys = SpliceJDBCUtil.retrievePrimaryKeys(jdbcOptions)
    if (keys.length == 0)
      throw new UnsupportedOperationException("Primary Key Required for the Table to Perform Deletes")
    val columnList = SpliceJDBCUtil.listColumns(dataFrame.schema.fieldNames)
    val schemaString = SpliceJDBCUtil.schemaWithoutNullableString(dataFrame.schema, url)
    val sqlText = "delete from " + schemaTableName + " where exists (select 1 from " +
      "new com.splicemachine.derby.vti.SpliceDatasetVTI() " +
      "as SDVTI (" + schemaString + ") where "
    val dialect = JdbcDialects.get(url)
    val whereClause = keys.map(x => schemaTableName + "." + dialect.quoteIdentifier(x) +
      " = SDVTI." ++ dialect.quoteIdentifier(x)).mkString(" AND ")
    val combinedText = sqlText + whereClause + ")"
    executeUpd(sqlText)
  }

  /**
    * Delete records in a dataframe based on joining by primary keys from the data frame.  Be careful with column naming and case sensitivity.
    *
    * @param rdd rows to delete
    * @param schema
    * @param schemaTableName table to delete from
    */
  def delete(rdd: JavaRDD[Row], schema: StructType, schemaTableName: String): Unit = {
    val jdbcOptions = new JDBCOptions(Map(
      JDBCOptions.JDBC_URL -> url,
      JDBCOptions.JDBC_TABLE_NAME -> schemaTableName))
    SpliceRDDVTI.datasetThreadLocal.set(ShuffleUtils.shuffle(rdd))
    val keys = SpliceJDBCUtil.retrievePrimaryKeys(jdbcOptions)
    if (keys.length == 0)
      throw new UnsupportedOperationException("Primary Key Required for the Table to Perform Deletes")
    val columnList = SpliceJDBCUtil.listColumns(schema.fieldNames)
    val schemaString = SpliceJDBCUtil.schemaWithoutNullableString(schema, url)
    val sqlText = "delete from " + schemaTableName + " where exists (select 1 from " +
      "new com.splicemachine.derby.vti.SpliceRDDVTI() " +
      "as SDVTI (" + schemaString + ") where "
    val dialect = JdbcDialects.get(url)
    val whereClause = keys.map(x => schemaTableName + "." + dialect.quoteIdentifier(x) +
      " = SDVTI." ++ dialect.quoteIdentifier(x)).mkString(" AND ")
    val combinedText = sqlText + whereClause + ")"
    executeUpd(sqlText)
  }

  /**
    * Update data from a dataframe for a specified schemaTableName (schema.table).  The keys are required for the update and any other
    * columns provided will be updated in the rows.
    *
    * @param dataFrame rows for update
    * @param schemaTableName table to update
    */
  def update(dataFrame: DataFrame, schemaTableName: String): Unit = {
    val jdbcOptions = new JDBCOptions(Map(
      JDBCOptions.JDBC_URL -> url,
      JDBCOptions.JDBC_TABLE_NAME -> schemaTableName))
    SpliceDatasetVTI.datasetThreadLocal.set(ShuffleUtils.shuffle(dataFrame))
    val keys = SpliceJDBCUtil.retrievePrimaryKeys(jdbcOptions)
    if (keys.length == 0)
      throw new UnsupportedOperationException("Primary Key Required for the Table to Perform Updates")
    val prunedFields = dataFrame.schema.fieldNames.filter((p: String) => keys.indexOf(p) == -1)
    val columnList = SpliceJDBCUtil.listColumns(prunedFields)
    val schemaString = SpliceJDBCUtil.schemaWithoutNullableString(dataFrame.schema, url)
    val sqlText = "update " + schemaTableName + " " +
      "set (" + columnList + ") = (" +
      "select " + columnList + " from " +
      "new com.splicemachine.derby.vti.SpliceDatasetVTI() " +
      "as SDVTI (" + schemaString + ") where "
    val dialect = JdbcDialects.get(url)
    val whereClause = keys.map(x => schemaTableName + "." + dialect.quoteIdentifier(x) +
      " = SDVTI." ++ dialect.quoteIdentifier(x)).mkString(" AND ")
    val combinedText = sqlText + whereClause + ")"
    executeUpd(sqlText)
  }

  /**
    * Update data from a RDD for a specified schemaTableName (schema.table) and schema (StructType).  The keys are required for the update and any other
    * columns provided will be updated in the rows.
    *
    * @param rdd rows for update
    * @param schema
    * @param schemaTableName
    */
  def update(rdd: JavaRDD[Row], schema: StructType, schemaTableName: String): Unit = {
    val jdbcOptions = new JDBCOptions(Map(
      JDBCOptions.JDBC_URL -> url,
      JDBCOptions.JDBC_TABLE_NAME -> schemaTableName))
    SpliceRDDVTI.datasetThreadLocal.set(ShuffleUtils.shuffle(rdd))
    val keys = SpliceJDBCUtil.retrievePrimaryKeys(jdbcOptions)
    if (keys.length == 0)
      throw new UnsupportedOperationException("Primary Key Required for the Table to Perform Updates")
    val prunedFields = schema.fieldNames.filter((p: String) => keys.indexOf(p) == -1)
    val columnList = SpliceJDBCUtil.listColumns(prunedFields)
    val schemaString = SpliceJDBCUtil.schemaWithoutNullableString(schema, url)
    val sqlText = "update " + schemaTableName + " " +
      "set (" + columnList + ") = (" +
      "select " + columnList + " from " +
      "new com.splicemachine.derby.vti.SpliceRDDVTI() " +
      "as SDVTI (" + schemaString + ") where "
    val dialect = JdbcDialects.get(url)
    val whereClause = keys.map(x => schemaTableName + "." + dialect.quoteIdentifier(x) +
      " = SDVTI." ++ dialect.quoteIdentifier(x)).mkString(" AND ")
    val combinedText = sqlText + whereClause + ")"
    executeUpd(sqlText)
  }

  /**
    * Bulk Import HFile from a dataframe into a schemaTableName(schema.table)
    *
    * @param dataFrame input data
    * @param schemaTableName
    * @param options options to be passed to --splice-properties; bulkImportDirectory is required
    */
  def bulkImportHFile(dataFrame: DataFrame, schemaTableName: String,
                      options: scala.collection.mutable.Map[String, String]): Unit = {

    val bulkImportDirectory = options.get("bulkImportDirectory")
    if (bulkImportDirectory == null) {
      throw new IllegalArgumentException("bulkImportDirectory cannot be null")
    }
    SpliceDatasetVTI.datasetThreadLocal.set(dataFrame)
    val columnList = SpliceJDBCUtil.listColumns(dataFrame.schema.fieldNames)
    val schemaString = SpliceJDBCUtil.schemaWithoutNullableString(dataFrame.schema, url)
    var properties = "--SPLICE-PROPERTIES "
    options foreach (option => properties += option._1 + "=" + option._2 + ",")
    properties = properties.substring(0, properties.length - 1)

    val sqlText = "insert into " + schemaTableName + " (" + columnList + ") " + properties + "\n" +
      "select " + columnList + " from " +
      "new com.splicemachine.derby.vti.SpliceDatasetVTI() " +
      "as SpliceDatasetVTI (" + schemaString + ")"
    executeUpd(sqlText)
  }

  /**
    * Bulk Import HFile from a RDD into a schemaTableName(schema.table)
    *
    * @param rdd input data
    * @param schemaTableName
    * @param options options to be passed to --splice-properties; bulkImportDirectory is required
    */
  def bulkImportHFile(rdd: JavaRDD[Row], schema: StructType, schemaTableName: String,
                      options: scala.collection.mutable.Map[String, String]): Unit = {

    val bulkImportDirectory = options.get("bulkImportDirectory")
    if (bulkImportDirectory == null) {
      throw new IllegalArgumentException("bulkImportDirectory cannot be null")
    }
    SpliceRDDVTI.datasetThreadLocal.set(rdd)
    val columnList = SpliceJDBCUtil.listColumns(schema.fieldNames)
    val schemaString = SpliceJDBCUtil.schemaWithoutNullableString(schema, url)
    var properties = "--SPLICE-PROPERTIES "
    options foreach (option => properties += option._1 + "=" + option._2 + ",")
    properties = properties.substring(0, properties.length - 1)

    val sqlText = "insert into " + schemaTableName + " (" + columnList + ") " + properties + "\n" +
      "select " + columnList + " from " +
      "new com.splicemachine.derby.vti.SpliceRDDVTI() " +
      "as SpliceRDDVTI (" + schemaString + ")"
    executeUpd(sqlText)
  }

  /**
    * Return a table's schema via JDBC.
    *
    * @param schemaTableName table
    * @return table's schema
    */
  def getSchema(schemaTableName: String): StructType = {
    val newSpliceOptions = Map(
      JDBCOptions.JDBC_URL -> url,
      JDBCOptions.JDBC_TABLE_NAME -> schemaTableName)
    JDBCRDD.resolveTable(new JDBCOptions(newSpliceOptions))
  }

  private[this]val dialect = new SplicemachineDialect
  private[this]val dialectNoTime = new SplicemachineDialectNoTime
  private[this]def resolveQuery(connection: Connection, sql: String, noTime: Boolean): StructType = {
    val st = connection.prepareStatement(s"select * from ($sql) a where 1=0 ")
    try {
      val rs = st.executeQuery()

      try {
        if (noTime)
          JdbcUtils.getSchema(rs, dialectNoTime)
        else
          JdbcUtils.getSchema(rs, dialect)
      } finally {
        rs.close()
      }
    } finally {
      st.close()
    }
  }

  /**
    * Prune all but the specified columns from the specified Catalyst schema.
    *
    * @param schema  - The Catalyst schema of the master table
    * @param columns - The list of desired columns
    * @return A Catalyst schema corresponding to columns in the given order.
    */
  def pruneSchema(schema: StructType, columns: Array[String]): StructType = {
    val fieldMap = Map(schema.fields.map(x => x.metadata.getString("name") -> x): _*)
    new StructType(columns.map(name => fieldMap(name)))
  }

  private[this] def executeSql(sql: String): Unit = {
    val st = internalConnection.createStatement()
    try {
      st.execute(sql)
    } finally {
      st.close()
    }
  }

  /**
    * Export a dataFrame in CSV
    *
    * @param location  - Destination directory
    * @param compression - Whether to compress the output or not
    * @param replicationCount - Replication used for HDFS write
    * @param fileEncoding - fileEncoding or null, defaults to UTF-8
    * @param fieldSeparator - fieldSeparator or null, defaults to ','
    * @param quoteCharacter - quoteCharacter or null, defaults to '"'
    *
    */
  def export(dataFrame: DataFrame, location: String,
                   compression: Boolean, replicationCount: Int,
             fileEncoding: String,
             fieldSeparator: String,
             quoteCharacter: String): Unit = {
    SpliceDatasetVTI.datasetThreadLocal.set(dataFrame)
    val columnList = SpliceJDBCUtil.listColumns(dataFrame.schema.fieldNames)
    val schemaString = SpliceJDBCUtil.schemaWithoutNullableString(dataFrame.schema, url)
    val encoding = quotedOrNull(fileEncoding)
    val separator = quotedOrNull(fieldSeparator)
    val quoteChar = quotedOrNull(quoteCharacter)
    val sqlText = s"export ( '$location', $compression, $replicationCount, $encoding, $separator, $quoteChar) select " + columnList + " from " +
      s"new com.splicemachine.derby.vti.SpliceDatasetVTI() as SpliceDatasetVTI ($schemaString)"
    executeSql(sqlText)
  }

  private[this] def quotedOrNull(value: String) = {
    if (value == null) "null" else s"'$value"
  }

  /**
    * Export a dataFrame in binary format
    *
    * @param location  - Destination directory 
    * @param compression - Whether to compress the output or not
    * @param format - Binary format to be used, currently only 'parquet' is supported
    */
  def exportBinary(dataFrame: DataFrame, location: String,
                   compression: Boolean, format: String): Unit = {
    SpliceDatasetVTI.datasetThreadLocal.set(dataFrame)
    val columnList = SpliceJDBCUtil.listColumns(dataFrame.schema.fieldNames)
    val schemaString = SpliceJDBCUtil.schemaWithoutNullableString(dataFrame.schema, url)
    val sqlText = s"export_binary ( '$location', $compression, '$format') select " + columnList + " from " +
      s"new com.splicemachine.derby.vti.SpliceDatasetVTI() as SpliceDatasetVTI ($schemaString)"
    executeSql(sqlText)
  }
}<|MERGE_RESOLUTION|>--- conflicted
+++ resolved
@@ -271,12 +271,8 @@
       else {
         ", PRIMARY KEY(" + keys.map(dialect.quoteIdentifier(_)).mkString(", ") + ")"
       }
-<<<<<<< HEAD
 
       val sql = s"CREATE TABLE $schemaTableName ($actSchemaString$primaryKeyString)"
-=======
-      val sql = s"CREATE TABLE $tableName ($actSchemaString) $primaryKeyString"
->>>>>>> 641c5fd8
       statement.executeUpdate(sql)
     } finally {
       statement.close()
@@ -644,7 +640,7 @@
     val whereClause = keys.map(x => schemaTableName + "." + dialect.quoteIdentifier(x) +
       " = SDVTI." ++ dialect.quoteIdentifier(x)).mkString(" AND ")
     val combinedText = sqlText + whereClause + ")"
-    executeUpd(sqlText)
+    executeUpd(combinedText)
   }
 
   /**
@@ -671,7 +667,7 @@
     val whereClause = keys.map(x => schemaTableName + "." + dialect.quoteIdentifier(x) +
       " = SDVTI." ++ dialect.quoteIdentifier(x)).mkString(" AND ")
     val combinedText = sqlText + whereClause + ")"
-    executeUpd(sqlText)
+    executeUpd(combinedText)
   }
 
   /**
@@ -701,7 +697,7 @@
     val whereClause = keys.map(x => schemaTableName + "." + dialect.quoteIdentifier(x) +
       " = SDVTI." ++ dialect.quoteIdentifier(x)).mkString(" AND ")
     val combinedText = sqlText + whereClause + ")"
-    executeUpd(sqlText)
+    executeUpd(combinedText)
   }
 
   /**
@@ -732,7 +728,7 @@
     val whereClause = keys.map(x => schemaTableName + "." + dialect.quoteIdentifier(x) +
       " = SDVTI." ++ dialect.quoteIdentifier(x)).mkString(" AND ")
     val combinedText = sqlText + whereClause + ")"
-    executeUpd(sqlText)
+    executeUpd(combinedText)
   }
 
   /**
