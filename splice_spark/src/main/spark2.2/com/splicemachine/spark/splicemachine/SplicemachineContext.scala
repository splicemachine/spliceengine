--- conflicted
+++ resolved
@@ -271,12 +271,8 @@
       else {
         ", PRIMARY KEY(" + keys.map(dialect.quoteIdentifier(_)).mkString(", ") + ")"
       }
-<<<<<<< HEAD
 
       val sql = s"CREATE TABLE $schemaTableName ($actSchemaString$primaryKeyString)"
-=======
-      val sql = s"CREATE TABLE $tableName ($actSchemaString) $primaryKeyString"
->>>>>>> b1135d47
       statement.executeUpdate(sql)
     } finally {
       statement.close()
@@ -644,11 +640,7 @@
     val whereClause = keys.map(x => schemaTableName + "." + dialect.quoteIdentifier(x) +
       " = SDVTI." ++ dialect.quoteIdentifier(x)).mkString(" AND ")
     val combinedText = sqlText + whereClause + ")"
-<<<<<<< HEAD
-    executeUpd(sqlText)
-=======
     executeUpd(combinedText)
->>>>>>> b1135d47
   }
 
   /**
@@ -675,11 +667,7 @@
     val whereClause = keys.map(x => schemaTableName + "." + dialect.quoteIdentifier(x) +
       " = SDVTI." ++ dialect.quoteIdentifier(x)).mkString(" AND ")
     val combinedText = sqlText + whereClause + ")"
-<<<<<<< HEAD
-    executeUpd(sqlText)
-=======
     executeUpd(combinedText)
->>>>>>> b1135d47
   }
 
   /**
@@ -709,11 +697,7 @@
     val whereClause = keys.map(x => schemaTableName + "." + dialect.quoteIdentifier(x) +
       " = SDVTI." ++ dialect.quoteIdentifier(x)).mkString(" AND ")
     val combinedText = sqlText + whereClause + ")"
-<<<<<<< HEAD
-    executeUpd(sqlText)
-=======
     executeUpd(combinedText)
->>>>>>> b1135d47
   }
 
   /**
@@ -744,11 +728,7 @@
     val whereClause = keys.map(x => schemaTableName + "." + dialect.quoteIdentifier(x) +
       " = SDVTI." ++ dialect.quoteIdentifier(x)).mkString(" AND ")
     val combinedText = sqlText + whereClause + ")"
-<<<<<<< HEAD
-    executeUpd(sqlText)
-=======
     executeUpd(combinedText)
->>>>>>> b1135d47
   }
 
   /**
