--- conflicted
+++ resolved
@@ -791,7 +791,6 @@
   }
 
   /**
-<<<<<<< HEAD
     * Export a dataFrame in CSV
     *
     * @param location  - Destination directory
@@ -822,7 +821,7 @@
     if (value == null) "null" else s"'$value"
   }
 
-=======
+  /**
     * Export a dataFrame in binary format
     *
     * @param location  - Destination directory 
@@ -838,5 +837,4 @@
       s"new com.splicemachine.derby.vti.SpliceDatasetVTI() as SpliceDatasetVTI ($schemaString)"
     internalConnection.createStatement().execute(sqlText)
   }
->>>>>>> 8e5cfb6f
 }