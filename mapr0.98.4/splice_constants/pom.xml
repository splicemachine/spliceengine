--- conflicted
+++ resolved
@@ -185,11 +185,7 @@
 		<dependency>
 			<groupId>org.apache.spark</groupId>
 			<artifactId>${spark-assembly-id}</artifactId>
-<<<<<<< HEAD
-			<version>1.5.0</version>
-=======
 			<version>${spark.version}</version>
->>>>>>> 0fdfa6aa
 		</dependency>
 	</dependencies>
 </project>