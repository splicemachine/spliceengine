<?xml version="1.0" encoding="UTF-8"?>
<!--
  ~ Copyright (c) 2012 - 2017 Splice Machine, Inc.
  ~
  ~ This file is part of Splice Machine.
  ~ Splice Machine is free software: you can redistribute it and/or modify it under the terms of the
  ~ GNU Affero General Public License as published by the Free Software Foundation, either
  ~ version 3, or (at your option) any later version.
  ~ Splice Machine is distributed in the hope that it will be useful, but WITHOUT ANY WARRANTY;
  ~ without even the implied warranty of MERCHANTABILITY or FITNESS FOR A PARTICULAR PURPOSE.
  ~ See the GNU Affero General Public License for more details.
  ~ You should have received a copy of the GNU Affero General Public License along with Splice Machine.
  ~ If not, see <http://www.gnu.org/licenses/>.
  -->
<project xmlns="http://maven.apache.org/POM/4.0.0" xmlns:xsi="http://www.w3.org/2001/XMLSchema-instance" xsi:schemaLocation="http://maven.apache.org/POM/4.0.0 http://maven.apache.org/xsd/maven-4.0.0.xsd">
    <modelVersion>4.0.0</modelVersion>
    <artifactId>splice_encoding</artifactId>
    <description>Splice Encoding</description>
    <parent>
        <artifactId>spliceengine-parent</artifactId>
        <groupId>com.splicemachine</groupId>
<<<<<<< HEAD
        <version>2.5.0.1806S</version>
=======
        <version>2.5.0.1808-SNAPSHOT</version>
>>>>>>> 3c35729a
    </parent>
    <dependencies>
        <dependency>
            <groupId>com.carrotsearch</groupId>
            <artifactId>hppc</artifactId>
        </dependency>
        <dependency>
            <groupId>org.apache.lucene</groupId>
            <artifactId>lucene-core</artifactId>
        </dependency>
        <dependency>
            <groupId>com.splicemachine</groupId>
            <artifactId>utilities</artifactId>
        </dependency>
        <dependency>
            <groupId>com.esotericsoftware</groupId>
            <artifactId>kryo-shaded</artifactId>
            <version>3.0.3</version>
            <scope>provided</scope>
        </dependency>

        <dependency>
            <groupId>com.splicemachine</groupId>
            <artifactId>db-engine</artifactId>
            <version>${project.version}</version>
        </dependency>
        <dependency>
            <groupId>commons-lang</groupId>
            <artifactId>commons-lang</artifactId>
            <scope>test</scope>
        </dependency>
        <dependency>
            <groupId>com.google.code.findbugs</groupId>
            <artifactId>jsr305</artifactId>
            <scope>compile</scope>
        </dependency>
        <dependency>
            <groupId>com.google.code.findbugs</groupId>
            <artifactId>annotations</artifactId>
            <version>3.0.1</version>
        </dependency>
    </dependencies>
</project><|MERGE_RESOLUTION|>--- conflicted
+++ resolved
@@ -19,11 +19,7 @@
     <parent>
         <artifactId>spliceengine-parent</artifactId>
         <groupId>com.splicemachine</groupId>
-<<<<<<< HEAD
-        <version>2.5.0.1806S</version>
-=======
         <version>2.5.0.1808-SNAPSHOT</version>
->>>>>>> 3c35729a
     </parent>
     <dependencies>
         <dependency>
