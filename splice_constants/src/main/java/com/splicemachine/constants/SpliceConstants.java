--- conflicted
+++ resolved
@@ -107,27 +107,9 @@
     @DefaultValue(DELAYED_FORWARD_QUEUE_LIMIT) private static final int DEFAULT_DELAYED_FORWARD_QUEUE_LIMIT = 10;
     public static int delayedForwardQueueLimit;
 
-<<<<<<< HEAD
     @Parameter public static final String DELAYED_FORWARD_WRITE_BUFFER_SIZE = "splice.rollforward.delayedForwardWriteBufferSize";
     @DefaultValue(DELAYED_FORWARD_WRITE_BUFFER_SIZE) private static final int DEFAULT_DELAYED_FORWARD_WRITE_BUFFER_SIZE = 2048;
     public static int delayedForwardWriteBufferSize;
-=======
-        /**
-         * Path in Zookeeper for storing ongoing backup Id
-         */
-        @Parameter public static final String BACKUP_PATH = "splice.backup_node";
-        @DefaultValue(BACKUP_PATH) public static final String DEFAULT_BACKUP_PATH = "/backup";
-		/**
-		 * Location of Startup node in ZooKeeper. The presence of this node
-		 * indicates whether or not Splice needs to attempt to recreate
-		 * System tables (i.e. whether or not Splice has been installed and
-		 * set up correctly).
-		 * Defaults to /startupPath
-		 */
-		@Parameter public static final String STARTUP_PATH = "splice.startup_path";
-		@DefaultValue(STARTUP_PATH) public static final String DEFAULT_STARTUP_PATH = "/startupPath";
-		public static String zkSpliceStartupPath;
->>>>>>> 528c2c19
 
     @Parameter public static final String DELAYED_FORWARD_ASYNCH_WRITE_DELAY = "splice.rollforward.delayedForwardAsynchWriteDelay";
     @DefaultValue(DELAYED_FORWARD_ASYNCH_WRITE_DELAY) private static final int DEFAULT_DELAYED_FORWARD_ASYNCH_WRITE_DELAY = 400;
@@ -182,6 +164,11 @@
     public static String zkSpliceDDLActiveServersPath;
     public static String zkSpliceDDLOngoingTransactionsPath;
 
+	/**
+	 * Path in Zookeeper for storing ongoing backup Id
+	 */
+	@Parameter public static final String BACKUP_PATH = "splice.backup_node";
+	@DefaultValue(BACKUP_PATH) public static final String DEFAULT_BACKUP_PATH = "/backup";
     /**
      * The Path in zookeeper to store job information. Defaults to /spliceJobs
      */
@@ -392,9 +379,6 @@
     @DefaultValue(IMPORT_MAX_READ_BUFFER_SIZE) private static final int DEFAULT_IMPORT_MAX_READ_BUFFER_SIZE= 1024;
     public static int maxImportReadBufferSize;
 
-<<<<<<< HEAD
-    public static final String SI_EXEMPT = "si-exempt";
-=======
 		/**
 		 * Interval of the number of imported rows to report the status of a running import task.
 		 * For example, a running import task will by default report to JMX every 10,000 rows that it has imported.
@@ -419,7 +403,6 @@
 		//common SI fields
 		public static final String NA_TRANSACTION_ID = "NA_TRANSACTION_ID";
 		public static final String SI_EXEMPT = "si-exempt";
->>>>>>> 528c2c19
 
     /*Writer configuration*/
     // Constants
@@ -1149,7 +1132,6 @@
              * I more or less arbitrarily decided to make it 5 fewer, but that seems like a good balance
              * between having a lot of write threads and still allowing writes through.
              */
-<<<<<<< HEAD
             maxThreads = ipcThreads-5;
         }
         if(maxThreads<=0)
@@ -1175,6 +1157,12 @@
         delayedForwardAsyncWriteDelay = config.getInt(DELAYED_FORWARD_ASYNCH_WRITE_DELAY, DEFAULT_DELAYED_FORWARD_ASYNCH_WRITE_DELAY);
         delayedForwardQueueLimit = config.getInt(DELAYED_FORWARD_QUEUE_LIMIT, DEFAULT_DELAYED_FORWARD_QUEUE_LIMIT);
 
+				maxImportProcessingThreads = config.getInt(IMPORT_MAX_PROCESSING_THREADS,DEFAULT_IMPORT_MAX_PROCESSING_THREADS);
+				interruptLoopCheck = config.getInt(INTERRUPT_LOOP_CHECK,DEFAULT_INTERRUPT_LOOP_CHECK);
+				maxImportReadBufferSize = config.getInt(IMPORT_MAX_READ_BUFFER_SIZE,DEFAULT_IMPORT_MAX_READ_BUFFER_SIZE);
+
+				importTaskStatusReportingRowCount = config.getLong(IMPORT_TASK_STATUS_REPORTING_ROWCOUNT, DEFAULT_IMPORT_TASK_STATUS_REPORTING_ROWCOUNT);
+				importTaskStatusLoggingInterval = config.getLong(IMPORT_TASK_STATUS_LOGGING_INTERVAL, DEFAULT_IMPORT_TASK_STATUS_LOGGING_INTERVAL);
         multicastGroupAddress = config.get(MULTICAST_GROUP_ADDRESS,DEFAULT_MULTICAST_GROUP_ADDRESS);
         multicastGroupPort = config.getInt(MULTICAST_GROUP_PORT, DEFAULT_MULTICAST_GROUP_PORT);
         rmiPort = config.getInt(RMI_PORT,DEFAULT_RMI_PORT);
@@ -1227,100 +1215,6 @@
 
         importLogQueueWaitTimeMs = config.getLong(IMPORT_LOG_QUEUE_WAIT_TIME,DEFAULT_IMPORT_LOG_QUEUE_WAIT_TIME);
         useReadAheadScanner = config.getBoolean(USE_READ_AHEAD_SCANNER,DEFAULT_USE_READ_AHEAD_SCANNER);
-=======
-						maxThreads = ipcThreads-5;
-				}
-				if(maxThreads<=0)
-						maxThreads = 1;
-				coreWriteThreads = config.getInt(WRITE_THREADS_CORE,DEFAULT_WRITE_THREADS_CORE);
-				if(coreWriteThreads>maxThreads){
-						//default the core write threads to 10% of the maximum available
-						coreWriteThreads = maxThreads/10;
-				}
-				if(coreWriteThreads<0)
-						coreWriteThreads=0;
-
-				threadKeepAlive = config.getLong(HBASE_HTABLE_THREADS_KEEPALIVETIME, DEFAULT_HBASE_HTABLE_THREADS_KEEPALIVETIME);
-				numRetries = config.getInt(HBASE_CLIENT_RETRIES_NUMBER, DEFAULT_HBASE_CLIENT_RETRIES_NUMBER);
-				cacheUpdatePeriod = config.getLong(CACHE_UPDATE_PERIOD, DEFAULT_CACHE_UPDATE_PERIOD);
-				compression = config.get(COMPRESSION, DEFAULT_COMPRESSION);
-				authentication = config.get(AUTHENTICATION, DEFAULT_AUTHENTICATION);
-				authenticationNativeAlgorithm = config.get(AUTHENTICATION_NATIVE_ALGORITHM, DEFAULT_AUTHENTICATION_NATIVE_ALGORITHM);
-				authenticationNativeCreateCredentialsDatabase = config.getBoolean(AUTHENTICATION_NATIVE_CREATE_CREDENTIALS_DATABASE, DEFAULT_AUTHENTICATION_NATIVE_CREATE_CREDENTIALS_DATABASE);
-
-				authenticationCustomProvider = config.get(AUTHENTICATION_CUSTOM_PROVIDER,DEFAULT_AUTHENTICATION_CUSTOM_PROVIDER);
-				
-				authenticationLDAPServer = config.get(AUTHENTICATION_LDAP_SERVER,DEFAULT_AUTHENTICATION_LDAP_SERVER);
-				authenticationLDAPSearchAuthDN = config.get(AUTHENTICATION_LDAP_SEARCHAUTHDN,DEFAULT_AUTHENTICATION_LDAP_SEARCHAUTHDN);
-				authenticationLDAPSearchAuthPW = config.get(AUTHENTICATION_LDAP_SEARCHAUTHPW,DEFAULT_AUTHENTICATION_LDAP_SEARCHAUTHPW);
-				authenticationLDAPSearchBase = config.get(AUTHENTICATION_LDAP_SEARCHBASE,DEFAULT_AUTHENTICATION_LDAP_SEARCHBASE);
-				authenticationLDAPSearchFilter = config.get(AUTHENTICATION_LDAP_SEARCHFILTER,DEFAULT_AUTHENTICATION_LDAP_SEARCHFILTER);
-				
-				delayedForwardRingBufferSize = config.getInt(DELAYED_FORWARD_RING_BUFFER_SIZE, DEFAULT_DELAYED_FORWARD_RING_BUFFER_SIZE);
-				pushForwardRingBufferSize = config.getInt(PUSH_FORWARD_RING_BUFFER_SIZE, DEFAULT_PUSH_FORWARD_RING_BUFFER_SIZE);
-				pushForwardWriteBufferSize = config.getInt(PUSH_FORWARD_WRITE_BUFFER_SIZE, DEFAULT_PUSH_FORWARD_WRITE_BUFFER_SIZE);
-				delayedForwardWriteBufferSize = config.getInt(DELAYED_FORWARD_WRITE_BUFFER_SIZE, DEFAULT_DELAYED_FORWARD_WRITE_BUFFER_SIZE);
-				delayedForwardAsyncWriteDelay = config.getInt(DELAYED_FORWARD_ASYNCH_WRITE_DELAY, DEFAULT_DELAYED_FORWARD_ASYNCH_WRITE_DELAY);
-				delayedForwardQueueLimit = config.getInt(DELAYED_FORWARD_QUEUE_LIMIT, DEFAULT_DELAYED_FORWARD_QUEUE_LIMIT);
-				
-				multicastGroupAddress = config.get(MULTICAST_GROUP_ADDRESS,DEFAULT_MULTICAST_GROUP_ADDRESS);
-				multicastGroupPort = config.getInt(MULTICAST_GROUP_PORT, DEFAULT_MULTICAST_GROUP_PORT);
-				rmiPort = config.getInt(RMI_PORT, DEFAULT_RMI_PORT);
-				rmiRemoteObjectPort = config.getInt(RMI_REMOTE_OBJECT_PORT, DEFAULT_RMI_REMOTE_OBJECT_PORT);
-				dumpClassFile = config.getBoolean(DEBUG_DUMP_CLASS_FILE, DEFAULT_DUMP_CLASS_FILE);
-				logStatementContext = config.getBoolean(DEBUG_LOG_STATEMENT_CONTEXT, DEFAULT_LOG_STATEMENT_CONTEXT);
-				startupLockWaitPeriod = config.getInt(STARTUP_LOCK_WAIT_PERIOD, DEFAULT_STARTUP_LOCK_PERIOD);
-				ringBufferSize = config.getInt(RING_BUFFER_SIZE, DEFAULT_RING_BUFFER_SIZE);
-				indexBatchSize = config.getInt(INDEX_BATCH_SIZE,DEFAULT_INDEX_BATCH_SIZE);
-				indexLookupBlocks = config.getInt(INDEX_LOOKUP_BLOCKS,DEFAULT_INDEX_LOOKUP_BLOCKS);
-				kryoPoolSize = config.getInt(KRYO_POOL_SIZE,DEFAULT_KRYO_POOL_SIZE);
-				debugFailTasksRandomly = config.getBoolean(DEBUG_FAIL_TASKS_RANDOMLY,DEFAULT_DEBUG_FAIL_TASKS_RANDOMLY);
-				debugTaskFailureRate = config.getFloat(DEBUG_TASK_FAILURE_RATE,(float)DEFAULT_DEBUG_TASK_FAILURE_RATE);
-
-				flushQueueSizeBlock = config.getInt(FLUSH_QUEUE_SIZE_BLOCK, DEFAULT_FLUSH_QUEUE_SIZE_BLOCK);
-				compactionQueueSizeBlock = config.getInt(COMPACTION_QUEUE_SIZE_BLOCK, DEFAULT_COMPACTION_QUEUE_SIZE_BLOCK);
-				
-				sequenceBlockSize = config.getInt(SEQUENCE_BLOCK_SIZE,DEFAULT_SEQUENCE_BLOCK_SIZE);
-
-				maxImportProcessingThreads = config.getInt(IMPORT_MAX_PROCESSING_THREADS,DEFAULT_IMPORT_MAX_PROCESSING_THREADS);
-				interruptLoopCheck = config.getInt(INTERRUPT_LOOP_CHECK,DEFAULT_INTERRUPT_LOOP_CHECK);
-				maxImportReadBufferSize = config.getInt(IMPORT_MAX_READ_BUFFER_SIZE,DEFAULT_IMPORT_MAX_READ_BUFFER_SIZE);
-
-				importTaskStatusReportingRowCount = config.getLong(IMPORT_TASK_STATUS_REPORTING_ROWCOUNT, DEFAULT_IMPORT_TASK_STATUS_REPORTING_ROWCOUNT);
-				importTaskStatusLoggingInterval = config.getLong(IMPORT_TASK_STATUS_LOGGING_INTERVAL, DEFAULT_IMPORT_TASK_STATUS_LOGGING_INTERVAL);
-
-				maxFlushesPerRegion = config.getInt(WRITE_MAX_FLUSHES_PER_REGION,WRITE_DEFAULT_MAX_FLUSHES_PER_REGION);
-
-				long regionMaxFileSize = config.getLong(HConstants.HREGION_MAX_FILESIZE,HConstants.DEFAULT_MAX_FILE_SIZE);
-				tempTableMaxFileSize = config.getLong(TEMP_MAX_FILE_SIZE,100*1024 * 1024 * 1024L); // 100 Gigs...
-
-				collectStats = config.getBoolean(COLLECT_PERF_STATS,DEFAULT_COLLECT_STATS);
-				pause = config.getLong(CLIENT_PAUSE,DEFAULT_CLIENT_PAUSE);
-
-				importSplitFactor = config.getInt(IMPORT_SPLIT_FACTOR,DEFAULT_IMPORT_SPLIT_FACTOR);
-				taskWorkers = config.getInt(TOTAL_WORKERS,DEFAULT_TOTAL_WORKERS);
-				if (taskWorkers > DEFAULT_TOTAL_WORKERS)
-					SpliceLogUtils.warn(LOG, "your task workers are set at {%d} and that is more than 2*(Number of Java Cores) {%d}", taskWorkers,DEFAULT_TOTAL_WORKERS);
-				numPriorityTiers = config.getInt(NUM_PRIORITY_TIERS,DEFAULT_NUM_PRIORITY_TIERS);
-				maxPriority = config.getInt(MAX_PRIORITY,DEFAULT_MAX_PRIORITY);
-
-				pastStatementBufferSize = config.getInt(PAST_STATEMENT_BUFFER_SIZE,DEFAULT_PAST_STATEMENT_BUFFER_SIZE);
-
-				tempTableBucketCount = config.getInt(TEMP_TABLE_BUCKET_COUNT, DEFAULT_TEMP_TABLE_BUCKET_COUNT);
-				
-				sequentialImportThreashold = config.getLong(SEQUENTIAL_IMPORT_THREASHOLD,DEFAULT_SEQUENTIAL_IMPORT_THRESHOLD);
-
-				constraintsEnabled = config.getBoolean(CONSTRAINTS_ENABLED,DEFAULT_CONSTRAINTS_ENABLED);
-
-				importLogQueueSize = config.getInt(IMPORT_LOG_QUEUE_SIZE, DEFAULT_IMPORT_LOG_QUEUE_SIZE);
-				if(importLogQueueSize<=0){
-						Logger.getRootLogger().error("Unable to set import log queue size to a value <= 0. Setting it to the default of "+ DEFAULT_IMPORT_LOG_QUEUE_SIZE);
-						importLogQueueSize = DEFAULT_IMPORT_LOG_QUEUE_SIZE;
-				}
-
-				importLogQueueWaitTimeMs = config.getLong(IMPORT_LOG_QUEUE_WAIT_TIME,DEFAULT_IMPORT_LOG_QUEUE_WAIT_TIME);
-				useReadAheadScanner = config.getBoolean(USE_READ_AHEAD_SCANNER,DEFAULT_USE_READ_AHEAD_SCANNER);
->>>>>>> 528c2c19
 
         ddlDrainingMaximumWait = config.getLong(DDL_DRAINING_MAXIMUM_WAIT,DEFAULT_DDL_DRAINING_MAXIMUM_WAIT);
         ddlDrainingInitialWait = config.getLong(DDL_DRAINING_INITIAL_WAIT,DEFAULT_DDL_DRAINING_INITIAL_WAIT);
