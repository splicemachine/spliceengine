--- conflicted
+++ resolved
@@ -256,9 +256,6 @@
     @DefaultValue(DERBY_BIND_PORT) public static final int DEFAULT_DERBY_BIND_PORT = 1527;
     public static int derbyBindPort;
 
-<<<<<<< HEAD
-    // Splice timestamp server (generator) settings */
-=======
 		/**
 		 * The default port to bind the JMX connection to.
 		 * Defaults to 10102 which is the same as the default JMX port for HBase region servers.
@@ -266,7 +263,6 @@
 		public static final int DEFAULT_JMX_BIND_PORT = 10102;
 
 		// Splice timestamp server (generator) settings */
->>>>>>> e8812194
 
     /**
      * The IP address to bind the Timestamp Server connection to.
