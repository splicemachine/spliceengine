--- conflicted
+++ resolved
@@ -219,13 +219,8 @@
     public void readExternal(ObjectInput in) throws IOException,ClassNotFoundException {
         offset = in.readInt();
         length = in.readInt();
-<<<<<<< HEAD
-        if (in.readBoolean()) {
-            buffer = new byte[length];
-=======
         buffer = new byte[length];
         if(length > 0) {
->>>>>>> d2a1bd50
             in.readFully(buffer);
         }
         hashSet = false;
@@ -235,15 +230,9 @@
     public void writeExternal(ObjectOutput out) throws IOException {
         out.writeInt(offset);
         out.writeInt(length);
-<<<<<<< HEAD
-        out.writeBoolean(buffer !=null);
-        if (buffer!=null)
-            out.write(buffer,offset,length);
-=======
         if(length > 0) {
             out.write(buffer, offset, length);
         }
->>>>>>> d2a1bd50
     }
 
     public void reverse() {
