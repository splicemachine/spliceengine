--- conflicted
+++ resolved
@@ -101,17 +101,4 @@
         Assert.assertTrue("encoding incorrect", Bytes.compareTo(test,test2)<0);
     }
 
-<<<<<<< HEAD
-    @Test
-    @Ignore("DB-3421")
-    public void testEncodeDecodeNegativeBigInt() throws Exception {
-        byte[] test = ScalarEncoding.toBytes(-9208636019293794487l,false);
-        byte[] test2 = ScalarEncoding.toBytes(-9169196554323565708l,false);
-        Assert.assertTrue("encoding incorrect", Bytes.compareTo(test,test2)<0);
-    }
-
-=======
->>>>>>> 2a16ffe2
-
-
 }