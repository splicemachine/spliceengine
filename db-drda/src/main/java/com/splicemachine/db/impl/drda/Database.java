/*
 * This file is part of Splice Machine.
 * Splice Machine is free software: you can redistribute it and/or modify it under the terms of the
 * GNU Affero General Public License as published by the Free Software Foundation, either
 * version 3, or (at your option) any later version.
 * Splice Machine is distributed in the hope that it will be useful, but WITHOUT ANY WARRANTY;
 * without even the implied warranty of MERCHANTABILITY or FITNESS FOR A PARTICULAR PURPOSE.
 * See the GNU Affero General Public License for more details.
 * You should have received a copy of the GNU Affero General Public License along with Splice Machine.
 * If not, see <http://www.gnu.org/licenses/>.
 *
 * Some parts of this source code are based on Apache Derby, and the following notices apply to
 * Apache Derby:
 *
 * Apache Derby is a subproject of the Apache DB project, and is licensed under
 * the Apache License, Version 2.0 (the "License"); you may not use these files
 * except in compliance with the License. You may obtain a copy of the License at:
 *
 * http://www.apache.org/licenses/LICENSE-2.0
 *
 * Unless required by applicable law or agreed to in writing, software distributed
 * under the License is distributed on an "AS IS" BASIS, WITHOUT WARRANTIES OR
 * CONDITIONS OF ANY KIND, either express or implied. See the License for the
 * specific language governing permissions and limitations under the License.
 *
 * Splice Machine, Inc. has modified the Apache Derby code in this file.
 *
 * All such Splice Machine modifications are Copyright 2012 - 2020 Splice Machine, Inc.,
 * and are licensed to you under the GNU Affero General Public License.
 */

package com.splicemachine.db.impl.drda;

import com.splicemachine.db.iapi.jdbc.EngineConnection;
import com.splicemachine.db.iapi.reference.Attribute;
import com.splicemachine.db.iapi.tools.i18n.LocalizedResource;
import edu.umd.cs.findbugs.annotations.SuppressFBWarnings;

import java.sql.ResultSet;
import java.sql.SQLException;
import java.util.Enumeration;
import java.util.Hashtable;
import java.util.Properties;

/**
    Database stores information about the current database
    It is used so that a session may have more than one database
*/
class Database
{
    /*
     * Considering that we are now doing some fiddling with the db name
     * it is probably wise to keep dbName and shortDbName private and have 
     * accessors for them.
     */
    private String dbName;            // database name
    private String shortDbName;       // database name without attributes
    String attrString="";               // attribute string
    protected int securityMechanism;    // Security mechanism
    protected String userId;            // User Id
    protected String password;            // password
    protected String decryptedUserId;    // Decrypted User id
    protected String decryptedPassword;    // Decrypted password
    protected byte[] passwordSubstitute;// password substitute - SECMEC_USRSSBPWD
    protected boolean rdbAllowUpdates = true; // Database allows updates -default is true
    protected int    accessCount;        // Number of times we have tried to
                                        // set up access to this database (only 1
                                        // allowed)
    protected byte[] secTokenIn;        // Security token from app requester
    protected byte[] secTokenOut;        // Security token sent to app requester
    protected byte[] crrtkn;            // Correlation token
    protected String typDefNam;            // Type definition name
    protected int byteOrder;            //deduced from typDefNam, save String comparisons
    protected int ccsidSBC;                // Single byte CCSID
    protected int ccsidDBC;                // Double byte CCSID
    protected int ccsidMBC;                // Mixed byte CCSID
    protected String ccsidSBCEncoding;    // Encoding for single byte code page
    protected String ccsidDBCEncoding;    // Encoding for double byte code page
    protected String ccsidMBCEncoding;    // Encoding for mixed byte code page
    protected boolean RDBUPDRM_sent = false;    //We have sent that an update
                                            // occurred in this transaction
    protected boolean sendTRGDFTRT = false; // Send package target default value
    /**
     * Connection to the database in the embedded engine.
     */
<<<<<<< HEAD
    private EngineConnection conn;
    DRDAStatement defaultStatement;    // default statement used
                                                       // for execute imm
    private DRDAStatement currentStatement; // current statement we are working on
    private Hashtable stmtTable;        // Hash table for storing statements

    // constructor
    /**
=======
	private EngineConnection conn;
	DRDAStatement defaultStatement;    // default statement used
													   // for execute imm
	private DRDAStatement currentStatement; // current statement we are working on
	private Hashtable stmtTable;		// Hash table for storing statements
	protected String pluginName; //Security plugin name

	// constructor
	/**
>>>>>>> f73513f9
     * Database constructor
     *
     * @param dbName    database name
     */
    Database (String dbName)
    {
        setDatabaseName(dbName);
        this.stmtTable = new Hashtable();
        initializeDefaultStatement();
    }

    /**
     * Take database name including attributes and set
     * attrString and shortDbName accordingly.
     *
     * @param dbName database name, including attributes.
     */
    public void setDatabaseName(String dbName) {
        if (dbName != null)
        {
            int attrOffset = dbName.indexOf(';');
            if (attrOffset != -1)
            {
                this.attrString = dbName.substring(attrOffset,dbName.length());
                this.shortDbName = dbName.substring(0,attrOffset);
            }
            else
                this.shortDbName = dbName;
        }

        this.dbName = dbName;

    }

    public String getDatabaseName() {
        return this.dbName;
    }

    public String getShortDbName() {
        return this.shortDbName;
    }

    private void initializeDefaultStatement()
    {
        this.defaultStatement = new DRDAStatement(this);
    }

    /**
     * Set connection and create the SQL statement for the default statement
     *
     * @param conn Connection
     * @exception SQLException
     */
    final void setConnection(EngineConnection conn)
        throws SQLException
    {
        if (this.conn != conn) {
            // Need to drop the pb session data when switching connections
            pbsd_ = null;
        }
        this.conn = conn;
        if(conn != null)
            defaultStatement.setStatement(conn);
    }
    /**
     * Get the connection
     *
     * @return connection
     */
    final EngineConnection getConnection()
    {
        return conn;
    }
    /**
     * Get current DRDA statement
     *
     * @return DRDAStatement
     * @exception SQLException
     */
    protected DRDAStatement getCurrentStatement()
    {
        return currentStatement;
    }
    /**
     * Get default statement for use in EXCIMM
     *
     * @return DRDAStatement
     */
    protected DRDAStatement getDefaultStatement()
    {
        currentStatement = defaultStatement;
        return defaultStatement;
    }

    /**
     * Get default statement for use in EXCIMM with specified pkgnamcsn
     * The pkgnamcsn has the encoded isolation level
     *
     * @param pkgnamcsn package/ section # for statement
     * @return DRDAStatement
     */
    protected DRDAStatement getDefaultStatement(Pkgnamcsn pkgnamcsn)
    {
        currentStatement = defaultStatement;
        currentStatement.setPkgnamcsn(pkgnamcsn);
        return currentStatement;
    }

    /**
     * Get a new DRDA statement and store it in the stmtTable if stortStmt is
     * true. If possible recycle an existing statement. When the server gets a
     * new statement with a previously used pkgnamcsn, it means that
     * client-side statement associated with this pkgnamcsn has been closed. In
     * this case, server can re-use the DRDAStatement by doing the following:
     * 1) Retrieve the old DRDAStatement associated with this pkgnamcsn and
     * close it.
     * 2) Reset the DRDAStatement state for re-use.
     *
     * @param pkgnamcsn  Package name and section
     * @return DRDAStatement
     */
    protected DRDAStatement newDRDAStatement(Pkgnamcsn pkgnamcsn)
    throws SQLException
    {
        DRDAStatement stmt = getDRDAStatement(pkgnamcsn);
        if (stmt != null) {
            stmt.close();
            stmt.reset();
        }
        else
        {
            stmt = new DRDAStatement(this);
            stmt.setPkgnamcsn(pkgnamcsn);
            storeStatement(stmt);
        }
        return stmt;
    }

    /**
     * Get DRDA statement based on pkgnamcsn
     *
     * @param pkgnamcsn - key to access statement
     * @return DRDAStatement
     */
    protected DRDAStatement getDRDAStatement(Pkgnamcsn pkgnamcsn) {
        DRDAStatement newStmt =
            (DRDAStatement) stmtTable.get(pkgnamcsn.getStatementKey());
        if (newStmt != null) {
            currentStatement = newStmt;
            currentStatement.setCurrentDrdaResultSet(pkgnamcsn);
        }
        return newStmt;
    }

    /**
     * Make a new connection using the database name and set
     * the connection in the database
     * @param p Properties for connection attributes to pass to connect
     */
    void makeConnection(Properties p) throws SQLException
    {
        p.put(Attribute.USERNAME_ATTR, userId);
                
        // take care of case of SECMEC_USRIDONL
        if (password != null) 
            p.put(Attribute.PASSWORD_ATTR, password);

        // Contract between network server and embedded engine
        // is that any connection returned implements EngineConnection.
        EngineConnection conn = (EngineConnection)
            NetworkServerControlImpl.getDriver().connect(Attribute.PROTOCOL
                             + shortDbName + attrString, p);
        if (conn != null) {
            conn.setAutoCommit(false);
        }
        setConnection(conn);
    }

    /**
     * This makes a dummy connection to the database in order to 
     * boot and/or create this last one. If database cannot
     * be found or authentication does not succeed, this will throw
     * a SQLException which we catch and do nothing. We don't pass a
     * userid and password here as we don't need to for the purpose
     * of this method - main goal is to cause the database to be
     * booted via a dummy connection.
     */
    @SuppressFBWarnings(value = "DE_MIGHT_IGNORE", justification = "intentional")
    void makeDummyConnection()
    {
        try {
            // Contract between network server and embedded engine
            // is that any connection returned implements EngineConnection.
            EngineConnection conn = (EngineConnection)
                NetworkServerControlImpl.getDriver().connect(Attribute.PROTOCOL
                    + shortDbName + attrString, new Properties());

            // If we succeeded in getting a connection, well just close it
            if (conn != null) {
                conn.close();
            }
        } catch (SQLException se) {} // Simply do nothing
    }
    
    // Create string to pass to DataSource.setConnectionAttributes
    String appendAttrString(Properties p)
    {
        if (p == null)
            return null;

        Enumeration pKeys = p.propertyNames();
        while (pKeys.hasMoreElements())
        {
            String key = (String) pKeys.nextElement();
            attrString +=";" + key  + "=" + p.getProperty(key);
        }

        return attrString;
    }

    /**
     * Store DRDA prepared statement
     * @param  stmt    DRDA prepared statement
     */
    protected void storeStatement(DRDAStatement stmt) throws SQLException
    {
        stmtTable.put(stmt.getPkgnamcsn().getStatementKey(), stmt);
    }

    protected void removeStatement(DRDAStatement stmt) throws SQLException
    {
        stmtTable.remove(stmt.getPkgnamcsn().getStatementKey());
        stmt.close();
    }

    /**
     * Make statement the current statement
     * @param stmt
     *
     */

    protected void setCurrentStatement(DRDAStatement stmt)
    {
        currentStatement = stmt;
    }

   
    protected void commit() throws SQLException
    {

        if (conn != null)
            conn.commit();
    }

    protected void rollback() throws SQLException
    {

        if (conn != null)
            conn.rollback();
    }
    /**
      * Database close does following cleanup tasks
      * 1)Rollback any pending transaction on the Connection object (except
      * for a global-XA Connection obejct) before closing the Connection.
      * Without the rollback, the Connection close will result into an
      * exception if there is a pending transaction on that Connection.
      * 2)Clean up the statement table
      * @throws SQLException on conn.close() error to be handled in DRDAConnThread.
      */
    protected void close() throws SQLException
    {

        try {
            if (stmtTable != null)
            {
                for (Enumeration e = stmtTable.elements() ; e.hasMoreElements() ;)
                {
                    ((DRDAStatement) e.nextElement()).close();
                }

            }
            if (defaultStatement != null)
                defaultStatement.close();
            if ((conn != null) && !conn.isClosed())
            {
                //rollback all the pending transactions except global XA trans
                if (! conn.isInGlobalTransaction())
                {
                    conn.rollback();
                }
                conn.close();
            }
        }
        finally {
            conn = null;
            currentStatement = null;
            defaultStatement = null;
            stmtTable=null;
        }
    }

    final void setDrdaID(String drdaID)
    {
        if (conn != null)
            conn.setDrdaID(drdaID);
    }

    /**
     *  Set the internal isolation level to use for preparing statements.
     *  Subsequent prepares will use this isoalation level
     * @param level internal isolation level
     *
     * @throws SQLException
     * @see EngineConnection#setPrepareIsolation
     *
     */
    final void setPrepareIsolation(int level) throws SQLException
    {
        conn.setPrepareIsolation(level);
    }

    final int getPrepareIsolation() throws SQLException
    {
        return conn.getPrepareIsolation();
    }

    protected String buildRuntimeInfo(String indent, LocalizedResource localLangUtil)
    {

        StringBuilder s = new StringBuilder(indent)
            .append(localLangUtil.getTextMessage("DRDA_RuntimeInfoDatabase.I")).append(dbName).append("\n")
            .append(localLangUtil.getTextMessage("DRDA_RuntimeInfoUser.I")).append(userId).append("\n")
            .append(localLangUtil.getTextMessage("DRDA_RuntimeInfoNumStatements.I")).append(stmtTable.size()).append("\n")
            .append(localLangUtil.getTextMessage("DRDA_RuntimeInfoPreparedStatementHeader.I"));
        for (Enumeration e = stmtTable.elements() ; e.hasMoreElements() ;) {
            s.append(((DRDAStatement) e.nextElement()).toDebugString(indent + "\t")).append("\n");
        }
        return s.toString();
    }
    
    private boolean locatorSupport = false;
    private boolean locatorSupportChecked = false;
    
    /**
     * Checks whether database can support locators.  This is done by
     * checking whether one of the stored procedures needed for
     * locators exists.  (If the database has been soft-upgraded from
     * an earlier version, the procedures will not exist).
     *
     * @throws SQLException if metadata call fails
     * @return <code>true</code> if locators are supported,
     *         <code>false</code otherwise
     */
    boolean supportsLocator() throws SQLException
    {
        if (!locatorSupportChecked) {
            // Check if locator procedures exist
            ResultSet rs = getConnection().getMetaData()
                    .getProcedures(null, "SYSIBM", "BLOBTRUNCATE");
            locatorSupport =  rs.next();  // True if procedure exists
            rs.close();
            locatorSupportChecked = true;
        }
        
        return locatorSupport;
    }
       

    /**
     * This method resets the state of this Database object so that it can
     * be re-used.
     * Note: currently this method resets the variables related to security
     * mechanisms that have been investigated as needing a reset.  
     * TODO: Investigate what all variables in this class need to be 
     * reset when this database object is re-used on a connection pooling or
     * transaction pooling. see DRDAConnThread.parseACCSEC (CodePoint.RDBNAM)
     * where database object is re-used on a connection reset.
     */
    public void reset()
    {
        // Reset variables for connection re-use. Currently only takes care
        // of reset the variables that affect EUSRIDPWD and USRSSBPWD
        // security mechanisms.  (DERBY-1080)
        decryptedUserId = null;
        decryptedPassword = null;
        passwordSubstitute = null;
        secTokenIn = null;
        secTokenOut = null;
        userId = null;
        password = null;
        securityMechanism = 0;
    }

    /**
     * Piggy-backed session data. Null if no piggy-backing
     * has happened yet. Lazy initialization is acceptable since the client's
     * cache initially is empty so that any request made prior to the first
     * round of piggy-backing will trigger an actual request to the server.
     */
    private PiggyBackedSessionData pbsd_ = null;

    /**
     * Get a reference (handle) to the PiggyBackedSessionData object. Null will
     * be returned either if Database.conn is not a valid connection, or if the
     * create argument is false and no object has yet been created.
     * @param createOnDemand if true create the PiggyBackedSessionData on demand
     * @return a reference to the PBSD object or null
     * @throws java.sql.SQLException
     */
    public PiggyBackedSessionData getPiggyBackedSessionData(
            boolean createOnDemand) throws SQLException {
        pbsd_ = PiggyBackedSessionData.getInstance(pbsd_, conn, createOnDemand);
        return pbsd_;
    }
}<|MERGE_RESOLUTION|>--- conflicted
+++ resolved
@@ -83,26 +83,15 @@
     /**
      * Connection to the database in the embedded engine.
      */
-<<<<<<< HEAD
     private EngineConnection conn;
     DRDAStatement defaultStatement;    // default statement used
                                                        // for execute imm
     private DRDAStatement currentStatement; // current statement we are working on
     private Hashtable stmtTable;        // Hash table for storing statements
+	protected String pluginName; //Security plugin name
 
     // constructor
     /**
-=======
-	private EngineConnection conn;
-	DRDAStatement defaultStatement;    // default statement used
-													   // for execute imm
-	private DRDAStatement currentStatement; // current statement we are working on
-	private Hashtable stmtTable;		// Hash table for storing statements
-	protected String pluginName; //Security plugin name
-
-	// constructor
-	/**
->>>>>>> f73513f9
      * Database constructor
      *
      * @param dbName    database name
