--- conflicted
+++ resolved
@@ -29,11 +29,7 @@
 
     @Override
     public Stream<List<KeyValue>> stream() {
-<<<<<<< HEAD
-        return new AbstractStream<List<KeyValue>>() {
-=======
         return new AbstractStream<List<KeyValue>>(){
->>>>>>> a643227f
             @Override
             public void close() throws StreamException {
                 BaseAsyncScanner.this.close();
