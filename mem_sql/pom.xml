<?xml version="1.0" encoding="UTF-8"?>
<!--
  ~ Copyright (c) 2012 - 2017 Splice Machine, Inc.
  ~
  ~ This file is part of Splice Machine.
  ~ Splice Machine is free software: you can redistribute it and/or modify it under the terms of the
  ~ GNU Affero General Public License as published by the Free Software Foundation, either
  ~ version 3, or (at your option) any later version.
  ~ Splice Machine is distributed in the hope that it will be useful, but WITHOUT ANY WARRANTY;
  ~ without even the implied warranty of MERCHANTABILITY or FITNESS FOR A PARTICULAR PURPOSE.
  ~ See the GNU Affero General Public License for more details.
  ~ You should have received a copy of the GNU Affero General Public License along with Splice Machine.
  ~ If not, see <http://www.gnu.org/licenses/>.
  -->
<project xmlns="http://maven.apache.org/POM/4.0.0" xmlns:xsi="http://www.w3.org/2001/XMLSchema-instance" xsi:schemaLocation="http://maven.apache.org/POM/4.0.0 http://maven.apache.org/xsd/maven-4.0.0.xsd">
    <modelVersion>4.0.0</modelVersion>
    <artifactId>mem_sql</artifactId>
    <description>In Memory SQL Engine.</description>
    <parent>
        <artifactId>spliceengine-parent</artifactId>
        <groupId>com.splicemachine</groupId>
<<<<<<< HEAD
        <version>2.5.0.1806S</version>
=======
        <version>2.5.0.1808-SNAPSHOT</version>
>>>>>>> 3c35729a
    </parent>
    <dependencies>
        <dependency>
            <groupId>com.splicemachine</groupId>
            <artifactId>splice_machine</artifactId>
<<<<<<< HEAD
            <version>2.5.0.1806S</version>
=======
            <version>2.5.0.1808-SNAPSHOT</version>
>>>>>>> 3c35729a
        </dependency>
        <dependency>
            <groupId>org.apache.spark</groupId>
            <artifactId>spark-core_${scala.binary.version}</artifactId>
            <version>${spark.version}</version>
            <exclusions>
                <exclusion>
                    <groupId>org.scala-lang</groupId>
                    <artifactId>scala-reflect</artifactId>
                </exclusion>
            </exclusions>
        </dependency>



        <dependency>
            <groupId>org.apache.spark</groupId>
            <artifactId>spark-sql_2.11</artifactId>
            <version>${spark.version}</version>
        </dependency>

        <dependency>
            <groupId>com.splicemachine</groupId>
            <artifactId>db-engine</artifactId>
        </dependency>
        <dependency>
            <groupId>com.splicemachine</groupId>
            <artifactId>mem_pipeline</artifactId>
<<<<<<< HEAD
            <version>2.5.0.1806S</version>
=======
            <version>2.5.0.1808-SNAPSHOT</version>
>>>>>>> 3c35729a
        </dependency>
        <!--Test jars -->
        <dependency>
            <groupId>com.splicemachine</groupId>
            <artifactId>splice_machine</artifactId>
<<<<<<< HEAD
            <version>2.5.0.1806S</version>
=======
            <version>2.5.0.1808-SNAPSHOT</version>
>>>>>>> 3c35729a
            <type>test-jar</type>
            <scope>test</scope>
        </dependency>
        <dependency>
            <groupId>com.splicemachine</groupId>
            <artifactId>splice_si_api</artifactId>
<<<<<<< HEAD
            <version>2.5.0.1806S</version>
=======
            <version>2.5.0.1808-SNAPSHOT</version>
>>>>>>> 3c35729a
            <type>test-jar</type>
            <scope>test</scope>
        </dependency>
        <dependency>
            <groupId>com.splicemachine</groupId>
            <artifactId>mem_storage</artifactId>
<<<<<<< HEAD
            <version>2.5.0.1806S</version>
=======
            <version>2.5.0.1808-SNAPSHOT</version>
>>>>>>> 3c35729a
            <type>test-jar</type>
            <scope>test</scope>
        </dependency>
        <dependency>
            <groupId>commons-io</groupId>
            <artifactId>commons-io</artifactId>
        </dependency>
        <dependency>
            <groupId>com.splicemachine</groupId>
            <artifactId>pipeline_api</artifactId>
            <type>test-jar</type>
            <scope>test</scope>
<<<<<<< HEAD
            <version>2.5.0.1806S</version>
=======
            <version>2.5.0.1808-SNAPSHOT</version>
>>>>>>> 3c35729a
        </dependency>
        <dependency>
            <groupId>com.splicemachine</groupId>
            <artifactId>pipeline_api</artifactId>
<<<<<<< HEAD
            <version>2.5.0.1806S</version>
        </dependency>
        <dependency>
            <groupId>org.apache.hbase</groupId>
            <artifactId>hbase-common</artifactId>
            <version>1.0.0-cdh5.6.0</version>
            <exclusions>
                <exclusion>
                    <groupId>org.apache.hadoop</groupId>
                    <artifactId>hadoop-core</artifactId>
                </exclusion>
            </exclusions>
=======
            <version>2.5.0.1808-SNAPSHOT</version>
>>>>>>> 3c35729a
        </dependency>

        <dependency>
            <groupId>com.splicemachine</groupId>
            <artifactId>mem_pipeline</artifactId>
<<<<<<< HEAD
            <version>2.5.0.1806S</version>
=======
            <version>2.5.0.1808-SNAPSHOT</version>
>>>>>>> 3c35729a
            <type>test-jar</type>
            <scope>test</scope>
        </dependency>
        <dependency>
            <groupId>commons-dbutils</groupId>
            <artifactId>commons-dbutils</artifactId>
            <scope>test</scope>
        </dependency>
    </dependencies>
    <properties>
        <skipTests>${maven.skip.tests}</skipTests>
    </properties>
    <build>
        <plugins>
            <plugin>
                <groupId>org.apache.maven.plugins</groupId>
                <artifactId>maven-surefire-plugin</artifactId>
                <version>2.19.1</version>
                <configuration>
                    <dependenciesToScan>
                        <dependency>com.splicemachine:splice_machine</dependency>
                    </dependenciesToScan>
                    <excludedGroups>com.splicemachine.si.testenv.ArchitectureIndependent</excludedGroups>
                    <argLine>-Xmx512m</argLine>
                </configuration>
            </plugin>
            <plugin>
                <!--This used to be confinded to the spark-prepare profile, but is now done always by default
                 To disable, use skipSparkPrepare on the command line
                 -->
                <groupId>org.apache.maven.plugins</groupId>
                <artifactId>maven-dependency-plugin</artifactId>
                <version>2.10</version>
                <dependencies>
                    <dependency>
                        <groupId>org.splicetest.txn</groupId>
                        <artifactId>txn-it-procs</artifactId>
<<<<<<< HEAD
                        <version>2.5.0.1806S</version>
=======
                        <version>2.5.0.1808-SNAPSHOT</version>
>>>>>>> 3c35729a
                    </dependency>
                    <dependency>
                        <groupId>org.splicetest.sqlj</groupId>
                        <artifactId>sqlj-it-procs</artifactId>
<<<<<<< HEAD
                        <version>2.5.0.1806S</version>
=======
                        <version>2.5.0.1808-SNAPSHOT</version>
>>>>>>> 3c35729a
                    </dependency>
                </dependencies>
                <executions>
                    <execution>
                        <id>copy</id>
                        <phase>package</phase>
                        <goals>
                            <goal>copy-dependencies</goal>
                        </goals>
                        <configuration>
                            <skip>${skip.dep.copy}</skip>
                        </configuration>
                    </execution>
                    <execution>
                        <id>copy-procs</id>
                        <phase>package</phase>
                        <goals>
                            <goal>copy</goal>
                        </goals>
                        <configuration>
                            <artifactItems>
                                <artifactItem>
                                    <groupId>org.splicetest.txn</groupId>
                                    <artifactId>txn-it-procs</artifactId>
<<<<<<< HEAD
                                    <version>2.5.0.1806S</version>
=======
                                    <version>2.5.0.1808-SNAPSHOT</version>
>>>>>>> 3c35729a
                                    <type>jar</type>
                                    <overWrite>true</overWrite>
                                    <outputDirectory>${project.build.directory}/txn-it</outputDirectory>
                                    <destFileName>txn-it.jar</destFileName>
                                </artifactItem>
                                <artifactItem>
                                    <groupId>org.splicetest.sqlj</groupId>
                                    <artifactId>sqlj-it-procs</artifactId>
<<<<<<< HEAD
                                    <version>2.5.0.1806S</version>
=======
                                    <version>2.5.0.1808-SNAPSHOT</version>
>>>>>>> 3c35729a
                                    <type>jar</type>
                                    <overWrite>true</overWrite>
                                    <outputDirectory>${project.build.directory}/sql-it</outputDirectory>
                                    <destFileName>sql-it.jar</destFileName>
                                </artifactItem>
                            </artifactItems>
                        </configuration>
                    </execution>
                </executions>
            </plugin>
            <plugin>
                <artifactId>maven-failsafe-plugin</artifactId>
                <executions>
                    <!-- = = = = = = = = = = = = = = = = = = = = = = = = = = = Integration tests: SERIAL -->
                    <execution>
                        <id>integration-tests-serial</id>
                        <goals>
                            <goal>integration-test</goal>
                            <goal>verify</goal>
                        </goals>
                        <configuration>
                            <groups>com.splicemachine.test.SerialTest</groups>
                            <excludedGroups>com.splicemachine.test.HBaseTest, ${excluded.categories}</excludedGroups>
                            <argLine>-Xmx3g</argLine>
                            <redirectTestOutputToFile>true</redirectTestOutputToFile>
                            <dependenciesToScan>
                                <dependency>com.splicemachine:splice_machine</dependency>
                            </dependenciesToScan>
                            <includes>
                                <include>**/*IT.java</include>
                            </includes>
                            <excludes>
                                <exclude>com/splicemachine/derby/impl/sql/execute/operations/window/test/framework/**</exclude>
                            </excludes>
                            <runOrder>alphabetical</runOrder>
                        </configuration>
                    </execution>
                    <execution>
                        <id>integration-tests-parallel</id>
                        <goals>
                            <goal>integration-test</goal>
                            <goal>verify</goal>
                        </goals>
                        <configuration>
                            <excludedGroups>com.splicemachine.test.SerialTest, com.splicemachine.test.HBaseTest, ${excluded.categories}</excludedGroups>
                            <!--<skipTests>${skip.integration.tests}</skipTests>-->
                            <parallel>classes</parallel>
                            <threadCount>4</threadCount>
                            <perCoreThreadCount>false</perCoreThreadCount>
                            <argLine>-Xmx3g</argLine>
                            <redirectTestOutputToFile>true</redirectTestOutputToFile>
                            <dependenciesToScan>
                                <dependency>com.splicemachine:splice_machine</dependency>
                            </dependenciesToScan>
                            <includes>
                                <include>**/*IT.java</include>
                            </includes>
                            <excludes>
                                <!-- Skip all unit tests -->
                                <exclude>**/*Test.java</exclude>
                                <exclude>com/splicemachine/derby/impl/sql/execute/operations/window/test/framework/**</exclude>
                            </excludes>
                            <runOrder>alphabetical</runOrder>
                        </configuration>
                    </execution>
                </executions>
            </plugin>
            <plugin>
                <!--Plugin to boot a useable database (i.e. for manual interaction) -->
                <groupId>org.codehaus.mojo</groupId>
                <artifactId>exec-maven-plugin</artifactId>
                <version>1.4.0</version>
                <executions>
                    <execution>
                        <id>server</id>
                        <goals>
                            <goal>java</goal>
                        </goals>
                    </execution>
                    <execution>
                        <!-- executable for turning off memdatabase after ITs have run-->
                        <id>############# Stop MemDatabase #############</id>
                        <phase>post-integration-test</phase>
                        <goals>
                            <goal>exec</goal>
                        </goals>
                        <configuration>
                            <skip>${skipTests}</skip>
                            <executable>bash</executable>
                            <arguments>
                                <argument>-c</argument>
                                <argument>jps | grep MemDatabase | tee /dev/tty | cut -d ' ' -f 1 | xargs kill
                                </argument>
                            </arguments>
                        </configuration>
                    </execution>
                </executions>
                <configuration>
                    <mainClass>com.splicemachine.derby.lifecycle.MemDatabase</mainClass>
                </configuration>
            </plugin>
            <plugin>
                <!--Boot the database as part of the pre-integration test process-->
                <artifactId>maven-antrun-plugin</artifactId>
                <version>1.8</version>
                <executions>
                    <execution>
                        <id>############# Start MemDatabase #############</id>
                        <phase>pre-integration-test</phase>
                        <configuration>
                            <skip>${skipTests}</skip>
                            <target name="StartMemDatabase">
                                <property name="classpath" refid="maven.compile.classpath"/>
                                <property name="classpath.test" refid="maven.test.classpath"/>
                                <java classname="com.splicemachine.derby.lifecycle.MemDatabase" classpath="${classpath}" dir="${basedir}/target" fork="true" spawn="true" maxmemory="8g">
                                    <jvmarg value="-XX:+UseConcMarkSweepGC"/>
                                    <jvmarg value="-XX:+UseParNewGC"/>
                                    <jvmarg value="-XX:+CMSPermGenSweepingEnabled"/>
                                    <jvmarg value="-XX:+CMSClassUnloadingEnabled"/>
                                    <sysproperty key="log4j.configuration" value="file://${basedir}/src/main/resources/log4j.properties"/>
                                    <sysproperty key="com.sun.management.jmxremote.ssl" value="false"/>
                                    <sysproperty key="com.sun.management.jmxremote.authenticate" value="false"/>
                                    <sysproperty key="com.sun.management.jmxremote.port" value="10102"/>
                                </java>
                                <java classname="com.splicemachine.test.SpliceTestPlatformWait" classpath="${classpath.test}" spawn="false">
                                    <arg value="localhost"/>
                                    <arg value="1527"/>
                                </java>
                            </target>
                        </configuration>
                        <goals>
                            <goal>run</goal>
                        </goals>
                    </execution>
                </executions>
            </plugin>
        </plugins>
    </build>
</project><|MERGE_RESOLUTION|>--- conflicted
+++ resolved
@@ -19,21 +19,13 @@
     <parent>
         <artifactId>spliceengine-parent</artifactId>
         <groupId>com.splicemachine</groupId>
-<<<<<<< HEAD
-        <version>2.5.0.1806S</version>
-=======
         <version>2.5.0.1808-SNAPSHOT</version>
->>>>>>> 3c35729a
     </parent>
     <dependencies>
         <dependency>
             <groupId>com.splicemachine</groupId>
             <artifactId>splice_machine</artifactId>
-<<<<<<< HEAD
-            <version>2.5.0.1806S</version>
-=======
-            <version>2.5.0.1808-SNAPSHOT</version>
->>>>>>> 3c35729a
+            <version>2.5.0.1808-SNAPSHOT</version>
         </dependency>
         <dependency>
             <groupId>org.apache.spark</groupId>
@@ -62,43 +54,27 @@
         <dependency>
             <groupId>com.splicemachine</groupId>
             <artifactId>mem_pipeline</artifactId>
-<<<<<<< HEAD
-            <version>2.5.0.1806S</version>
-=======
-            <version>2.5.0.1808-SNAPSHOT</version>
->>>>>>> 3c35729a
+            <version>2.5.0.1808-SNAPSHOT</version>
         </dependency>
         <!--Test jars -->
         <dependency>
             <groupId>com.splicemachine</groupId>
             <artifactId>splice_machine</artifactId>
-<<<<<<< HEAD
-            <version>2.5.0.1806S</version>
-=======
-            <version>2.5.0.1808-SNAPSHOT</version>
->>>>>>> 3c35729a
+            <version>2.5.0.1808-SNAPSHOT</version>
             <type>test-jar</type>
             <scope>test</scope>
         </dependency>
         <dependency>
             <groupId>com.splicemachine</groupId>
             <artifactId>splice_si_api</artifactId>
-<<<<<<< HEAD
-            <version>2.5.0.1806S</version>
-=======
-            <version>2.5.0.1808-SNAPSHOT</version>
->>>>>>> 3c35729a
+            <version>2.5.0.1808-SNAPSHOT</version>
             <type>test-jar</type>
             <scope>test</scope>
         </dependency>
         <dependency>
             <groupId>com.splicemachine</groupId>
             <artifactId>mem_storage</artifactId>
-<<<<<<< HEAD
-            <version>2.5.0.1806S</version>
-=======
-            <version>2.5.0.1808-SNAPSHOT</version>
->>>>>>> 3c35729a
+            <version>2.5.0.1808-SNAPSHOT</version>
             <type>test-jar</type>
             <scope>test</scope>
         </dependency>
@@ -111,17 +87,12 @@
             <artifactId>pipeline_api</artifactId>
             <type>test-jar</type>
             <scope>test</scope>
-<<<<<<< HEAD
-            <version>2.5.0.1806S</version>
-=======
-            <version>2.5.0.1808-SNAPSHOT</version>
->>>>>>> 3c35729a
+            <version>2.5.0.1808-SNAPSHOT</version>
         </dependency>
         <dependency>
             <groupId>com.splicemachine</groupId>
             <artifactId>pipeline_api</artifactId>
-<<<<<<< HEAD
-            <version>2.5.0.1806S</version>
+            <version>2.5.0.1808-SNAPSHOT</version>
         </dependency>
         <dependency>
             <groupId>org.apache.hbase</groupId>
@@ -133,19 +104,12 @@
                     <artifactId>hadoop-core</artifactId>
                 </exclusion>
             </exclusions>
-=======
-            <version>2.5.0.1808-SNAPSHOT</version>
->>>>>>> 3c35729a
         </dependency>
 
         <dependency>
             <groupId>com.splicemachine</groupId>
             <artifactId>mem_pipeline</artifactId>
-<<<<<<< HEAD
-            <version>2.5.0.1806S</version>
-=======
-            <version>2.5.0.1808-SNAPSHOT</version>
->>>>>>> 3c35729a
+            <version>2.5.0.1808-SNAPSHOT</version>
             <type>test-jar</type>
             <scope>test</scope>
         </dependency>
@@ -183,20 +147,12 @@
                     <dependency>
                         <groupId>org.splicetest.txn</groupId>
                         <artifactId>txn-it-procs</artifactId>
-<<<<<<< HEAD
-                        <version>2.5.0.1806S</version>
-=======
                         <version>2.5.0.1808-SNAPSHOT</version>
->>>>>>> 3c35729a
                     </dependency>
                     <dependency>
                         <groupId>org.splicetest.sqlj</groupId>
                         <artifactId>sqlj-it-procs</artifactId>
-<<<<<<< HEAD
-                        <version>2.5.0.1806S</version>
-=======
                         <version>2.5.0.1808-SNAPSHOT</version>
->>>>>>> 3c35729a
                     </dependency>
                 </dependencies>
                 <executions>
@@ -221,11 +177,7 @@
                                 <artifactItem>
                                     <groupId>org.splicetest.txn</groupId>
                                     <artifactId>txn-it-procs</artifactId>
-<<<<<<< HEAD
-                                    <version>2.5.0.1806S</version>
-=======
                                     <version>2.5.0.1808-SNAPSHOT</version>
->>>>>>> 3c35729a
                                     <type>jar</type>
                                     <overWrite>true</overWrite>
                                     <outputDirectory>${project.build.directory}/txn-it</outputDirectory>
@@ -234,11 +186,7 @@
                                 <artifactItem>
                                     <groupId>org.splicetest.sqlj</groupId>
                                     <artifactId>sqlj-it-procs</artifactId>
-<<<<<<< HEAD
-                                    <version>2.5.0.1806S</version>
-=======
                                     <version>2.5.0.1808-SNAPSHOT</version>
->>>>>>> 3c35729a
                                     <type>jar</type>
                                     <overWrite>true</overWrite>
                                     <outputDirectory>${project.build.directory}/sql-it</outputDirectory>
