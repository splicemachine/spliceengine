/*
 * This file is part of Splice Machine.
 * Splice Machine is free software: you can redistribute it and/or modify it under the terms of the
 * GNU Affero General Public License as published by the Free Software Foundation, either
 * version 3, or (at your option) any later version.
 * Splice Machine is distributed in the hope that it will be useful, but WITHOUT ANY WARRANTY;
 * without even the implied warranty of MERCHANTABILITY or FITNESS FOR A PARTICULAR PURPOSE.
 * See the GNU Affero General Public License for more details.
 * You should have received a copy of the GNU Affero General Public License along with Splice Machine.
 * If not, see <http://www.gnu.org/licenses/>.
 *
 * Some parts of this source code are based on Apache Derby, and the following notices apply to
 * Apache Derby:
 *
 * Apache Derby is a subproject of the Apache DB project, and is licensed under
 * the Apache License, Version 2.0 (the "License"); you may not use these files
 * except in compliance with the License. You may obtain a copy of the License at:
 *
 * http://www.apache.org/licenses/LICENSE-2.0
 *
 * Unless required by applicable law or agreed to in writing, software distributed
 * under the License is distributed on an "AS IS" BASIS, WITHOUT WARRANTIES OR
 * CONDITIONS OF ANY KIND, either express or implied. See the License for the
 * specific language governing permissions and limitations under the License.
 *
 * Splice Machine, Inc. has modified the Apache Derby code in this file.
 *
 * All such Splice Machine modifications are Copyright 2012 - 2020 Splice Machine, Inc.,
 * and are licensed to you under the GNU Affero General Public License.
 */
package com.splicemachine.dbTesting.junit;

import java.io.IOException;
import java.io.InputStreamReader;

import java.lang.reflect.Method;
import java.nio.charset.Charset;
import java.security.PrivilegedActionException;

import java.sql.Connection;
import java.sql.PreparedStatement;
import java.sql.SQLException;

import edu.umd.cs.findbugs.annotations.SuppressFBWarnings;
import org.junit.Assert;

/**
 * <p>
 * XML utility methods for the JUnit tests.
 * </p>
 *
 * <p>
 * Note that The XML tests require a more advanced version of Xalan
 * than the default version bundled with JDK 1.4. The XML tests silently
 * exit if the required environment is not found.
 * </p>
 *
 * <p>
 * To run the XML tests under JDK 1.4, you must do the following:
 * </p>
 *
 * <ul>
 * <li>Download the latest version of Xalan (2.7.0 as of this writing).</li>
 * <li>Copy all of the downloaded jars into the jre/lib/endorsed directory
 * of your JDK 1.4 installation. Those jar files are:
 * serializer.jar, xalan.jar, xercesImpl.jar, and xsltc.jar.</li>
 * </ul>
 *
 * <p>
 *That's it! Now the XML tests should run for you under JDK 1.4.
 * </p>
 *
 * <p>
 * To run the XML tests under a higher version of the JDK, you must do the
 * following:
 * </p>
 *
 * <ul>
 * <li>Download the latest version of Xalan as described above.</li>
 * <li>Wire the downloaded jar files into your CLASSPATH.</li>
 * </ul>
 */
public class XML {

    /**
     * Determine whether or not the classpath with which we're
     * running has the JAXP API classes required for use of
     * the Derby XML operators.
     */
    private static final boolean HAVE_JAXP =
        JDBC.haveClass("org.w3c.dom.Document");

    /**
     * Determine whether or not the classpath with which we're
     * running has a JAXP implementation.
     */
    private static final boolean HAVE_JAXP_IMPL =
            HAVE_JAXP && checkJAXPImplementation();

    /**
     * Determine if we have support for DOM level 3 XPath, which is required
     * for successful use of the XML operators.
     */
    private static final boolean HAVE_XPATH_LEVEL_3
            = HAVE_JAXP_IMPL && checkXPathSupport();

    /**
     * The filepath for the directory that holds the XML "helper" files
     * (i.e. the files to insert and their schema documents).
     */
    private static final String HELPER_FILE_LOCATION =
            "com/splicemachine/dbTesting/functionTests/tests/lang/xmlTestFiles/";

    /**
     * Return true if the classpath contains JAXP and
     * an implementation of the JAXP interfaces, for example the
     * Xalan classes (this method doesn't care about
     * support for DOM level 3 XPath).
     */
    public static boolean classpathHasJAXP()
    {
        return HAVE_JAXP_IMPL;
    }

    /**
     * Return true if the classpath meets all of the requirements
     * for use of the SQL/XML operators.  This means that all
     * required classes exist in the classpath AND there is support
     * for DOM level 3 XPath.
     */
    public static boolean classpathMeetsXMLReqs()
    {
        return HAVE_XPATH_LEVEL_3;
    }

    /**
     * Insert the contents of a file into the received column of
     * the received table using "setCharacterStream".  Expectation
     * is that the file is in the directory indicated by 
     * HELPER_FILE_LOCATION.
     *
     * @param conn Connection on which to perform the insert.
     * @param tableName Table into which we want to insert.
     * @param colName Column in tableName into which we want to insert.
     * @param fName Name of the file whose content we want to insert.
     * @param numRows Number of times we should insert the received
     *  file's content.
     */
    @SuppressFBWarnings(value = "DM_DEFAULT_ENCODING", justification = "testing only, doesn't matter")
    public static void insertFile(Connection conn, String tableName,
        String colName, String fName, int numRows)
        throws IOException, SQLException, PrivilegedActionException
    {
        // First we have to figure out many chars long the file is.

        fName = HELPER_FILE_LOCATION + fName;
        java.net.URL xFile = BaseTestCase.getTestResource(fName);
        Assert.assertNotNull("XML input file missing: " + fName, xFile);
        
        int charCount = 0;
        char [] cA = new char[1024];
        InputStreamReader reader =
            new InputStreamReader(BaseTestCase.openTestResource(xFile), Charset.defaultCharset().name());

        for (int len = reader.read(cA, 0, cA.length); len != -1;
            charCount += len, len = reader.read(cA, 0, cA.length));

        reader.close();

        // Now that we know the number of characters, we can insert
        // using a stream.

        try (PreparedStatement pSt = conn.prepareStatement(
            "insert into " + tableName + "(" + colName + ") values " +
            "(xmlparse(document cast (? as clob) preserve whitespace))")) {

            for (int i = 0; i < numRows; i++) {
                reader = new InputStreamReader(
<<<<<<< HEAD
                        BaseTestCase.openTestResource(xFile));
=======
                        BaseTestCase.openTestResource(xFile), Charset.defaultCharset().name());
>>>>>>> 7dcd1919

                pSt.setCharacterStream(1, reader, charCount);
                pSt.execute();
                reader.close();
            }
        }
    }

    /**
     * Insert an XML document into the received column of the received
     * test table using setString.  This method parallels "insertFiles"
     * above, except that it should be used for documents that require
     * a Document Type Definition (DTD).  In that case the location of
     * the DTD has to be modified _within_ the document so that it can
     * be found in the running user directory.
     *
     * Expectation is that the file to be inserted is in the directory
     * indicated by HELPER_FILE_LOCATION and that the DTD file has been
     * copied to the user's running directory (via use of the util
     * methods in SupportFilesSetup).
     *
     * @param conn Connection on which to perform the insert.
     * @param tableName Table into which we want to insert.
     * @param colName Column in tableName into which we want to insert.
     * @param fName Name of the file whose content we want to insert.
     * @param dtdName Name of the DTD file that the received file uses.
     * @param numRows Number of times we should insert the received
     *  file's content.
     */
    @SuppressFBWarnings(value = "DM_DEFAULT_ENCODING", justification = "testing only, doesn't matter")
    public static void insertDocWithDTD(Connection conn, String tableName,
        String colName, String fName, String dtdName, int numRows)
        throws IOException, SQLException, PrivilegedActionException
    {
        // Read the file into memory so we can update it.
        fName = HELPER_FILE_LOCATION + fName;
        java.net.URL xFile = BaseTestCase.getTestResource(fName);
        Assert.assertNotNull("XML input file missing: " + fName, xFile);

        int charCount = 0;
        char [] cA = new char[1024];
        StringBuilder sBuf = new StringBuilder();
        InputStreamReader reader =
            new InputStreamReader(BaseTestCase.openTestResource(xFile), Charset.defaultCharset().name());

        for (int len = reader.read(cA, 0, cA.length); len != -1;
            charCount += len, len = reader.read(cA, 0, cA.length))
        {
            sBuf.append(cA, 0, len);
        }

        reader.close();

        // Now replace the DTD location.

        java.net.URL dtdURL = SupportFilesSetup.getReadOnlyURL(dtdName);
        Assert.assertNotNull("DTD file missing: " + dtdName, dtdURL);

        String docAsString = sBuf.toString();
        int pos = docAsString.indexOf(dtdName);
        if (pos != -1)
            sBuf.replace(pos, pos+dtdName.length(), dtdURL.toExternalForm());

        // Now (finally) do the insert using the in-memory document with
        // the correct DTD location.
        docAsString = sBuf.toString();
        try (PreparedStatement pSt = conn.prepareStatement(
            "insert into " + tableName + "(" + colName + ") values " +
            "(xmlparse(document cast (? as clob) preserve whitespace))")) {

            for (int i = 0; i < numRows; i++) {
                pSt.setString(1, docAsString);
                pSt.execute();
            }
        }
    }

    /**
     * <p>
     * Determine whether or not the classpath with which we're
     * running contains a JAXP implementation that supports
     * DOM level 3 XPath.
     * </p>
     *
     * <p>
     * Assumption is that we only get to this method if we already
     * know that there *is* an implementation of JAXP in the classpath.
     * </p>
     */
    private static boolean checkXPathSupport()
    {
        boolean supportsXPath;

        // Invoke the following using reflection to see if we have support
        // for DOM level 3 XPath:
        //
        //     DocumentBuilderFactory.newInstance().newDocumentBuilder()
        //             .getDOMImplementation().getFeature("+XPath", "3.0");
        //
        try {
            Class factoryClass =
                    Class.forName("javax.xml.parsers.DocumentBuilderFactory");

            Method newFactory =
                    factoryClass.getMethod("newInstance", new Class[0]);

            Object factory = newFactory.invoke(null, new Object[0]);

            Method newBuilder = factoryClass.getMethod(
                    "newDocumentBuilder", new Class[0]);

            Object builder = newBuilder.invoke(factory, new Object[0]);

            Class builderClass =
                    Class.forName("javax.xml.parsers.DocumentBuilder");

            Method getImpl = builderClass.getMethod(
                    "getDOMImplementation", new Class[0]);

            Object impl = getImpl.invoke(builder, new Object[0]);

            Class domImplClass = Class.forName("org.w3c.dom.DOMImplementation");

            Method getFeature = domImplClass.getMethod(
                    "getFeature", new Class[] {String.class, String.class});

            Object ret =
                    getFeature.invoke(impl, new Object[] {"+XPath", "3.0"});

            supportsXPath = (ret != null);

        } catch (Throwable t) {
            // If something went wrong, assume we don't have the
            // necessary classes.
            supportsXPath = false;
        }

        return supportsXPath;
    }

    private static boolean checkJAXPImplementation() {
        try {
            Class factoryClass =
                    Class.forName("javax.xml.parsers.DocumentBuilderFactory");
            Method newFactory =
                    factoryClass.getMethod("newInstance", new Class[0]);
            Object factory = newFactory.invoke(null, new Object[0]);
            return factory != null;
        } catch (Throwable t) {
            return false;
        }
    }

    /**
     * Return the string form of the URL for the jar file that contains
     * whichever JAXP parser implementation is picked up from the user's
     * classpath.  If the JAXP parser is not in the user's classpath,
     * then it must be embedded within the JVM (either implicitly or else
     * through use of "endorsed standards" jars), in which case we return
     * null.
     */
    protected static String getJAXPParserLocation()
    {
        /* If the classpath does not have JAXP then we do not want to
         * instantiate the JAXPFinder class (which happens indirectly
         * if we call its static methods).  This is because JAXPFinder
         * references a JAXP class that does not exist for J2ME, so
         * if we try to call a method on JAXPFinder without a JAXP
         * parser in the classpath, the result for J2ME would be
         * be a NoClassDefFound error (DERBY-2153).
         */
        if (!classpathHasJAXP())
            return null;

        try {
            Class   jaxpFinderClass = Class.forName( "com.splicemachine.dbTesting.junit.JAXPFinder" );
            Method  locatorMethod = jaxpFinderClass.getDeclaredMethod( "getJAXPParserLocation", null );

            return (String) locatorMethod.invoke(  null, null );
        }
        catch (Exception e)
        {
            throw new UnsupportedOperationException( e.getClass().getName() + ": " + e.getMessage() );
        }
    }
}<|MERGE_RESOLUTION|>--- conflicted
+++ resolved
@@ -146,7 +146,6 @@
      * @param numRows Number of times we should insert the received
      *  file's content.
      */
-    @SuppressFBWarnings(value = "DM_DEFAULT_ENCODING", justification = "testing only, doesn't matter")
     public static void insertFile(Connection conn, String tableName,
         String colName, String fName, int numRows)
         throws IOException, SQLException, PrivilegedActionException
@@ -176,11 +175,7 @@
 
             for (int i = 0; i < numRows; i++) {
                 reader = new InputStreamReader(
-<<<<<<< HEAD
-                        BaseTestCase.openTestResource(xFile));
-=======
                         BaseTestCase.openTestResource(xFile), Charset.defaultCharset().name());
->>>>>>> 7dcd1919
 
                 pSt.setCharacterStream(1, reader, charCount);
                 pSt.execute();
