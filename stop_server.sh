if ps ax | grep -v grep | grep 'exec:java' > /dev/null 
then
 pid=$(ps ax | grep -v grep | grep 'exec:java' | awk '{print $1}')
 kill -9 $pid
 sleep 60
else
 echo "zoo is not running!!"
fi

if ps ax | grep -v grep | grep 'exec:exec' > /dev/null 
then
 pid=$(ps ax | grep -v grep | grep 'exec:exec' | awk '{print $1}')
 kill -9 $pid
 sleep 60
else
 echo "splice is not running!!"
fi

<<<<<<< HEAD
if ps ax | grep -v grep | grep 'SpliceEngine-Build-Test' > /dev/null 
then
 echo "Test pid identified $pid"
 pid=$(ps ax | grep -v grep | grep 'SpliceEngine-Build-Test' | gawk '{print $1}')
 kill -9 $pid
 sleep 60
fi

cp structured_derby/zoo.log structured_derby/logs/zoo.log.$currentDateTime
=======
if [ ! -d "structured_derby/logs" ]; then
  mkdir structured_derby/logs
fi
currentDateTime=$(date +'%m-%d-%Y-%H_%M_%S')
cp structured_derby/zoo.log structured_derby/logs/$currentDateTime.zoo.log
>>>>>>> c4ac8c8f

cp structured_derby/server.log structured_derby/logs/$currentDateTime.server.log<|MERGE_RESOLUTION|>--- conflicted
+++ resolved
@@ -16,7 +16,7 @@
  echo "splice is not running!!"
 fi
 
-<<<<<<< HEAD
+
 if ps ax | grep -v grep | grep 'SpliceEngine-Build-Test' > /dev/null 
 then
  echo "Test pid identified $pid"
@@ -25,13 +25,10 @@
  sleep 60
 fi
 
-cp structured_derby/zoo.log structured_derby/logs/zoo.log.$currentDateTime
-=======
 if [ ! -d "structured_derby/logs" ]; then
   mkdir structured_derby/logs
 fi
 currentDateTime=$(date +'%m-%d-%Y-%H_%M_%S')
 cp structured_derby/zoo.log structured_derby/logs/$currentDateTime.zoo.log
->>>>>>> c4ac8c8f
 
 cp structured_derby/server.log structured_derby/logs/$currentDateTime.server.log