<?xml version="1.0" encoding="UTF-8"?>
<!--
  ~ Copyright (c) 2012 - 2017 Splice Machine, Inc.
  ~
  ~ This file is part of Splice Machine.
  ~ Splice Machine is free software: you can redistribute it and/or modify it under the terms of the
  ~ GNU Affero General Public License as published by the Free Software Foundation, either
  ~ version 3, or (at your option) any later version.
  ~ Splice Machine is distributed in the hope that it will be useful, but WITHOUT ANY WARRANTY;
  ~ without even the implied warranty of MERCHANTABILITY or FITNESS FOR A PARTICULAR PURPOSE.
  ~ See the GNU Affero General Public License for more details.
  ~ You should have received a copy of the GNU Affero General Public License along with Splice Machine.
  ~ If not, see <http://www.gnu.org/licenses/>.
  -->
<project xmlns="http://maven.apache.org/POM/4.0.0" xmlns:xsi="http://www.w3.org/2001/XMLSchema-instance" xsi:schemaLocation="http://maven.apache.org/POM/4.0.0 http://maven.apache.org/xsd/maven-4.0.0.xsd">
    <modelVersion>4.0.0</modelVersion>
    <artifactId>splice_machine_cdh5.12.0</artifactId>
    <packaging>pom</packaging>
    <parent>
        <artifactId>spliceengine-parent</artifactId>
        <groupId>com.splicemachine</groupId>
        <version>2.5.0.1835-SNAPSHOT</version>
    </parent>
    <profiles>
        <profile>
            <id>ee</id>
            <activation>
                <property>
                    <name>enterpise</name>
                    <value>ee</value>
                </property>
            </activation>
            <properties>
                <enterpise>ee</enterpise>
            </properties>
            <modules>
                <module>../../../spliceengine-ee/splice_backup</module>
                <module>../../../spliceengine-ee/splice_ee</module>
<<<<<<< HEAD
                <module>../../../spliceengine-ee/splice_sentry</module>
=======
                <module>../../../spliceengine-ee/assembly</module>
>>>>>>> e4ec89e5
            </modules>
        </profile>
    </profiles>
    <modules>
        <module>../../hbase_storage</module>
        <module>../../hbase_pipeline</module>
        <module>../../hbase_sql</module>
        <module>../../splice_spark</module>
        <module>../../assembly</module>
    </modules>
</project><|MERGE_RESOLUTION|>--- conflicted
+++ resolved
@@ -36,11 +36,8 @@
             <modules>
                 <module>../../../spliceengine-ee/splice_backup</module>
                 <module>../../../spliceengine-ee/splice_ee</module>
-<<<<<<< HEAD
                 <module>../../../spliceengine-ee/splice_sentry</module>
-=======
                 <module>../../../spliceengine-ee/assembly</module>
->>>>>>> e4ec89e5
             </modules>
         </profile>
     </profiles>
